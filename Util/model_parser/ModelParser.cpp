--- conflicted
+++ resolved
@@ -32,11 +32,7 @@
     for (auto i = 0; i < nvars_model_file; ++i) {
         std::getline(model_file, line);
         ipos = line.find('#') + 1;
-<<<<<<< HEAD
-        varnames_stored[i] = MAESTROeX::trim(line.substr(ipos));
-=======
         varnames_stored[i] = maestro::trim(line.substr(ipos));
->>>>>>> 77506741
     }
 
     // alocate storage for the model data 
@@ -104,11 +100,7 @@
             // is the current variable from the model file one that we
             // care about?
             if (!found_model && i == 0) {
-<<<<<<< HEAD
-                Print() << "WARNING: variable not found: " << MAESTROeX::trim(varnames_stored[j]) << std::endl;
-=======
                 Print() << "WARNING: variable not found: " << maestro::trim(varnames_stored[j]) << std::endl;
->>>>>>> 77506741
             }
         }
 
@@ -125,11 +117,7 @@
             }
             for (auto comp = 0; comp < NumSpec; ++comp) {
                 if (!found_spec[comp]) {
-<<<<<<< HEAD
-                    Print() << "WARNING: " << MAESTROeX::trim(spec_names_cxx[comp]) << " not provided in inputs file" << std::endl;
-=======
                     Print() << "WARNING: " << maestro::trim(spec_names_cxx[comp]) << " not provided in inputs file" << std::endl;
->>>>>>> 77506741
                 }
             }
         }        
