#include <Maestro.H>
#include <Maestro_F.H>

using namespace amrex;

void 
Maestro::InitBaseState(BaseState<Real>& rho0, BaseState<Real>& rhoh0, 
                       BaseState<Real>& p0, 
                       const int lev)
{
    // timer for profiling
    BL_PROFILE_VAR("Maestro::InitBaseState()", InitBaseState); 

    const int max_lev = base_geom.max_radial_level + 1;
    const int n = lev;

    for (auto r = 0; r< base_geom.nr(n); ++r) {
        // height above the bottom of the domain
        Real dist = (Real(r) + 0.5) * base_geom.dr(n);

        s0_init[n+max_lev*(r+base_geom.nr_fine*Rho)] = exp(-dist*dist/0.1);

<<<<<<< HEAD
        p0_init(n,r) = s0_init[n+max_lev*(r+nr_fine*Rho)];
=======
        p0_init[n+max_lev*r] = s0_init[n+max_lev*(r+base_geom.nr_fine*Rho)];
>>>>>>> 847051d6
    }
}<|MERGE_RESOLUTION|>--- conflicted
+++ resolved
@@ -20,10 +20,6 @@
 
         s0_init[n+max_lev*(r+base_geom.nr_fine*Rho)] = exp(-dist*dist/0.1);
 
-<<<<<<< HEAD
-        p0_init(n,r) = s0_init[n+max_lev*(r+nr_fine*Rho)];
-=======
-        p0_init[n+max_lev*r] = s0_init[n+max_lev*(r+base_geom.nr_fine*Rho)];
->>>>>>> 847051d6
+        p0_init(n,r) = s0_init[n+max_lev*(r+base_geom.nr_fine*Rho)];
     }
 }