--- conflicted
+++ resolved
@@ -8,10 +8,10 @@
 void
 Maestro::Evolve ()
 {
-    for (auto lev = 0; lev <= base_geom.max_radial_level; ++lev) {
-        InitBaseState(rho0_old, rhoh0_old, p0_old, lev);
+        for (auto lev = 0; lev <= base_geom.max_radial_level; ++lev) {
+            InitBaseState(rho0_old, rhoh0_old, p0_old, lev);
 	}
-    const auto nr_fine = base_geom.nr_fine;
+	const auto nr_fine = base_geom.nr_fine;
 	
 	InitFromScratch(0.0);
 
@@ -30,11 +30,7 @@
 	phi_avg.setVal(0.);
 	error.setVal(0.);
 
-<<<<<<< HEAD
 	phi_exact.copy(p0_old);
-=======
-	p0_old.setVal(0.);
->>>>>>> 228f304c
 
 	Print() << "Putting 1d array on Cartesian" << std::endl;
 
@@ -42,9 +38,9 @@
 
 	Average(phi, phi_avg, 0);
 
-    auto error_arr = error.array();
-    auto phi_exact_arr = phi_exact.array();
-    auto phi_avg_arr = phi_avg.array();
+	auto error_arr = error.array();
+	auto phi_exact_arr = phi_exact.array();
+	auto phi_avg_arr = phi_avg.array();
 
 	// Compare the initial and final phi
 	for (int lev=0; lev<=base_geom.max_radial_level; ++lev) {
