--- conflicted
+++ resolved
@@ -21,8 +21,8 @@
 	// set finest_radial_level in fortran
 	// compute numdisjointchunks, r_start_coord, r_end_coord
 	init_multilevel(tag_array.dataPtr(),&finest_level);
-    BaseState<int> tag_array_b(tag_array, base_geom.max_radial_level+1, base_geom.nr_fine);
-    base_geom.InitMultiLevel(finest_level, tag_array_b.array());
+        BaseState<int> tag_array_b(tag_array, base_geom.max_radial_level+1, base_geom.nr_fine);
+        base_geom.InitMultiLevel(finest_level, tag_array_b.array());
 
 	// compute initial time step
 	FirstDt();
@@ -60,33 +60,15 @@
 
 	// set finest_radial_level in fortran
 	// compute numdisjointchunks, r_start_coord, r_end_coord
-<<<<<<< HEAD
 	init_multilevel(tag_array.dataPtr(), &finest_level);
-    BaseState<int> tag_array_b(tag_array, base_geom.max_radial_level+1, base_geom.nr_fine);
-    base_geom.InitMultiLevel(finest_level, tag_array_b.array());
+        BaseState<int> tag_array_b(tag_array, base_geom.max_radial_level+1, base_geom.nr_fine);
+        base_geom.InitMultiLevel(finest_level, tag_array_b.array());
 
 	// average down data and fill ghost cells
 	AverageDown(sold, 0, Nscal);
 	FillPatch(t_old, sold, sold, sold, 0, 0, Nscal, 0, bcs_s);
 
-    p0_new.copy(p0_old);
-=======
-	init_multilevel(tag_array.dataPtr(),&finest_level);
-	// InitMultilevel(finest_level);
-	BaseState<int> tag_array_b(tag_array, base_geom.max_radial_level+1, base_geom.nr_fine);
-	base_geom.InitMultiLevel(finest_level, tag_array_b.array());
-	
-	// average down data and fill ghost cells
-	AverageDown(sold,0,Nscal);
-	FillPatch(t_old,sold,sold,sold,0,0,Nscal,0,bcs_s);
-
-	// free memory in s0_init and p0_init by swapping it
-	// with an empty vector that will go out of scope
-	Vector<Real> s0_swap;
-	std::swap(s0_swap,s0_init);
-
-	p0_new.copy(p0_old);
->>>>>>> 228f304c
+        p0_new.copy(p0_old);
 }
 
 // During initialization of a simulation, Maestro::InitData() calls
@@ -113,13 +95,8 @@
 	const auto dx = geom[lev].CellSizeArray();
 
 	const auto center_p = center;
-<<<<<<< HEAD
 	const auto s0_arr = s0_init.const_array();
 	auto p0_arr = p0_old.array();
-=======
-	const Real * AMREX_RESTRICT s0_p = s0_init.dataPtr();
-	auto p0_p = p0_old.array();
->>>>>>> 228f304c
 
 	const int max_lev = base_geom.max_radial_level + 1;
 	const auto nrf = base_geom.nr_fine;
