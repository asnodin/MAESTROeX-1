
#include <AMReX_buildInfo.H>
#include <Maestro.H>
#include <MaestroPlot.H>
<<<<<<< HEAD
#include <Maestro_F.H>
=======
#include <AMReX_buildInfo.H>
#include <unistd.h>     // getcwd
>>>>>>> 4883f178

using namespace amrex;

// write plotfile to disk
void Maestro::WritePlotFile(const int step, const Real t_in, const Real dt_in,
                            const BaseState<Real>& a, const BaseState<Real>& b,
                            const BaseState<Real>& c, const BaseState<Real>& d,
                            const Vector<MultiFab>& state,
                            Vector<MultiFab>& analytic,
                            const Vector<MultiFab>& err, const bool is_small) {
    // timer for profiling
    BL_PROFILE_VAR("Maestro::WritePlotFile()", WritePlotFile);

    // wallclock time
    const Real strt_total = ParallelDescriptor::second();

    std::string plotfilename = plot_base_name;
    PlotFileName(step, &plotfilename);

    int nPlot = 0;
    const auto& varnames = PlotFileVarNames(&nPlot);
    const Vector<std::string> analytic_varnames = {"h"};
    const Vector<std::string> error_varnames = {"error"};

    // make plot mfs
    const Vector<MultiFab> dummy;
    const auto& state_mf = PlotFileMF(nPlot, 0, dt_in, state, dummy, dummy,
                                      dummy, dummy, analytic, b, b, dummy);
    const auto& analytic_mf = PlotFileMF(nPlot, 1, dt_in, dummy, dummy, dummy,
                                         dummy, dummy, analytic, b, b, dummy);
    const auto& error_mf = PlotFileMF(nPlot, 2, dt_in, err, dummy, dummy, dummy,
                                      dummy, analytic, b, b, dummy);

    // WriteMultiLevelPlotfile expects an array of step numbers
    Vector<int> step_array;
    step_array.resize(maxLevel() + 1, step);

    WriteMultiLevelPlotfile(plotfilename, finest_level + 1, state_mf, varnames,
                            Geom(), t_in, step_array, refRatio());
    WriteMultiLevelPlotfile("analytic_" + plotfilename, finest_level + 1,
                            analytic_mf, analytic_varnames, Geom(), t_in,
                            step_array, refRatio());
    WriteMultiLevelPlotfile("error_" + plotfilename, finest_level + 1, error_mf,
                            error_varnames, Geom(), t_in, step_array,
                            refRatio());

    for (int i = 0; i <= finest_level; ++i) {
        delete state_mf[i];
        delete analytic_mf[i];
        delete error_mf[i];
    }
}

// get plotfile name
void Maestro::PlotFileName(const int lev, std::string* plotfilename) {
    *plotfilename = Concatenate(*plotfilename, lev, 7);
}

// put together a vector of multifabs for writing
Vector<const MultiFab*> Maestro::PlotFileMF(
    const int nPlot, const Real t_in, const Real dt_in,
    const Vector<MultiFab>& s_in, const Vector<MultiFab>& h,
    const Vector<MultiFab>& j, const Vector<MultiFab>& a,
    const Vector<MultiFab>& b, Vector<MultiFab>& analytic,
    const BaseState<Real>& d, const BaseState<Real>& e,
    const Vector<MultiFab>& f) {
    // timer for profiling
    BL_PROFILE_VAR("Maestro::PlotFileMF()", PlotFileMF);

    // MultiFab to hold plotfile data
    Vector<const MultiFab*> plot_mf;

    // temporary MultiFab to hold plotfile data
    Vector<MultiFab*> plot_mf_data(finest_level + 1);

    int dest_comp = 0;

    if (t_in == 0) {  // this is the multifab containing the full state

        // build temporary MultiFab to hold plotfile data
        for (int i = 0; i <= finest_level; ++i) {
            plot_mf_data[i] = new MultiFab(
                (s_in[i]).boxArray(), (s_in[i]).DistributionMap(), nPlot, 0);
        }

        // rho
        for (int i = 0; i <= finest_level; ++i) {
            plot_mf_data[i]->copy((s_in[i]), Rho, dest_comp, 1);
        }
        ++dest_comp;

        // h
        for (int i = 0; i <= finest_level; ++i) {
            plot_mf_data[i]->copy((s_in[i]), RhoH, dest_comp, 1);
            MultiFab::Divide(*plot_mf_data[i], s_in[i], Rho, dest_comp, 1, 0);
        }
        ++dest_comp;

        // rhoX
        for (int i = 0; i <= finest_level; ++i) {
            plot_mf_data[i]->copy((s_in[i]), FirstSpec, dest_comp, NumSpec);
        }
        dest_comp += NumSpec;

        // compute tfromh
        for (int i = 0; i <= finest_level; ++i) {
            // tfromh
            plot_mf_data[i]->copy((s_in[i]), Temp, dest_comp, 1);
        }
        ++dest_comp;

    } else if (t_in == 1) {
        // this is the multifab containing the analytic solution

        // build temporary MultiFab to hold plotfile data
        for (int i = 0; i <= finest_level; ++i) {
            plot_mf_data[i] =
                new MultiFab((analytic[i]).boxArray(),
                             (analytic[i]).DistributionMap(), 1, 0);
        }

        for (int i = 0; i <= finest_level; ++i) {
            plot_mf_data[i]->copy((analytic[i]), 0, dest_comp, 1);
        }
        ++dest_comp;
    } else {
        // this is the multifab containing the error

        // build temporary MultiFab to hold plotfile data
        for (int i = 0; i <= finest_level; ++i) {
            plot_mf_data[i] = new MultiFab((s_in[i]).boxArray(),
                                           (s_in[i]).DistributionMap(), 1, 0);
        }

        for (int i = 0; i <= finest_level; ++i) {
            plot_mf_data[i]->copy((s_in[i]), 0, dest_comp, 1);
        }
        ++dest_comp;
    }

    // add plot_mf_data[i] to plot_mf
    for (int i = 0; i <= finest_level; ++i) {
        plot_mf.push_back(plot_mf_data[i]);
        // delete [] plot_mf_data[i];
    }

    return plot_mf;
}

// set plotfile variable names
Vector<std::string> Maestro::PlotFileVarNames(int* nPlot) const {
    // timer for profiling
    BL_PROFILE_VAR("Maestro::PlotFileVarNames()", PlotFileVarNames);

    (*nPlot) = 3 + NumSpec;

    Vector<std::string> names(*nPlot);

    int cnt = 0;

    // density and enthalpy
    names[cnt++] = "rho";
    names[cnt++] = "h";

    for (int i = 0; i < NumSpec; i++) {
        int len = 20;
        Vector<int> int_spec_names(len);
        //
        // This call return the actual length of each string in "len"
        //
        get_spec_names(int_spec_names.dataPtr(), &i, &len);
        char* spec_name = new char[len + 1];
        for (int j = 0; j < len; j++) spec_name[j] = int_spec_names[j];
        spec_name[len] = '\0';
        std::string spec_string = "rhoX(";
        spec_string += spec_name;
        spec_string += ')';

        names[cnt++] = spec_string;
        delete[] spec_name;
    }

    names[cnt++] = "tfromp";

    return names;
}

void Maestro::WriteJobInfo(const std::string& dir) const {
    // timer for profiling
    BL_PROFILE_VAR("Maestro::WriteJobInfo()", WriteJobInfo);

    if (ParallelDescriptor::IOProcessor()) {
        // job_info file with details about the run
        std::ofstream jobInfoFile;
        std::string FullPathJobInfoFile = dir;

        std::string PrettyLine = std::string(78, '=') + "\n";
        std::string OtherLine = std::string(78, '-') + "\n";
        std::string SkipSpace = std::string(8, ' ') + "\n";

        FullPathJobInfoFile += "/job_info";
        jobInfoFile.open(FullPathJobInfoFile.c_str(), std::ios::out);

        // job information
        jobInfoFile << PrettyLine;
        jobInfoFile << " MAESTROeX Job Information\n";
        jobInfoFile << PrettyLine;

        jobInfoFile << "job name: " << job_name << "\n\n";
        jobInfoFile << "inputs file: " << inputs_name << "\n\n";

        jobInfoFile << "number of MPI processes: "
                    << ParallelDescriptor::NProcs() << "\n";
#ifdef _OPENMP
        jobInfoFile << "number of threads:       " << omp_get_max_threads()
                    << "\n";

        jobInfoFile << "tile size: ";
        for (int d = 0; d < AMREX_SPACEDIM; ++d) {
            jobInfoFile << FabArrayBase::mfiter_tile_size[d] << " ";
        }
        jobInfoFile << "\n";
#endif
        jobInfoFile << "\n";
        jobInfoFile << "CPU time used since start of simulation (CPU-hours): "
                    << getCPUTime() / 3600.0;

        jobInfoFile << "\n\n";

        // plotfile information
        jobInfoFile << PrettyLine;
        jobInfoFile << " Plotfile Information\n";
        jobInfoFile << PrettyLine;

        time_t now = time(0);

        // Convert now to tm struct for local timezone
        tm* localtm = localtime(&now);
        jobInfoFile << "output data / time: " << asctime(localtm);

        char currentDir[FILENAME_MAX];
        if (getcwd(currentDir, FILENAME_MAX)) {
            jobInfoFile << "output dir:         " << currentDir << "\n";
        }

        jobInfoFile << "\n\n";

        // build information
        jobInfoFile << PrettyLine;
        jobInfoFile << " Build Information\n";
        jobInfoFile << PrettyLine;

        jobInfoFile << "build date:    " << buildInfoGetBuildDate() << "\n";
        jobInfoFile << "build machine: " << buildInfoGetBuildMachine() << "\n";
        jobInfoFile << "build dir:     " << buildInfoGetBuildDir() << "\n";
        jobInfoFile << "AMReX dir:     " << buildInfoGetAMReXDir() << "\n";

        jobInfoFile << "\n";

        jobInfoFile << "COMP:          " << buildInfoGetComp() << "\n";
        jobInfoFile << "COMP version:  " << buildInfoGetCompVersion() << "\n";

        jobInfoFile << "\n";

        jobInfoFile << "C++ compiler:  " << buildInfoGetCXXName() << "\n";
        jobInfoFile << "C++ flags:     " << buildInfoGetCXXFlags() << "\n";

        jobInfoFile << "\n";

        jobInfoFile << "Fortran comp:  " << buildInfoGetFName() << "\n";
        jobInfoFile << "Fortran flags: " << buildInfoGetFFlags() << "\n";

        jobInfoFile << "\n";

        jobInfoFile << "Link flags:    " << buildInfoGetLinkFlags() << "\n";
        jobInfoFile << "Libraries:     " << buildInfoGetLibraries() << "\n";

        jobInfoFile << "\n";

        for (int n = 1; n <= buildInfoGetNumModules(); n++) {
            jobInfoFile << buildInfoGetModuleName(n) << ": "
                        << buildInfoGetModuleVal(n) << "\n";
        }

        const char* githash1 = buildInfoGetGitHash(1);
        const char* githash2 = buildInfoGetGitHash(2);
        const char* githash3 = buildInfoGetGitHash(3);
        if (strlen(githash1) > 0) {
            jobInfoFile << "MAESTROeX git describe: " << githash1 << "\n";
        }
        if (strlen(githash2) > 0) {
            jobInfoFile << "AMReX git describe: " << githash2 << "\n";
        }
        if (strlen(githash3) > 0) {
            jobInfoFile << "Microphysics git describe: " << githash3 << "\n";
        }

        const char* buildgithash = buildInfoGetBuildGitHash();
        const char* buildgitname = buildInfoGetBuildGitName();
        if (strlen(buildgithash) > 0) {
            jobInfoFile << buildgitname << " git describe: " << buildgithash
                        << "\n";
        }

        jobInfoFile << "\n\n";

        // grid information
        jobInfoFile << PrettyLine;
        jobInfoFile << " Grid Information\n";
        jobInfoFile << PrettyLine;

        for (int i = 0; i <= finest_level; i++) {
            jobInfoFile << " level: " << i << "\n";
            jobInfoFile << "   number of boxes = " << grids[i].size() << "\n";
            jobInfoFile << "   maximum zones   = ";
            for (int n = 0; n < BL_SPACEDIM; n++) {
                jobInfoFile << geom[i].Domain().length(n) << " ";
            }
            jobInfoFile << "\n\n";
        }

        jobInfoFile << " Boundary conditions\n";
        Vector<int> lo_bc_out(BL_SPACEDIM), hi_bc_out(BL_SPACEDIM);
        ParmParse pp("maestro");
        pp.getarr("lo_bc", lo_bc_out, 0, BL_SPACEDIM);
        pp.getarr("hi_bc", hi_bc_out, 0, BL_SPACEDIM);

        // these names correspond to the integer flags setup in the
        // Castro_setup.cpp
        const char* names_bc[] = {"interior", "inflow",   "outflow",
                                  "symmetry", "slipwall", "noslipwall"};

        jobInfoFile << "   -x: " << names_bc[lo_bc_out[0]] << "\n";
        jobInfoFile << "   +x: " << names_bc[hi_bc_out[0]] << "\n";
        if (BL_SPACEDIM >= 2) {
            jobInfoFile << "   -y: " << names_bc[lo_bc_out[1]] << "\n";
            jobInfoFile << "   +y: " << names_bc[hi_bc_out[1]] << "\n";
        }
        if (BL_SPACEDIM == 3) {
            jobInfoFile << "   -z: " << names_bc[lo_bc_out[2]] << "\n";
            jobInfoFile << "   +z: " << names_bc[hi_bc_out[2]] << "\n";
        }

        jobInfoFile << "\n\n";

        // species info
        Real Aion = 0.0;
        Real Zion = 0.0;

        int mlen = 20;

        jobInfoFile << PrettyLine;
        jobInfoFile << " Species Information\n";
        jobInfoFile << PrettyLine;

        jobInfoFile << std::setw(6) << "index" << SkipSpace
                    << std::setw(mlen + 1) << "name" << SkipSpace
                    << std::setw(7) << "A" << SkipSpace << std::setw(7) << "Z"
                    << "\n";
        jobInfoFile << OtherLine;

        for (int i = 0; i < NumSpec; i++) {
            int len = mlen;
            Vector<int> int_spec_names(len);
            //
            // This call return the actual length of each string in "len"
            //
            get_spec_names(int_spec_names.dataPtr(), &i, &len);
            char* spec_name = new char[len + 1];
            for (int j = 0; j < len; j++) spec_name[j] = int_spec_names[j];
            spec_name[len] = '\0';

            // get A and Z
            get_spec_az(&i, &Aion, &Zion);

            jobInfoFile << std::setw(6) << i << SkipSpace << std::setw(mlen + 1)
                        << std::setfill(' ') << spec_name << SkipSpace
                        << std::setw(7) << Aion << SkipSpace << std::setw(7)
                        << Zion << "\n";
            delete[] spec_name;
        }
        jobInfoFile << "\n\n";

        // runtime parameters
        jobInfoFile << PrettyLine;
        jobInfoFile << " Inputs File Parameters\n";
        jobInfoFile << PrettyLine;

        ParmParse::dumpTable(jobInfoFile, true);

        jobInfoFile.close();

        // now the external parameters
        const int jobinfo_file_length = FullPathJobInfoFile.length();
        Vector<int> jobinfo_file_name(jobinfo_file_length);

        for (int i = 0; i < jobinfo_file_length; i++)
            jobinfo_file_name[i] = FullPathJobInfoFile[i];
    }
}

void Maestro::WriteBuildInfo() {
    std::string PrettyLine = std::string(78, '=') + "\n";
    std::string OtherLine = std::string(78, '-') + "\n";
    std::string SkipSpace = std::string(8, ' ');

    // build information
    std::cout << PrettyLine;
    std::cout << " MAESTROeX Build Information\n";
    std::cout << PrettyLine;

    std::cout << "build date:    " << buildInfoGetBuildDate() << "\n";
    std::cout << "build machine: " << buildInfoGetBuildMachine() << "\n";
    std::cout << "build dir:     " << buildInfoGetBuildDir() << "\n";
    std::cout << "AMReX dir:     " << buildInfoGetAMReXDir() << "\n";

    std::cout << "\n";

    std::cout << "COMP:          " << buildInfoGetComp() << "\n";
    std::cout << "COMP version:  " << buildInfoGetCompVersion() << "\n";

    std::cout << "\n";

    std::cout << "C++ compiler:  " << buildInfoGetCXXName() << "\n";
    std::cout << "C++ flags:     " << buildInfoGetCXXFlags() << "\n";

    std::cout << "\n";

    std::cout << "Fortran comp:  " << buildInfoGetFName() << "\n";
    std::cout << "Fortran flags: " << buildInfoGetFFlags() << "\n";

    std::cout << "\n";

    std::cout << "Link flags:    " << buildInfoGetLinkFlags() << "\n";
    std::cout << "Libraries:     " << buildInfoGetLibraries() << "\n";

    std::cout << "\n";

    for (int n = 1; n <= buildInfoGetNumModules(); n++) {
        std::cout << buildInfoGetModuleName(n) << ": "
                  << buildInfoGetModuleVal(n) << "\n";
    }

    const char* githash1 = buildInfoGetGitHash(1);
    const char* githash2 = buildInfoGetGitHash(2);
    const char* githash3 = buildInfoGetGitHash(3);
    if (strlen(githash1) > 0) {
        std::cout << "MAESTROeX git describe: " << githash1 << "\n";
    }
    if (strlen(githash2) > 0) {
        std::cout << "AMReX git describe: " << githash2 << "\n";
    }
    if (strlen(githash3) > 0) {
        std::cout << "Microphysics git describe: " << githash3 << "\n";
    }

    const char* buildgithash = buildInfoGetBuildGitHash();
    const char* buildgitname = buildInfoGetBuildGitName();
    if (strlen(buildgithash) > 0) {
        std::cout << buildgitname << " git describe: " << buildgithash << "\n";
    }

    std::cout << "\n\n";
}<|MERGE_RESOLUTION|>--- conflicted
+++ resolved
@@ -2,12 +2,8 @@
 #include <AMReX_buildInfo.H>
 #include <Maestro.H>
 #include <MaestroPlot.H>
-<<<<<<< HEAD
 #include <Maestro_F.H>
-=======
-#include <AMReX_buildInfo.H>
 #include <unistd.h>     // getcwd
->>>>>>> 4883f178
 
 using namespace amrex;
 
