--- conflicted
+++ resolved
@@ -20,7 +20,6 @@
 
 	// vectors store the multilevel 1D states as one very long array
 	// these are cell-centered
-<<<<<<< HEAD
 	BaseState<Real> p0_minus_peosbar(max_radial_level+1, nr_fine);
 	BaseState<Real> w0_force(max_radial_level+1, nr_fine);
 	BaseState<Real> Sbar_old(max_radial_level+1, nr_fine);
@@ -34,36 +33,11 @@
 	// these are edge-centered
 	BaseState<Real> w0_old(max_radial_level+1, nr_fine+1);
 	BaseState<Real> rho0_predicted_edge(max_radial_level+1, nr_fine+1);
-=======
-        BaseState<Real> p0_minus_peosbar( max_radial_level+1, nr_fine );
-	Vector<Real> w0_force        ( (max_radial_level+1)*nr_fine );
-	BaseState<Real> Sbar_old        ( max_radial_level+1, nr_fine );
-	BaseState<Real> Sbar_new        ( max_radial_level+1, nr_fine );
-	BaseState<Real> Sbar_nph        ( max_radial_level+1, nr_fine );
-	Vector<Real> delta_chi_w0    ( (max_radial_level+1)*nr_fine );
-	Vector<Real> Hext_bar        ( (max_radial_level+1)*nr_fine );
-	BaseState<Real> tempbar_new     ( max_radial_level+1, nr_fine );
-
-	// vectors store the multilevel 1D states as one very long array
-	// these are edge-centered
-	Vector<Real> w0_old             ( (max_radial_level+1)*(nr_fine+1) );
-	BaseState<Real> rho0_predicted_edge( max_radial_level+1, nr_fine+1 );
-
-	// make sure C++ is as efficient as possible with memory usage
-	w0_force.shrink_to_fit();
-	delta_chi_w0.shrink_to_fit();
-	w0_old.shrink_to_fit();
-	Hext_bar.shrink_to_fit();
->>>>>>> 228f304c
 
 	int is_predictor;
 
 	p0_minus_peosbar.setVal(0.);
-<<<<<<< HEAD
 	delta_chi_w0.setVal(0.);
-=======
-	std::fill(delta_chi_w0.begin(), delta_chi_w0.end(), 0.);
->>>>>>> 228f304c
 
 	// make Fortran-friendly RealVectors
 	RealVector p0_old_vec( (max_radial_level+1)*nr_fine );
@@ -75,12 +49,11 @@
 	// ! compute initial gamma1bar_old
 	// !!!!!!!!!!!!!!!!!!!!!!!!!!!!!!!!!!!!!!!!!!!!!!!!!!!!!!!!!!!!!!!!!!!!!!!!!!!!!!!
 
-<<<<<<< HEAD
-    auto rho0_old_arr = rho0_old.array();
-    auto p0_old_arr = p0_old.array();
-    auto rhoX0_old_arr = rhoX0_old.array();
-    auto tempbar_arr = tempbar.array();
-    auto gamma1bar_old_arr = gamma1bar_old.array();
+        auto rho0_old_arr = rho0_old.array();
+	auto p0_old_arr = p0_old.array();
+	auto rhoX0_old_arr = rhoX0_old.array();
+	auto tempbar_arr = tempbar.array();
+	auto gamma1bar_old_arr = gamma1bar_old.array();
 
 	for (auto l = 0; l <= base_geom.max_radial_level; ++l) {
         for (auto n = 0; n < base_geom.nr(l); ++n) {
@@ -97,11 +70,7 @@
 
             gamma1bar_old_arr(l,r) = eos_state.gam1;
         }
-    }
-=======
-	compute_gamma1bar(gamma1bar_old_vec.dataPtr(), rho0_old.dataPtr(), tempbar.dataPtr(),
-	                  rhoX0_old.dataPtr(), p0_old_vec.dataPtr());
->>>>>>> 228f304c
+	}
 
 	// !!!!!!!!!!!!!!!!!!!!!!!!!!!!!!!!!!!!!!!!!!!!!!!!!!!!!!!!!!!!!!!!!!!!!!!!
 	// ! compute the heating term and Sbar
@@ -115,10 +84,10 @@
 	// ! make Sbar
 	// !!!!!!!!!!!!!!!!!!!!!!!!!!!!!!!!!!!!!!!!!!!!!!!!!!!!!!!!!!!!!!!!!!!!!!!!
 
-    auto Hext_bar_arr = Hext_bar.array();
-    auto Sbar_old_arr = Sbar_old.array();
-
-    for (auto l = 0; l <= base_geom.max_radial_level; ++l) {
+	auto Hext_bar_arr = Hext_bar.array();
+	auto Sbar_old_arr = Sbar_old.array();
+
+	for (auto l = 0; l <= base_geom.max_radial_level; ++l) {
         for (auto n = 0; n < base_geom.nr(l); ++n) {
             eos_t eos_state;
 
@@ -132,7 +101,7 @@
 
             Sbar_old_arr(l,r) = Hext_bar_arr(l,r) * eos_state.dpdT / (eos_state.rho * eos_state.cp * eos_state.dpdr);
         }
-    }
+	}
 
 	// !!!!!!!!!!!!!!!!!!!!!!!!!!!!!!!!!!!!!!!!!!!!!!!!!!!!!!!!!!!!!!!!!!!!!!!!
 	// ! compute w_0
@@ -156,15 +125,15 @@
 	// ! recompute cutoff coordinates now that rho0 has changed
 	// !!!!!!!!!!!!!!!!!!!!!!!!!!!!!!!!!!!!!!!!!!!!!!!!!!!!!!!!!!!!!!!!!!!!!!!!
 
-    auto rho0_new_arr = rho0_new.array();
-    auto p0_new_arr = p0_new.array();
-    auto rhoX0_new_arr = rhoX0_new.array();
-    auto gamma1bar_new_arr = gamma1bar_new.array();
-    auto tempbar_new_arr = tempbar_new.array();
+	auto rho0_new_arr = rho0_new.array();
+	auto p0_new_arr = p0_new.array();
+	auto rhoX0_new_arr = rhoX0_new.array();
+	auto gamma1bar_new_arr = gamma1bar_new.array();
+	auto tempbar_new_arr = tempbar_new.array();
 
 	compute_cutoff_coords(rho0_new.dataPtr());
 	ComputeCutoffCoords(rho0_new);
-    base_geom.ComputeCutoffCoords(rho0_new.array());
+	base_geom.ComputeCutoffCoords(rho0_new.array());
 
 	// !!!!!!!!!!!!!!!!!!!!!!!!!!!!!!!!!!!!!!!!!!!!!!!!!!!!!!!!!!!!!!!!!!!!!!!!
 	// ! compute gravity
@@ -203,7 +172,6 @@
 	// ! compute gamma1bar_new
 	// !!!!!!!!!!!!!!!!!!!!!!!!!!!!!!!!!!!!!!!!!!!!!!!!!!!!!!!!!!!!!!!!!!!!!!!!!!!!!!!
 
-<<<<<<< HEAD
 	for (auto l = 0; l <= base_geom.max_radial_level; ++l) {
         for (auto n = 0; n < base_geom.nr(l); ++n) {
             eos_t eos_state;
@@ -219,20 +187,13 @@
 
             gamma1bar_new_arr(l,r) = eos_state.gam1;
         }
-    }
-
-=======
-	compute_gamma1bar(gamma1bar_new_vec.dataPtr(), rho0_new.dataPtr(), tempbar.dataPtr(),
-	                  rhoX0_new.dataPtr(), p0_new_vec.dataPtr());
-	gamma1bar_new = BaseState<Real>(gamma1bar_new_vec, max_radial_level+1, nr_fine, 1);
-	
->>>>>>> 228f304c
+	}
+
 	// !!!!!!!!!!!!!!!!!!!!!!!!!!!!!!!!!!!!!!!!!!!!!!!!!!!!!!!!!!!!!!!!!!!!!!!!
 	// ! update temperature
 	// !!!!!!!!!!!!!!!!!!!!!!!!!!!!!!!!!!!!!!!!!!!!!!!!!!!!!!!!!!!!!!!!!!!!!!!!
 
-<<<<<<< HEAD
-    for (auto l = 0; l <= base_geom.max_radial_level; ++l) {
+	for (auto l = 0; l <= base_geom.max_radial_level; ++l) {
         for (auto n = 0; n < base_geom.nr(l); ++n) {
             eos_t eos_state;
 
@@ -247,13 +208,7 @@
 
             tempbar_new_arr(l,r) = eos_state.T;
         }
-    }
-=======
-	tempbar.copy(tempbar_new);
-
-	update_temp(rho0_new.dataPtr(), tempbar_new.dataPtr(), rhoX0_new.dataPtr(),
-	            p0_new_vec.dataPtr());
->>>>>>> 228f304c
+	}
 
 	// !!!!!!!!!!!!!!!!!!!!!!!!!!!!!!!!!!!!!!!!!!!!!!!!!!!!!!!!!!!!!!!!!!!!!!!!
 	// ! reset cutoff coordinates
@@ -261,24 +216,23 @@
 
 	compute_cutoff_coords(rho0_old.dataPtr());
 	ComputeCutoffCoords(rho0_old);
-    base_geom.ComputeCutoffCoords(rho0_old.array());
+	base_geom.ComputeCutoffCoords(rho0_old.array());
 
 	// !!!!!!!!!!!!!!!!!!!!!!!!!!!!!!!!!!!!!!!!!!!!!!!!!!!!!!!!!!!!!!!!!!!!!!!!
 	// ! make Sbar
 	// !!!!!!!!!!!!!!!!!!!!!!!!!!!!!!!!!!!!!!!!!!!!!!!!!!!!!!!!!!!!!!!!!!!!!!!!
-    auto Sbar_new_arr = Sbar_new.array();
-
-    for (auto l = 0; l <= base_geom.max_radial_level; ++l) {
-        for (auto n = 0; n < base_geom.nr(l); ++n) {
-            eos_t eos_state;
-
-            eos_state.rho = rho0_new_arr(l,r);
-            eos_state.T = tempbar_arr(l,r);
-            for (auto n = 0; n < NumSpec; ++n) {
-                eos_state.xn[n] = rhoX0_new_arr(l,r,n) / rho0_new_arr(l,r);
-            } 
-
-<<<<<<< HEAD
+	auto Sbar_new_arr = Sbar_new.array();
+
+	for (auto l = 0; l <= base_geom.max_radial_level; ++l) {
+        for (auto n = 0; n < base_geom.nr(l); ++n) {
+            eos_t eos_state;
+
+            eos_state.rho = rho0_new_arr(l,r);
+            eos_state.T = tempbar_arr(l,r);
+            for (auto n = 0; n < NumSpec; ++n) {
+                eos_state.xn[n] = rhoX0_new_arr(l,r,n) / rho0_new_arr(l,r);
+            } 
+   
             eos(eos_input_rpt, eos_state);
 
             Sbar_new_arr(l,r) = Hext_bar_arr(l,r) * eos_state.dpdT / (eos_state.rho * eos_state.cp * eos_state.dpdr);
@@ -287,10 +241,6 @@
 
 	fSbar_nph.copy(0.5*(Sbar_old + Sbar_new));
 
-=======
-	Sbar_nph.copy(0.5*(Sbar_old + Sbar_new));
-
->>>>>>> 228f304c
 	p0_minus_peosbar.setVal(0.);
 
 
@@ -319,7 +269,7 @@
 
 	compute_cutoff_coords(rho0_new.dataPtr());
 	ComputeCutoffCoords(rho0_new);
-    base_geom.ComputeCutoffCoords(rho0_new.array());
+	base_geom.ComputeCutoffCoords(rho0_new.array());
 
 	// !!!!!!!!!!!!!!!!!!!!!!!!!!!!!!!!!!!!!!!!!!!!!!!!!!!!!!!!!!!!!!!!!!!!!!!!
 	// ! compute gravity
@@ -348,7 +298,6 @@
 	// ! compute gamma1bar_new
 	// !!!!!!!!!!!!!!!!!!!!!!!!!!!!!!!!!!!!!!!!!!!!!!!!!!!!!!!!!!!!!!!!!!!!!!!!!!!!!!!
 
-<<<<<<< HEAD
 	for (auto l = 0; l <= base_geom.max_radial_level; ++l) {
         for (auto n = 0; n < base_geom.nr(l); ++n) {
             eos_t eos_state;
@@ -364,19 +313,13 @@
 
             gamma1bar_new_arr(l,r) = eos_state.gam1;
         }
-    }
-=======
-	compute_gamma1bar(gamma1bar_new_vec.dataPtr(), rho0_new.dataPtr(), tempbar.dataPtr(),
-	                  rhoX0_new.dataPtr(), p0_new_vec.dataPtr());
-	gamma1bar_new = BaseState<Real>(gamma1bar_new_vec, max_radial_level+1, nr_fine, 1);
->>>>>>> 228f304c
+	}
 
 	// !!!!!!!!!!!!!!!!!!!!!!!!!!!!!!!!!!!!!!!!!!!!!!!!!!!!!!!!!!!!!!!!!!!!!!!!
 	// ! update temperature
 	// !!!!!!!!!!!!!!!!!!!!!!!!!!!!!!!!!!!!!!!!!!!!!!!!!!!!!!!!!!!!!!!!!!!!!!!!
 
-<<<<<<< HEAD
-    for (auto l = 0; l <= base_geom.max_radial_level; ++l) {
+	for (auto l = 0; l <= base_geom.max_radial_level; ++l) {
         for (auto n = 0; n < base_geom.nr(l); ++n) {
             eos_t eos_state;
 
@@ -386,20 +329,12 @@
                 eos_state.xn[n] = rhoX0_new_arr(l,r,n) / rho0_new_arr(l,r);
             } 
             eos_state.T = tempbar_arr(l,r);
-=======
-	tempbar.copy(tempbar_new);
->>>>>>> 228f304c
-
-            eos(eos_input_rp, eos_state);
-
-<<<<<<< HEAD
+
+            eos(eos_input_rp, eos_state);
+
             tempbar_new_arr(l,r) = eos_state.T;
         }
-    }
-=======
-	std::swap(rhoX0_old, rhoX0_new);
-	tempbar.swap(tempbar_new);
->>>>>>> 228f304c
+	}
 
 	rhoX0_old.swap(rhoX0_new);
 	tempbar.swap(tempbar_new);
