
module initdata_module

  use amrex_mempool_module, only : bl_allocate, bl_deallocate
  use eos_type_module
  use eos_module
  use network, only: nspec
  use amrex_fort_module, only : amrex_spacedim
  use base_state_geometry_module, only: nr_fine, max_radial_level
  use meth_params_module, only: nscal, rho_comp, rhoh_comp, temp_comp, spec_comp, pi_comp, &
       perturb_model, prob_lo
<<<<<<< HEAD
  use probdata_module, only: pert_temp_factor, pert_rad_factor, do_small_domain
=======
  use probin_module, only: pert_temp_factor, pert_rad_factor, do_small_domain
>>>>>>> 68550305
  use fill_3d_data_module, only: put_1d_array_on_cart_sphr

  implicit none

  private

contains

  subroutine initdata(lev, time, lo, hi, &
       scal, scal_lo, scal_hi, nc_s, &
       vel, vel_lo, vel_hi, nc_v, &
       s0_init, p0_init, &
       dx) bind(C, name="initdata")

    integer         , intent(in   ) :: lev, lo(3), hi(3)
    integer         , intent(in   ) :: scal_lo(3), scal_hi(3), nc_s
    integer         , intent(in   ) :: vel_lo(3), vel_hi(3), nc_v
    double precision, intent(in   ) :: time
    double precision, intent(inout) :: scal(scal_lo(1):scal_hi(1), &
         scal_lo(2):scal_hi(2), &
         scal_lo(3):scal_hi(3), 1:nc_s)
    double precision, intent(inout) :: vel(vel_lo(1):vel_hi(1), &
         vel_lo(2):vel_hi(2), &
         vel_lo(3):vel_hi(3), 1:nc_v)
    double precision, intent(in   ) :: s0_init(0:max_radial_level,0:nr_fine-1,1:nscal)
    double precision, intent(in   ) :: p0_init(0:max_radial_level,0:nr_fine-1)
    double precision, intent(in   ) :: dx(3)

    integer          :: i,j,k,r
    double precision :: x,y,z

    double precision :: dens_pert, rhoh_pert, temp_pert
    double precision :: rhoX_pert(nspec)

    ! set velocity to zero
    vel(lo(1):hi(1),lo(2):hi(2),lo(3):hi(3),:nc_v) = 0.d0

    do k=lo(3),hi(3)
       z = prob_lo(3) + (dble(k)+0.5d0) * dx(3)
       do j=lo(2),hi(2)
          y = prob_lo(2) + (dble(j)+0.5d0) * dx(2)

          if (amrex_spacedim .eq. 2) then
             r = j
          else
             r = k
          end if

          do i=lo(1),hi(1)
             x = prob_lo(1) + (dble(i)+0.5d0) * dx(1)

             scal(i,j,k,rho_comp)  = s0_init(lev,r,rho_comp)
             scal(i,j,k,rhoh_comp) = s0_init(lev,r,rhoh_comp)
             scal(i,j,k,temp_comp) = s0_init(lev,r,temp_comp)
             scal(i,j,k,spec_comp:spec_comp+nspec-1) = &
                  s0_init(lev,r,spec_comp:spec_comp+nspec-1)

             ! initialize pi_comp to zero for now
             scal(i,j,k,pi_comp) = 0.d0

          end do
       end do
    end do

    ! add an optional perturbation
    if (perturb_model) then

       do k=lo(3),hi(3)
          z = prob_lo(3) + (dble(k)+0.5d0) * dx(3)
          do j = lo(2), hi(2)
             y = prob_lo(2) + (dble(j)+0.5d0) * dx(2)
             do i = lo(1), hi(1)
                x = prob_lo(1) + (dble(i)+0.5d0) * dx(1)

                if (amrex_spacedim .eq. 2) then
                   call perturb_2d(x, y, p0_init(lev,j), s0_init(lev,j,:), &
                        dens_pert, rhoh_pert, rhoX_pert, temp_pert)
                else
                   call perturb_3d(x, y, z, p0_init(lev,k), s0_init(lev,k,:), &
                        dens_pert, rhoh_pert, rhoX_pert, temp_pert)
                end if

                scal(i,j,k,rho_comp) = dens_pert
                scal(i,j,k,rhoh_comp) = rhoh_pert
                scal(i,j,k,temp_comp) = temp_pert
                scal(i,j,k,spec_comp:spec_comp+nspec-1) = rhoX_pert(1:)

             end do
          end do
       end do

    end if

  end subroutine initdata

  subroutine perturb_2d(x, y, p0_init, s0_init, dens_pert, rhoh_pert, &
       rhoX_pert, temp_pert)

    ! apply an optional perturbation to the initial temperature field
    ! to see some bubbles

    double precision, intent(in ) :: x, y
    double precision, intent(in ) :: p0_init, s0_init(1:nscal)
    double precision, intent(out) :: dens_pert, rhoh_pert, temp_pert
    double precision, intent(out) :: rhoX_pert(1:nspec)

    double precision :: temp,t0
    double precision :: x1, y1, r1, x2, y2, r2, x3, y3, r3, x4, y4, r4

    type (eos_t) :: eos_state

    t0 = s0_init(temp_comp)

    x1 = 5.0d7
    y1 = 6.5d7
    r1 = sqrt( (x-x1)**2 +(y-y1)**2 ) / (2.5d6*pert_rad_factor)

    x2 = 1.2d8
    y2 = 8.5d7
    r2 = sqrt( (x-x2)**2 +(y-y2)**2 ) / (2.5d6*pert_rad_factor)

    x3 = 2.0d8
    y3 = 7.5d7
    r3 = sqrt( (x-x3)**2 +(y-y3)**2 ) / (2.5d6*pert_rad_factor)

    ! this is a tiny bubble for inputs_2d_smalldomain
    x4 = 0.5d0
    y4 = 85218750.25d0
    r4 = sqrt( (x-x4)**2 +(y-y4)**2 ) / (2.5d-2*pert_rad_factor)

    if (do_small_domain) then
       temp = t0 * (1.d0 + pert_temp_factor* &
            (0.150d0 * (1.d0 + tanh(2.d0-r1)) + &
            0.300d0 * (1.d0 + tanh(2.d0-r2)) + &
            0.225d0 * (1.d0 + tanh(2.d0-r3)) + &
            0.300d0 * (1.d0 + tanh(2.d0-r4))))
    else
       temp = t0 * (1.d0 + pert_temp_factor* &
            (0.150d0 * (1.d0 + tanh(2.d0-r1)) + &
            0.300d0 * (1.d0 + tanh(2.d0-r2)) + &
            0.225d0 * (1.d0 + tanh(2.d0-r3))))
    end if

    ! Use the EOS to make this temperature perturbation occur at constant
    ! pressure
    eos_state%T     = temp
    eos_state%p     = p0_init
    eos_state%rho   = s0_init(rho_comp)
    eos_state%xn(:) = s0_init(spec_comp:spec_comp+nspec-1)/s0_init(rho_comp)

    call eos(eos_input_tp, eos_state)

    dens_pert = eos_state%rho
    rhoh_pert = eos_state%rho * eos_state%h
    rhoX_pert = dens_pert*eos_state%xn(:)

    temp_pert = temp

  end subroutine perturb_2d

  subroutine perturb_3d(x, y, z, p0_init, s0_init, dens_pert, rhoh_pert, &
       rhoX_pert, temp_pert)

    ! apply an optional perturbation to the initial temperature field
    ! to see some bubbles

    double precision, intent(in ) :: x, y, z
    double precision, intent(in ) :: p0_init, s0_init(1:nscal)
    double precision, intent(out) :: dens_pert, rhoh_pert, temp_pert
    double precision, intent(out) :: rhoX_pert(1:nspec)

    double precision :: temp, t0
    double precision :: x0, y0, z0, r0

    type (eos_t) :: eos_state

    t0 = s0_init(temp_comp)

    x0 = 1.35d7
    y0 = 1.35d7
    z0 = 8.5d7

    r0 = sqrt( (x-x0)**2 + (y-y0)**2 + (z-z0)**2 ) / 2.5d6

    temp = t0 * (1.d0 + 2.d0 * (0.15d0 * (1.d0 + tanh((2.d0-r0)))))

    ! Use the EOS to make this temperature perturbation occur at constant
    ! pressure
    eos_state%T     = temp
    eos_state%p     = p0_init
    eos_state%rho   = s0_init(rho_comp)
    eos_state%xn(:) = s0_init(spec_comp:spec_comp+nspec-1)/s0_init(rho_comp)

    call eos(eos_input_tp, eos_state)

    dens_pert = eos_state%rho
    rhoh_pert = eos_state%rho * eos_state%h
    rhoX_pert = dens_pert*eos_state%xn(:)

    temp_pert = temp

  end subroutine perturb_3d


  subroutine initdata_sphr(time, lo, hi, &
       scal, scal_lo, scal_hi, nc_s, &
       vel, vel_lo, vel_hi, nc_v, &
       s0_init, p0_init, &
       dx, r_cc_loc, r_edge_loc, &
       cc_to_r, ccr_lo, ccr_hi) bind(C, name="initdata_sphr")

    integer         , intent(in   ) :: lo(3), hi(3)
    integer         , intent(in   ) :: scal_lo(3), scal_hi(3), nc_s
    integer         , intent(in   ) :: vel_lo(3), vel_hi(3), nc_v
    double precision, intent(in   ) :: time
    double precision, intent(inout) :: scal(scal_lo(1):scal_hi(1), &
         scal_lo(2):scal_hi(2), &
         scal_lo(3):scal_hi(3), nc_s)
    double precision, intent(inout) :: vel(vel_lo(1):vel_hi(1), &
         vel_lo(2):vel_hi(2), &
         vel_lo(3):vel_hi(3), nc_v)
    double precision, intent(in   ) :: s0_init(0:max_radial_level,0:nr_fine-1,1:nscal)
    double precision, intent(in   ) :: p0_init(0:max_radial_level,0:nr_fine-1)
    double precision, intent(in   ) :: dx(3)
    double precision, intent(in   ) :: r_cc_loc (0:max_radial_level,0:nr_fine-1)
    double precision, intent(in   ) :: r_edge_loc(0:max_radial_level,0:nr_fine)
    integer         , intent(in   ) :: ccr_lo(3), ccr_hi(3)
    double precision, intent(in   ) :: cc_to_r(ccr_lo(1):ccr_hi(1), &
         ccr_lo(2):ccr_hi(2),ccr_lo(3):ccr_hi(3))

    !     Local variables
    integer          :: i,j,k,comp
    double precision :: x,y,z
    double precision :: dens_pert, rhoh_pert, temp_pert
    double precision :: rhoX_pert(nspec)
    double precision, pointer :: p0_cart(:,:,:,:)

    type (eos_t) :: eos_state
    integer :: pt_index(3)

    ! set velocity to zero
    vel(lo(1):hi(1),lo(2):hi(2),lo(3):hi(3),1:nc_v) = 0.d0

    ! initialize the domain with the base state
<<<<<<< HEAD
    scal(lo(1):hi(1),lo(2):hi(2),lo(3):hi(3),1:nc_s) = 0.d0
=======
    scal = 0.d0
>>>>>>> 68550305

    ! if we are spherical, we want to make sure that p0 is good, since that is
    ! what is needed for HSE.  Therefore, we will put p0 onto a cart array and
    ! then initialize h from rho, X, and p0.
    call bl_allocate(p0_cart,lo,hi,1)

    ! initialize temp
    call put_1d_array_on_cart_sphr(lo,hi,scal(:,:,:,temp_comp),scal_lo,scal_hi,1, &
         s0_init(0,:,temp_comp),dx,0,0,r_cc_loc,r_edge_loc, &
         cc_to_r,ccr_lo,ccr_hi)

    ! initialize p0_cart
    call put_1d_array_on_cart_sphr(lo,hi,p0_cart,lo,hi,1,p0_init,dx,0,0,r_cc_loc,r_edge_loc, &
         cc_to_r,ccr_lo,ccr_hi)

    ! initialize species
    do comp = spec_comp, spec_comp+nspec-1
       call put_1d_array_on_cart_sphr(lo,hi,scal(:,:,:,comp),scal_lo,scal_hi,1, &
            s0_init(0,:,comp),dx,0,0,r_cc_loc,r_edge_loc, &
            cc_to_r,ccr_lo,ccr_hi)
    end do

    ! initialize rho as sum of partial densities rho*X_i
    do k = lo(3), hi(3)
       do j = lo(2), hi(2)
          do i = lo(1), hi(1)
             scal(i,j,k,rho_comp) = 0.d0
             do comp = spec_comp, spec_comp+nspec-1
                scal(i,j,k,rho_comp) = scal(i,j,k,rho_comp) + scal(i,j,k,comp)
             enddo
          enddo
       enddo
    enddo

    ! initialize (rho h) and T using the EOS
    do k = lo(3), hi(3)
       do j = lo(2), hi(2)
          do i = lo(1), hi(1)

             eos_state%T     = scal(i,j,k,temp_comp)
             eos_state%p     = p0_cart(i,j,k,1)
             eos_state%rho   = scal(i,j,k,rho_comp)
             eos_state%xn(:) = scal(i,j,k,spec_comp:spec_comp+nspec-1)/eos_state%rho

             pt_index = (/ i, j, k /)

             call eos(eos_input_rp, eos_state, pt_index)

             scal(i,j,k,rhoh_comp) = eos_state%rho*eos_state%h
             scal(i,j,k,temp_comp) = eos_state%T

          enddo
       enddo
    enddo

    if (perturb_model) then

       ! add an optional perturbation
       do k = lo(3), hi(3)
          z = prob_lo(3) + (dble(k)+0.5d0) * dx(3)

          do j = lo(2), hi(2)
             y = prob_lo(2) + (dble(j)+0.5d0) * dx(2)

             do i = lo(1), hi(1)
                x = prob_lo(1) + (dble(i)+0.5d0) * dx(1)

                call perturb_3d_sphr(x, y, z, p0_cart(i,j,k,1), scal(i,j,k,:), &
                     dens_pert, rhoh_pert, rhoX_pert, temp_pert)

                scal(i,j,k,rho_comp) = dens_pert
                scal(i,j,k,rhoh_comp) = rhoh_pert
                scal(i,j,k,temp_comp) = temp_pert
                scal(i,j,k,spec_comp:spec_comp+nspec-1) = rhoX_pert(:)
             enddo
          enddo
       enddo

    end if

    call bl_deallocate(p0_cart)

  end subroutine initdata_sphr

  subroutine perturb_3d_sphr(x, y, z, p0_init, s0_init, dens_pert, rhoh_pert, &
       rhoX_pert, temp_pert)

    ! apply an optional perturbation to the initial temperature field
    ! to see some bubbles
    double precision, intent(in ) :: x, y, z
    double precision, intent(in ) :: p0_init, s0_init(nscal)
    double precision, intent(out) :: dens_pert, rhoh_pert, temp_pert
    double precision, intent(out) :: rhoX_pert(nspec)

    double precision :: temp, t0
    double precision :: x0, y0, z0, r0

    type (eos_t) :: eos_state

    t0 = s0_init(temp_comp)

    ! center of star is at 2.5d8
    x0 = 2.5d8
    y0 = 2.5d8
    z0 = 3.0d8

    ! Tanh bubbles
    r0 = sqrt( (x-x0)**2 + (y-y0)**2 + (z-z0)**2 ) / 2.5d6

    ! This case works
    temp = t0 * (1.0d0 + 2.0d0*(.150d0 * 0.5d0 * (1.0d0 + tanh((2.0d0-r0)))))

    ! Use the EOS to make this temperature perturbation occur at constant
    ! pressure
    eos_state%T     = temp
    eos_state%p     = p0_init
    eos_state%rho   = s0_init(rho_comp)
    eos_state%xn(:) = s0_init(spec_comp:spec_comp+nspec-1)/s0_init(rho_comp)

    call eos(eos_input_tp, eos_state)

    dens_pert = eos_state%rho
    rhoh_pert = eos_state%rho * eos_state%h
    rhoX_pert = dens_pert*eos_state%xn(:)

    temp_pert = temp

  end subroutine perturb_3d_sphr

end module initdata_module<|MERGE_RESOLUTION|>--- conflicted
+++ resolved
@@ -9,11 +9,7 @@
   use base_state_geometry_module, only: nr_fine, max_radial_level
   use meth_params_module, only: nscal, rho_comp, rhoh_comp, temp_comp, spec_comp, pi_comp, &
        perturb_model, prob_lo
-<<<<<<< HEAD
-  use probdata_module, only: pert_temp_factor, pert_rad_factor, do_small_domain
-=======
   use probin_module, only: pert_temp_factor, pert_rad_factor, do_small_domain
->>>>>>> 68550305
   use fill_3d_data_module, only: put_1d_array_on_cart_sphr
 
   implicit none
@@ -258,11 +254,7 @@
     vel(lo(1):hi(1),lo(2):hi(2),lo(3):hi(3),1:nc_v) = 0.d0
 
     ! initialize the domain with the base state
-<<<<<<< HEAD
     scal(lo(1):hi(1),lo(2):hi(2),lo(3):hi(3),1:nc_s) = 0.d0
-=======
-    scal = 0.d0
->>>>>>> 68550305
 
     ! if we are spherical, we want to make sure that p0 is good, since that is
     ! what is needed for HSE.  Therefore, we will put p0 onto a cart array and
