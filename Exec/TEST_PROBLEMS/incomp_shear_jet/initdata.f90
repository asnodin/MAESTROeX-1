--- conflicted
+++ resolved
@@ -9,11 +9,7 @@
   use base_state_geometry_module, only: nr_fine, max_radial_level
   use meth_params_module, only: nscal, rho_comp, rhoh_comp, temp_comp, spec_comp, pi_comp, &
        perturb_model, prob_lo, prob_hi
-<<<<<<< HEAD
-  use probdata_module, only: yt, delx
-=======
   use probin_module, only: yt, delx
->>>>>>> 68550305
   use fill_3d_data_module, only: put_1d_array_on_cart_sphr
 
   implicit none
@@ -46,11 +42,7 @@
     double precision :: x, y, z, ymid, L_x, yshr1, yshr2
 
     ! set velocity to zero
-<<<<<<< HEAD
     vel(lo(1):hi(1),lo(2):hi(2),lo(3):hi(3),1:nc_v) = 0.d0
-=======
-    vel = 0.d0
->>>>>>> 68550305
 
     ymid = prob_lo(2) + 0.5d0*(prob_hi(2)- prob_lo(2))
     L_x = (prob_hi(1) - prob_lo(1))
