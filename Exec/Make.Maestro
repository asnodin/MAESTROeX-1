--- conflicted
+++ resolved
@@ -154,10 +154,7 @@
 #------------------------------------------------------------------------------
 
 # runtime parameter support for extern/ routines
-<<<<<<< HEAD
-=======
 F90EXE_sources += extern.F90
->>>>>>> 164af6cb
 
 EXTERN_TEMPLATE := $(TOP)/Source/param/extern_probin.template
 
@@ -169,7 +166,6 @@
 
 EXTERN_PARAMETERS := $(shell $(AMREX_HOME)/Tools/F_scripts/findparams.py $(EXTERN_SEARCH))
 
-<<<<<<< HEAD
 F90EXE_sources += extern.F90
 
 PROBIN_TEMPLATE := $(MAESTROEX_HOME)/Source/param/runtime.probin.template
@@ -201,12 +197,7 @@
 	@echo " "
 
 
-=======
-extern.F90: $(EXTERN_PARAMETERS) $(EXTERN_TEMPLATE)
-	$(AMREX_HOME)/Tools/F_scripts/write_probin.py \
-           -t $(EXTERN_TEMPLATE) -o extern.F90 -n extern \
-           --pa "$(EXTERN_PARAMETERS)"
->>>>>>> 164af6cb
+
 #------------------------------------------------------------------------------
 # build info
 #------------------------------------------------------------------------------
@@ -256,12 +247,9 @@
 include $(AMREX_HOME)/Tools/GNUMake/Make.rules
 
 clean::
-<<<<<<< HEAD
-	$(SILENT) $(RM) extern.f90
-	$(SILENT) $(RM) probin.F90
-=======
+
 	$(SILENT) $(RM) extern.F90 extern.f90
->>>>>>> 164af6cb
+
 	$(SILENT) $(RM) AMReX_buildInfo.cpp
 
 clean::
