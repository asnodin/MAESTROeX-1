#include <Maestro.H>
#include <Maestro_F.H>

using namespace amrex;

void 
Maestro::InitBaseState(BaseState<Real>& rho0_s, BaseState<Real>& rhoh0_s, 
                       BaseState<Real>& p0_s, 
                       const int lev)
{
    // timer for profiling
    BL_PROFILE_VAR("Maestro::InitBaseState()", InitBaseState); 

    if (spherical) {
        Abort("ERROR: base_state is not valid for spherical");
    }

    const int max_lev = base_geom.max_radial_level + 1;
    const int nr_fine = base_geom.nr_fine;
    const int n = lev;

    auto rho0 = rho0_s.array();
    auto rhoh0 = rhoh0_s.array();
    auto p0 = p0_s.array();
    auto p0_init_arr = p0_init.array();
    auto tempbar_arr = tempbar.array();
    auto tempbar_init_arr = tempbar_init.array();

    // calculate H or dens_base, as necessary
    Real H = 0.0;

    if (use_p_dens_g && use_p_H_g) {
       Abort("ERROR: use_p_dens_g AND use_p_H_g cannot both be true");
    } else if (use_p_dens_g) {
        H = pres_base / dens_base / fabs(grav_const);
    } else if (use_p_H_g) {
        H = scale_height;
        dens_base = pres_base / H / fabs(grav_const);
    } else {
        Abort("ERROR: either use_p_dens_g or use_p_H_g must be true");
    }

    // strictly single species
    RealVector xn_zone(NumSpec, 0.0);
    xn_zone[0] = 1.0;

    // Set the state in the first cell in the vertical direction
    // ("the bottom")
    const Real z0 = 0.5*base_geom.dr(n); // generic "z", actually 2d/3d agnostic

    // set p0 and rho0 based on analytical value at the cc coord
<<<<<<< HEAD
    p0_init(n,0) = pres_base * exp(-z0/H);
    s0_init(n,0,Rho) = dens_base * exp(-z0/H);
=======
    p0_init_arr(n,0) = pres_base * exp(-z0/H);
    s0_init[n+max_lev*nr_fine*Rho] = dens_base * exp(-z0/H);
>>>>>>> 2a69452f

    eos_t eos_state;

    // use eos call to be consistent
<<<<<<< HEAD
    eos_state.p = p0_init(n,0);
    eos_state.rho = s0_init(n,0,Rho);
=======
    eos_state.p = p0_init_arr(n,0);
    eos_state.rho = s0_init[n+max_lev*nr_fine*Rho];
>>>>>>> 2a69452f
    for (auto comp = 0; comp < NumSpec; ++comp) {
        eos_state.xn[comp] = xn_zone[comp];
    }
    eos_state.T = 1000.0; // just a guess
    eos(eos_input_rp, eos_state); // (rho, p) --> T, h

    // set other base vars
    s0_init(n,0,RhoH) = dens_base * eos_state.h;
    for (auto comp = 0; comp < NumSpec; ++comp) {
        s0_init(n,0,FirstSpec+comp) = dens_base * xn_zone[comp];
    }
    s0_init(n,0,Temp) = eos_state.T;

    for (auto r = 1; r < base_geom.nr(n); ++r) {

        // height above the bottom of the domain
        Real z = (Real(r) + 0.5) * base_geom.dr(n);

        // set rho analytically  
        Real dens_zone = dens_base * exp(-z/H);
        // needs to be set before pressure 
        s0_init[n+max_lev*(r+nr_fine*Rho)] = dens_zone;

        // compute the pressure by discretizing HSE
<<<<<<< HEAD
        p0_init(n,r) = p0_init(n,r-1) - dr[n] * 0.5 * (s0_init(n,r,Rho) + s0_init(n,r-1,Rho)) * fabs(grav_const);
=======
        p0_init_arr(n,r) = p0_init_arr(n,r-1) - base_geom.dr(n) * 0.5 * (s0_init[n+max_lev*(r+nr_fine*Rho)] + s0_init[n+max_lev*(r-1+nr_fine*Rho)]) * fabs(grav_const);
>>>>>>> 2a69452f

        // use the EOS to make the state consistent
        eos_state.rho   = dens_zone;
        eos_state.p     = p0_init_arr(n,r);
        eos_state.T     = 1000.0; // guess
        for (auto comp = 0; comp < NumSpec; ++comp) {
            eos_state.xn[comp] = xn_zone[comp];
        }

        // (rho,p) --> T, h
        eos(eos_input_rp, eos_state);

        s0_init(n,r,RhoH) = dens_zone * eos_state.h;
        for (auto comp = 0; comp < NumSpec; ++comp) {
            s0_init(n,r,FirstSpec+comp) = 
                dens_zone * xn_zone[comp];
        }
        s0_init(n,r,Temp) = eos_state.T;
    }

    // copy s0_init and p0_init into rho0, rhoh0, p0, and tempbar
<<<<<<< HEAD
    for (auto r = 0; r < nr_fine; ++r) {
        rho0(lev,r) = s0_init(lev,r,Rho);
        rhoh0(lev,r) = s0_init(lev,r,RhoH);
        tempbar(lev,r) = s0_init(lev,r,Temp);
        tempbar_init(lev,r) = s0_init(lev,r,Temp);
        p0(lev,r) = p0_init(lev,r);
=======
    for (auto i = 0; i < nr_fine; ++i) {
        rho0(lev,i) = s0_init[lev+max_lev*(i+nr_fine*Rho)];
        rhoh0(lev,i) = s0_init[lev+max_lev*(i+nr_fine*RhoH)];
        tempbar_arr(lev,i) = s0_init[lev+max_lev*(i+nr_fine*Temp)];
        tempbar_init_arr(lev,i) = s0_init[lev+max_lev*(i+nr_fine*Temp)];
        p0(lev,i) = p0_init_arr(lev,i);
>>>>>>> 2a69452f
    }

    // initialize any inlet BC parameters
    SetInletBCs();
}<|MERGE_RESOLUTION|>--- conflicted
+++ resolved
@@ -25,6 +25,7 @@
     auto p0_init_arr = p0_init.array();
     auto tempbar_arr = tempbar.array();
     auto tempbar_init_arr = tempbar_init.array();
+    auto s0_init_arr = s0_init.array();
 
     // calculate H or dens_base, as necessary
     Real H = 0.0;
@@ -49,24 +50,14 @@
     const Real z0 = 0.5*base_geom.dr(n); // generic "z", actually 2d/3d agnostic
 
     // set p0 and rho0 based on analytical value at the cc coord
-<<<<<<< HEAD
-    p0_init(n,0) = pres_base * exp(-z0/H);
-    s0_init(n,0,Rho) = dens_base * exp(-z0/H);
-=======
     p0_init_arr(n,0) = pres_base * exp(-z0/H);
-    s0_init[n+max_lev*nr_fine*Rho] = dens_base * exp(-z0/H);
->>>>>>> 2a69452f
+    s0_init_arr(n,0,Rho) = dens_base * exp(-z0/H);
 
     eos_t eos_state;
 
     // use eos call to be consistent
-<<<<<<< HEAD
-    eos_state.p = p0_init(n,0);
-    eos_state.rho = s0_init(n,0,Rho);
-=======
     eos_state.p = p0_init_arr(n,0);
-    eos_state.rho = s0_init[n+max_lev*nr_fine*Rho];
->>>>>>> 2a69452f
+    eos_state.rho = s0_init_arr(n,0,Rho);
     for (auto comp = 0; comp < NumSpec; ++comp) {
         eos_state.xn[comp] = xn_zone[comp];
     }
@@ -91,11 +82,7 @@
         s0_init[n+max_lev*(r+nr_fine*Rho)] = dens_zone;
 
         // compute the pressure by discretizing HSE
-<<<<<<< HEAD
-        p0_init(n,r) = p0_init(n,r-1) - dr[n] * 0.5 * (s0_init(n,r,Rho) + s0_init(n,r-1,Rho)) * fabs(grav_const);
-=======
-        p0_init_arr(n,r) = p0_init_arr(n,r-1) - base_geom.dr(n) * 0.5 * (s0_init[n+max_lev*(r+nr_fine*Rho)] + s0_init[n+max_lev*(r-1+nr_fine*Rho)]) * fabs(grav_const);
->>>>>>> 2a69452f
+        p0_init_arr(n,r) = p0_init_arr(n,r-1) - base_geom.dr(n) * 0.5 * (s0_init_arr(n,r,Rho) + s0_init_arr(n,r-1,Rho)) * fabs(grav_const);
 
         // use the EOS to make the state consistent
         eos_state.rho   = dens_zone;
@@ -117,21 +104,12 @@
     }
 
     // copy s0_init and p0_init into rho0, rhoh0, p0, and tempbar
-<<<<<<< HEAD
-    for (auto r = 0; r < nr_fine; ++r) {
-        rho0(lev,r) = s0_init(lev,r,Rho);
-        rhoh0(lev,r) = s0_init(lev,r,RhoH);
-        tempbar(lev,r) = s0_init(lev,r,Temp);
-        tempbar_init(lev,r) = s0_init(lev,r,Temp);
-        p0(lev,r) = p0_init(lev,r);
-=======
-    for (auto i = 0; i < nr_fine; ++i) {
-        rho0(lev,i) = s0_init[lev+max_lev*(i+nr_fine*Rho)];
-        rhoh0(lev,i) = s0_init[lev+max_lev*(i+nr_fine*RhoH)];
-        tempbar_arr(lev,i) = s0_init[lev+max_lev*(i+nr_fine*Temp)];
-        tempbar_init_arr(lev,i) = s0_init[lev+max_lev*(i+nr_fine*Temp)];
-        p0(lev,i) = p0_init_arr(lev,i);
->>>>>>> 2a69452f
+    for (auto r = 0; r < base_geom.nr_fine; ++r) {
+        rho0(lev,r) = s0_init_arr(lev,r,Rho);
+        rhoh0(lev,r) = s0_init_arr(lev,r,RhoH);
+        tempbar_arr(lev,r) = s0_init_arr(lev,r,Temp);
+        tempbar_init_arr(lev,r) = s0_init_arr(lev,r,Temp);
+        p0(lev,r) = p0_init_arr(lev,r);
     }
 
     // initialize any inlet BC parameters
