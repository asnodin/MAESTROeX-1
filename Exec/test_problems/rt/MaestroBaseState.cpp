--- conflicted
+++ resolved
@@ -152,11 +152,7 @@
 
         Real rloc = geom[lev].ProbLo(AMREX_SPACEDIM-1) + (Real(r) + 0.5)*base_geom.dr(n);
 
-<<<<<<< HEAD
-        Real dpdr = (p0_init(n,r) - p0_init(n,r-1)) / dr[n];
-=======
-        Real dpdr = (p0_init[n+max_lev*r] - p0_init[n+max_lev*(r-1)]) / base_geom.dr(n);
->>>>>>> 847051d6
+        Real dpdr = (p0_init(n,r) - p0_init(n,r-1)) / base_geom.dr(n);
         Real rhog = 0.5*(s0_init[n+max_lev*(r+nr_fine*Rho)] + 
                          s0_init[n+max_lev*(r-1+nr_fine*Rho)])*grav_const;
 
