--- conflicted
+++ resolved
@@ -66,11 +66,7 @@
     int * AMREX_RESTRICT tag_array_p = tag_array.dataPtr();
     const int max_lev = base_geom.max_radial_level + 1;
 
-<<<<<<< HEAD
-    const Real dr_lev = dr.array()(lev);
-=======
     const Real dr_lev = base_geom.dr(lev);
->>>>>>> b765b468
 
     if (use_tpert_in_tagging) {
         // Tag on regions with largest temperature perturbation
