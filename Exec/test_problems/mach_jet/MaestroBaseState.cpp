--- conflicted
+++ resolved
@@ -15,11 +15,6 @@
         Abort("ERROR: mach_jet base_state is not valid for spherical");
     }
 
-<<<<<<< HEAD
-=======
-    const int max_lev = base_geom.max_radial_level + 1;
-    const auto nr_fine = base_geom.nr_fine;
->>>>>>> 2a69452f
     const int n = lev;
 
     auto rho0 = rho0_s.array();
@@ -28,6 +23,7 @@
     auto p0_init_arr = p0_init.array();
     auto tempbar_arr = tempbar.array();
     auto tempbar_init_arr = tempbar_init.array();
+    auto s0_init_arr = s0_init.array();
 
     Print() << "cutoff densities:" << std::endl;
     Print() << "    low density cutoff (for mapping the model) =      " << 
@@ -75,21 +71,12 @@
             s0_init(n,r,Rho) = dens_zone;
 
             if (r == 0) {
-<<<<<<< HEAD
-                p0_init(n,r) -= dr[n] * 0.5 * 
-                    s0_init(n,r,Rho) * fabs(grav_const);
-            } else {
-                p0_init(n,r) = p0_init(n,r-1) - dr[n] * 
-                    0.5 * (s0_init(n,r,Rho) + 
-                           s0_init(n,r-1,Rho)) * 
-=======
                 p0_init_arr(n,r) -= base_geom.dr(n) * 0.5 * 
-                    s0_init[n+max_lev*(r+nr_fine*Rho)] * fabs(grav_const);
+                    s0_init_arr(n,r,Rho) * fabs(grav_const);
             } else {
                 p0_init_arr(n,r) = p0_init_arr(n,r-1) - base_geom.dr(n) * 
-                    0.5 * (s0_init[n+max_lev*(r+nr_fine*Rho)] + 
-                           s0_init[n+max_lev*(r-1+nr_fine*Rho)]) * 
->>>>>>> 2a69452f
+                    0.5 * (s0_init_arr(n,r,Rho) + 
+                           s0_init_arr(n,r-1,Rho)) * 
                     fabs(grav_const);
             }
 
@@ -139,21 +126,12 @@
     }
 
     // copy s0_init and p0_init into rho0, rhoh0, p0, and tempbar
-<<<<<<< HEAD
-    for (auto r = 0; r < nr_fine; ++r) {
-        rho0(lev,r) = s0_init(lev,r,Rho);
-        rhoh0(lev,r) = s0_init(lev,r,RhoH);
-        tempbar(lev,r) = s0_init(lev,r,Temp);
-        tempbar_init(lev,r) = s0_init(lev,r,Temp);
-        p0(lev,r) = p0_init(lev,r);
-=======
-    for (auto i = 0; i < nr_fine; ++i) {
-        rho0(lev,i) = s0_init[lev+max_lev*(i+nr_fine*Rho)];
-        rhoh0(lev,i) = s0_init[lev+max_lev*(i+nr_fine*RhoH)];
-        tempbar_arr(lev,i) = s0_init[lev+max_lev*(i+nr_fine*Temp)];
-        tempbar_init_arr(lev,i) = s0_init[lev+max_lev*(i+nr_fine*Temp)];
-        p0(lev,i) = p0_init_arr(lev,i);
->>>>>>> 2a69452f
+    for (auto r = 0; r < base_geom.nr_fine; ++r) {
+        rho0(lev,r) = s0_init_arr(lev,r,Rho);
+        rhoh0(lev,r) = s0_init_arr(lev,r,RhoH);
+        tempbar_arr(lev,r) = s0_init_arr(lev,r,Temp);
+        tempbar_init_arr(lev,r) = s0_init_arr(lev,r,Temp);
+        p0(lev,r) = p0_init_arr(lev,r);
     }
 
     // initialize any inlet BC parameters
