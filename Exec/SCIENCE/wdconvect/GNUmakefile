--- conflicted
+++ resolved
@@ -24,9 +24,6 @@
 
 Bpack   := ./Make.package
 Blocs   := .
-<<<<<<< HEAD
-=======
 PROBIN_PARAMETER_DIRS := .
->>>>>>> 68550305
 
 include $(MAESTROEX_HOME)/Exec/Make.Maestro