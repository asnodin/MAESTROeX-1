--- conflicted
+++ resolved
@@ -126,13 +126,8 @@
 
     for (auto r = 0; r < base_geom.nr(n); ++r) {
 
-<<<<<<< HEAD
-        Real y = geom[lev].ProbLo(AMREX_SPACEDIM-1) + (Real(r) + 0.5) * dr[n];
+        Real y = geom[lev].ProbLo(AMREX_SPACEDIM-1) + (Real(r) + 0.5) * base_geom.dr[n];
         RealVector xn = set_species(y);
-=======
-        Real y = geom[lev].ProbLo(AMREX_SPACEDIM-1) + (Real(r) + 0.5) * base_geom.dr(n);
-	RealVector xn = set_species(y);
->>>>>>> 847051d6
 	
         eos_state.rho = dens[r];
         eos_state.p = pres[r];
@@ -148,31 +143,17 @@
             s0_init[n+max_lev*(r+base_geom.nr_fine*(FirstSpec+comp))] = 
                 eos_state.rho * eos_state.xn[comp];
         }
-<<<<<<< HEAD
         p0_init(n,r) = eos_state.p;
-        s0_init[n+max_lev*(r+nr_fine*Temp)] = eos_state.T;
-    }
-
-    // copy s0_init and p0_init into rho0, rhoh0, p0, and tempbar
-    for (auto i = 0; i < nr_fine; ++i) {
-        rho0(lev,i) = s0_init[lev+max_lev*(i+nr_fine*Rho)];
-        rhoh0(lev,i) = s0_init[lev+max_lev*(i+nr_fine*RhoH)];
-        tempbar(lev,i) = s0_init[lev+max_lev*(i+nr_fine*Temp)];
-        tempbar_init(lev,i) = s0_init[lev+max_lev*(i+nr_fine*Temp)];
-        p0(lev,i) = p0_init(lev,i);
-=======
-        p0_init[n+max_lev*r] = eos_state.p;
         s0_init[n+max_lev*(r+base_geom.nr_fine*Temp)] = eos_state.T;
     }
 
     // copy s0_init and p0_init into rho0, rhoh0, p0, and tempbar
     for (auto i = 0; i < base_geom.nr_fine; ++i) {
-        rho0[lev+max_lev*i] = s0_init[lev+max_lev*(i+base_geom.nr_fine*Rho)];
+        rho0(lev,i) = s0_init[lev+max_lev*(i+base_geom.nr_fine*Rho)];
         rhoh0(lev,i) = s0_init[lev+max_lev*(i+base_geom.nr_fine*RhoH)];
-        tempbar[lev+max_lev*i] = s0_init[lev+max_lev*(i+base_geom.nr_fine*Temp)];
-        tempbar_init[lev+max_lev*i] = s0_init[lev+max_lev*(i+base_geom.nr_fine*Temp)];
+        tempbar(lev,i) = s0_init[lev+max_lev*(i+base_geom.nr_fine*Temp)];
+        tempbar_init(lev,i) = s0_init[lev+max_lev*(i+base_geom.nr_fine*Temp)];
         p0(lev,i) = p0_init[lev+max_lev*i];
->>>>>>> 847051d6
     }
 
     // initialize any inlet BC parameters
