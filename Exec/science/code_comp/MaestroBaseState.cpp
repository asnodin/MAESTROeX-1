#include <Maestro.H>
#include <Maestro_F.H>

using namespace amrex;

auto dUdy(Real y, RealVector U);
auto fv(Real y);
auto set_species(Real y);
auto grav_zone(Real y);

void 
Maestro::InitBaseState(BaseState<Real>& rho0, BaseState<Real>& rhoh0, 
                       BaseState<Real>& p0, 
                       const int lev)
{
    // timer for profiling
    BL_PROFILE_VAR("Maestro::InitBaseState()", InitBaseState); 

    // define some helper functions with lambdas
    auto fv = [](Real y)
    {
        if (y < 1.9375 * 4.e8) {
            return 0.0;
        } else if (y > 2.0625 * 4.e8) {
            return 1.0;
        } else {
            return 0.5 * (1.0 + sin(8.0 * M_PI * (y/4.e8 - 2.0)));
        }
    };

    auto set_species = [this, &fv](Real y)
    {
        RealVector xn(NumSpec, 0.0);

        xn[0] = 1.0 - fv(y);
        xn[1] = fv(y); 

        return xn;   
    };

    auto grav_zone = [](Real y)
    {
        Real fg = 1.0;

        if (y < 1.0625 * 4.e8) {
            fg = 0.5 * (1.0 + sin(16.0 * M_PI * (y/4.e8 - 1.03125)));
        } else if (y > 2.9375 * 4.e8) {
            fg = 0.5 * (1.0 - sin(16.0 * M_PI * (y/4.e8 - 2.96875)));
        }

        return fg * g0 / pow(y / 4.e8, 1.25);
    };

    auto dUdy = [this, &fv, &set_species, &grav_zone](Real y, RealVector U) 
    {
        eos_t eos_state;
        RealVector xn = set_species(y);

        eos_state.rho = U[0];
        eos_state.p = U[1];
        for (auto comp = 0; comp < NumSpec; ++comp) {
            eos_state.xn[comp] = xn[comp];
        }

        eos(eos_input_rp, eos_state);

        Real gamma0 = eos_state.gam1;
        Real gamma = gamma0 + fv(y) * (gamma1 - gamma0);

        RealVector dU(2);

        dU[1] = exp(U[0]) * grav_zone(y) / exp(U[1]);
        dU[0] = dU[1] / gamma;

        return dU;
    };

    const int max_lev = max_radial_level + 1;
    const int n = lev;

    // allocate arrays
    RealVector pres(nr[n]);
    RealVector dens(nr[n]);

    RealVector U_old(2);
    RealVector U_new(2);

    Vector<RealVector> k(2);

    eos_t eos_state;

    // initialize U_old
    U_old[0] = log(rho_0);
    U_old[1] = log(p_0);

    for (auto r = 0; r < nr[n]; ++r) {

        // height above the bottom of the domain
        Real y = geom[lev].ProbLo(AMREX_SPACEDIM-1) + (Real(r) + 0.5) * dr[n];

        // do HSE using RK2

        // out intergration starts at y - h
        Real h = r == 0 ? dr[n] * 0.5 : dr[n];

        auto k = dUdy(y - h, U_old);

        RealVector yprime(2);
        for (int i = 0; i < 2; ++i) {
            yprime[i] = U_old[i] + 0.5 * h * k[i];
        }

        auto kprime = dUdy(y - 0.5 * h, yprime);

        for (int i = 0; i < 2; ++i) {
            U_new[i] = U_old[i] + h * kprime[i];
        }

        dens[r] = exp(U_new[0]);
        pres[r] = exp(U_new[1]);

        for (int i = 0; i < 2; ++i) {
            U_old[i] = U_new[i];
        }
    }

    for (auto r = 0; r < nr[n]; ++r) {

        Real y = geom[lev].ProbLo(AMREX_SPACEDIM-1) + (Real(r) + 0.5) * dr[n];
        RealVector xn = set_species(y);
	
        eos_state.rho = dens[r];
        eos_state.p = pres[r];
        for (auto comp = 0; comp < NumSpec; ++comp) {
            eos_state.xn[comp] = xn[comp];
        }

        eos(eos_input_rp, eos_state);

        s0_init(n,r,Rho) = eos_state.rho;
        s0_init(n,r,RhoH)= eos_state.rho * eos_state.h;
        for (auto comp = 0; comp < NumSpec; ++comp) {
            s0_init(n,r,FirstSpec+comp) = 
                eos_state.rho * eos_state.xn[comp];
        }
        p0_init(n,r) = eos_state.p;
<<<<<<< HEAD
        s0_init(n,r,Temp) = eos_state.T;
=======
        s0_init[n+max_lev*(r+nr_fine*Temp)] = eos_state.T;
>>>>>>> a6adfa49
    }

    // copy s0_init and p0_init into rho0, rhoh0, p0, and tempbar
    for (auto i = 0; i < nr_fine; ++i) {
<<<<<<< HEAD
        rho0[lev+max_lev*i] = s0_init(n,i,Rho);
        rhoh0[lev+max_lev*i] = s0_init(n,i,RhoH);
        tempbar[lev+max_lev*i] = s0_init(n,i,Temp);
        tempbar_init[lev+max_lev*i] = s0_init(n,i,Temp);
        p0[lev+max_lev*i] = p0_init(lev,i);
=======
        rho0(lev,i) = s0_init[lev+max_lev*(i+nr_fine*Rho)];
        rhoh0(lev,i) = s0_init[lev+max_lev*(i+nr_fine*RhoH)];
        tempbar(lev,i) = s0_init[lev+max_lev*(i+nr_fine*Temp)];
        tempbar_init(lev,i) = s0_init[lev+max_lev*(i+nr_fine*Temp)];
        p0(lev,i) = p0_init(lev,i);
>>>>>>> a6adfa49
    }

    // initialize any inlet BC parameters
    SetInletBCs();
}<|MERGE_RESOLUTION|>--- conflicted
+++ resolved
@@ -144,28 +144,16 @@
                 eos_state.rho * eos_state.xn[comp];
         }
         p0_init(n,r) = eos_state.p;
-<<<<<<< HEAD
         s0_init(n,r,Temp) = eos_state.T;
-=======
-        s0_init[n+max_lev*(r+nr_fine*Temp)] = eos_state.T;
->>>>>>> a6adfa49
     }
 
     // copy s0_init and p0_init into rho0, rhoh0, p0, and tempbar
     for (auto i = 0; i < nr_fine; ++i) {
-<<<<<<< HEAD
-        rho0[lev+max_lev*i] = s0_init(n,i,Rho);
-        rhoh0[lev+max_lev*i] = s0_init(n,i,RhoH);
-        tempbar[lev+max_lev*i] = s0_init(n,i,Temp);
-        tempbar_init[lev+max_lev*i] = s0_init(n,i,Temp);
-        p0[lev+max_lev*i] = p0_init(lev,i);
-=======
-        rho0(lev,i) = s0_init[lev+max_lev*(i+nr_fine*Rho)];
-        rhoh0(lev,i) = s0_init[lev+max_lev*(i+nr_fine*RhoH)];
-        tempbar(lev,i) = s0_init[lev+max_lev*(i+nr_fine*Temp)];
-        tempbar_init(lev,i) = s0_init[lev+max_lev*(i+nr_fine*Temp)];
+        rho0(lev,i) = s0_init(lev,i,Rho);
+        rhoh0(lev,i) = s0_init(lev,i,RhoH);
+        tempbar(lev,i) = s0_init(lev,i,Temp);
+        tempbar_init(lev,i) = s0_init(lev,i,Temp);
         p0(lev,i) = p0_init(lev,i);
->>>>>>> a6adfa49
     }
 
     // initialize any inlet BC parameters
