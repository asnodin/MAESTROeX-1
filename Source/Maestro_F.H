#ifndef _Maestro_F_H_
#define _Maestro_F_H_
#include <AMReX_BLFort.H>

#ifdef __cplusplus
extern "C"
{
#endif

    // these are interfaces to fortran subroutines

    void runtime_pretty_print(int* jobinfo_file_name, const int* jobinfo_file_length);

    //////////////////////
    // in advect_base.F90
    void advect_base_dens(const amrex::Real* w0,
			  const amrex::Real* rho0_old,
			        amrex::Real* rho0_new,
			        amrex::Real* rho0_predicted_edge,
			  const amrex::Real dt,
			  const amrex::Real* r_cc_loc,
			  const amrex::Real* r_edge_loc);

    void advect_base_enthalpy(const amrex::Real* w0,
			      const amrex::Real* rho0_old,
			      const amrex::Real* rhoh0_old,
			            amrex::Real* rhoh0_new,
			      const amrex::Real* rho0_predicted_edge,
			      const amrex::Real* psi,
			      const amrex::Real dt,
			      const amrex::Real* r_cc_loc,
			      const amrex::Real* r_edge_loc);
    //////////////////////

    //////////////////////
    // in average.f90
    void average(const int* lev, const int* lo, const int* hi,
                 const amrex::Real* phi, const int* p_lo, const int* p_hi,
                 amrex::Real* phisum);

    void divide_phisum_by_ncell(amrex::Real* phisum, int* ncell);

    void average_sphr_irreg(const int* lev, const int* lo, const int* hi,
			    const amrex::Real* phi, const int* p_lo, const int* p_hi,
			    amrex::Real* phisum, int* ncell,
			    const amrex::Real* cc_to_r, const int* ccr_lo, const int* ccr_hi);

    void divide_phisum_by_ncell_irreg(amrex::Real* phisum, int* ncell);

    void average_sphr(amrex::Real* phisum, amrex::Real* phibar,
		      int* ncell, amrex::Real* radii, const int* finest_level);

    void sum_phi_3d_sphr(const int* lev, const int* lo, const int* hi,
			 const amrex::Real* phi, const int* p_lo, const int* p_hi,
			 amrex::Real* phisum,
			 const amrex::Real* radii, const int* finest_level,
			 const amrex::Real* dx, int* ncell,
                         const int* mask, const int* m_lo, const int* m_hi,
                         const int* use_mask);

    void compute_radii_sphr(const int* lev, amrex::Real* radii, const int* finest_level,
			    const amrex::Real* dx);
    //////////////////////

    //////////////////////
    // in base_state_geometry.f90

    void init_base_state_geometry(const int* max_radial_level_in,
                                  const int* nr_fine_in,
                                  const amrex::Real* dr_fine_in,
                                  amrex::Real* r_cc_loc,
                                  amrex::Real* r_edge_loc,
                                  const amrex::Real* dx_fine,
				  int* nr_irreg_in);

    void init_base_state_map_sphr(amrex::Real* cc_to_r, const int* lo, const int* hi,
				  const amrex::Real* dx_fine,
				  const amrex::Real* dx_lev);

    void compute_cutoff_coords(const amrex::Real* rho0);

    void init_multilevel(const int* tag_array,
			 const int* finest_radial_level_in);

    void destroy_base_state_geometry();

    //////////////////////

    //////////////////////
    // in bc_fill_nd.F90

    void scalarfill (amrex::Real* phi, const int* phi_lo, const int* phi_hi,
		  const int* domlo, const int* domhi,
		  const amrex::Real* dx, const amrex::Real* gridlo,
		  const amrex::Real* time, const int* bc, const int icomp);

    void velfill (amrex::Real* vel, const int* vel_lo, const int* vel_hi,
    	  const int* domlo, const int* domhi,
    	  const amrex::Real* dx, const amrex::Real* gridlo,
    	  const amrex::Real* time, const int* bc, const int icomp);

    //////////////////////

    //////////////////////
    // in burner.F90
    void burner_init();
    //////////////////////

    //////////////////////
    // in burner_loop.f90
    void burner_loop(const int* lo, const int* hi,
                     const int lev,
                     const amrex::Real* s_in,     const int* i_lo, const int* i_hi,
                           amrex::Real* s_out,    const int* o_lo, const int* o_hi,
                     const amrex::Real* rho_Hext, const int* e_lo, const int* e_hi,
                           amrex::Real* rho_odot, const int* r_lo, const int* r_hi,
                           amrex::Real* rho_Hnuc, const int* n_lo, const int* n_hi,
                     const amrex::Real* tempbar_init_in,
                     const amrex::Real dt_in,
                     const int* mask, const int* m_lo, const int* m_hi,
                     const int use_mask);

    void burner_loop_sphr(const int* lo, const int* hi,
                          const amrex::Real* s_in,     const int* i_lo, const int* i_hi,
                                amrex::Real* s_out,    const int* o_lo, const int* o_hi,
                          const amrex::Real* rho_Hext, const int* e_lo, const int* e_hi,
                                amrex::Real* rho_odot, const int* r_lo, const int* r_hi,
                                amrex::Real* rho_Hnuc, const int* n_lo, const int* n_hi,
                          const amrex::Real* tempbar_init_cart, const int* t_lo, const int* t_hi,
                          const amrex::Real dt_in,
                          const int* mask, const int* m_lo, const int* m_hi,
                          const int use_mask);

    //////////////////////

    //////////////////////
    // in cell_to_edge.f90
    void cell_to_edge(const amrex::Real* s0_cell, amrex::Real* s0_edge);

    //////////////////////

    //////////////////////
    // in compute_dt.F90
    void estdt(const int lev, amrex::Real* dt, amrex::Real* umax,
               const int* lo, const int* hi,
               const amrex::Real* dx,
               const amrex::Real* scal,  const int* s_lo, const int* s_hi, const int* nc_s,
               const amrex::Real* u,     const int* u_lo, const int* u_hi, const int* nc_u,
               const amrex::Real* force, const int* f_lo, const int* f_hi, const int* nc_f,
               const amrex::Real* divu,  const int* d_lo, const int* d_hi,
               const amrex::Real* dSdt,  const int* t_lo, const int* t_hi,
               const amrex::Real* w0, const amrex::Real* p0, const amrex::Real* gamma1bar);

    void estdt_sphr(amrex::Real* dt, amrex::Real* umax,
		    const int* lo, const int* hi, const amrex::Real* dx,
		    const amrex::Real* scal, const int* s_lo, const int* s_hi, const int* nc_s,
		    const amrex::Real* u, const int* u_lo, const int* u_hi, const int* nc_u,
		    const amrex::Real* force, const int* f_lo, const int* f_hi, const int* nc_f,
		    const amrex::Real* divu, const int* d_lo, const int* d_hi,
		    const amrex::Real* dSdt, const int* t_lo, const int* t_hi,
		    const amrex::Real* w0,
		    const amrex::Real* w0macx, const int* x_lo, const int* x_hi,
		    const amrex::Real* w0macy, const int* y_lo, const int* y_hi,
		    const amrex::Real* w0macz, const int* z_lo, const int* z_hi,
		    const amrex::Real* gp0_cart, const int* g_lo, const int* g_hi);

    void firstdt(const int lev, amrex::Real* dt, amrex::Real* umax,
                 const int* lo, const int* hi,
                 const amrex::Real* dx,
                 const amrex::Real* scal,  const int* s_lo, const int* s_hi, const int* nc_s,
                 const amrex::Real* u,     const int* u_lo, const int* u_hi, const int* nc_u,
                 const amrex::Real* force, const int* f_lo, const int* f_hi, const int* nc_f,
                 const amrex::Real* divu,  const int* d_lo, const int* d_hi,
                 const amrex::Real* p0, const amrex::Real* gamma1bar);

    void firstdt_sphr(amrex::Real* dt, amrex::Real* umax,
		      const int* lo, const int* hi,
		      const amrex::Real* dx,
		      const amrex::Real* scal,  const int* s_lo, const int* s_hi, const int* nc_s,
		      const amrex::Real* u,     const int* u_lo, const int* u_hi, const int* nc_u,
		      const amrex::Real* force, const int* f_lo, const int* f_hi, const int* nc_f,
		      const amrex::Real* divu,  const int* d_lo, const int* d_hi,
		      const amrex::Real* gp0_cart, const int* g_lo, const int* g_hi);

    void estdt_divu(amrex::Real* gp0,
		      const amrex::Real* p0, const amrex::Real* gamma1bar,
		      const amrex::Real* r_cc_loc, const amrex::Real* r_edge_loc);
    //////////////////////

    //////////////////////
    // in compute_grad_phi.F90
    void compute_grad_phi(const int* lo, const int* hi,
                          const amrex::Real* phi,  const int* p_lo, const int* p_hi,
                                amrex::Real* gphi, const int* g_lo, const int* g_hi,
                          const amrex::Real* dx);

    void compute_grad_phi_rad(const amrex::Real* phi,
			      amrex::Real* gphi_rad);
    //////////////////////

    //////////////////////
    // in debug.F90
    void print_base_cc(const amrex::Real* base);
    void print_base_edge(const amrex::Real* base);

    void print_mf(const int* lev, const int* lo, const int* hi,
                  const amrex::Real* mf,
                  const int* m_lo, const int* m_hi, const int* nc_m);

    void print_edge(const int* lev, const int* lo, const int* hi,
                    const amrex::Real* mf,
                    const int* m_lo, const int* m_hi, const int* nc_m);
    //////////////////////

    //////////////////////
    // in diag.F90
    void diag(const int* lev, const int* lo, const int* hi,
	      const amrex::Real* scal, const int* s_lo, const int* s_hi, const int* nc_s,
	      const amrex::Real* rho_Hnuc, const int* hn_lo, const int* hn_hi,
	      const amrex::Real* rho_Hext, const int* he_lo, const int* he_hi,
	      const amrex::Real* rho0, const amrex::Real* p0,
	      const amrex::Real* u, const int* u_lo, const int* u_hi,
	      const amrex::Real* w0, const amrex::Real* dx,
	      amrex::Real* Mach_max, amrex::Real* temp_max,
	      amrex::Real* enuc_max, amrex::Real* Hext_max,
              const int* mask, const int* m_lo, const int* m_hi,
              const int* use_mask);

    void diag_sphr(const int* lev, const int* lo, const int* hi,
		   const amrex::Real* scal, const int* s_lo, const int* s_hi, const int* nc_s,
		   const amrex::Real* rho_Hnuc, const int* hn_lo, const int* hn_hi,
		   const amrex::Real* rho_Hext, const int* he_lo, const int* he_hi,
		   const amrex::Real* u, const int* u_lo, const int* u_hi,
		   const amrex::Real* w0macx, const int* x_lo, const int* x_hi,
		   const amrex::Real* w0macy, const int* y_lo, const int* y_hi,
		   const amrex::Real* w0macz, const int* z_lo, const int* z_hi,
		   const amrex::Real* w0r, const int* wr_lo, const int* wr_hi,
		   const amrex::Real* dx,
		   const amrex::Real* normal, const int* n_lo, const int* n_hi,
		   amrex::Real* T_max, amrex::Real* coord_Tmax, amrex::Real* vel_Tmax,
		   amrex::Real* enuc_max, amrex::Real* coord_enucmax, amrex::Real* vel_enucmax,
		   amrex::Real* kin_ener, amrex::Real* int_ener, amrex::Real* nuc_ener,
		   amrex::Real* U_max, amrex::Real* Mach_max,
		   int* ncenter, amrex::Real* T_center, amrex::Real* vel_center,
                   const int* mask, const int* m_lo, const int* m_hi,
                   const int* use_mask);

    void diag_grav_energy(amrex::Real* grav_ener,
			  const amrex::Real* rho0,
                          const amrex::Real* r_cc_loc, const amrex::Real* r_edge_loc);
    //////////////////////

    //////////////////////
    // in enforce_HSE.f90
    void enforce_HSE(const amrex::Real* rho0,
                           amrex::Real* p0,
                     const amrex::Real* grav_cell,
		     const amrex::Real* r_cc_loc,
                     const amrex::Real* r_edge_loc);
    //////////////////////

    //////////////////////
    // in fill_umac_ghost.f90
    void fill_umac_ghost(const int* domlo, const int* domhi,
                         const int* lo, const int* hi,
                         amrex::Real* umac, const int* umac_lo, const int* umac_hi,
                         amrex::Real* vmac, const int* vmac_lo, const int* vmac_hi,
#if (AMREX_SPACEDIM == 3)
                         amrex::Real* wmac, const int* wmac_lo, const int* wmac_hi,
#endif
                         const int* phys_bc);

    void PC_EDGE_INTERP(const int* flo, const int* fhi,
                        const int* nc, const int* ratio, const int* dir,
                        amrex::Real* crse, const int* c_lo, const int* c_hi, const int* nc_c,
                        amrex::Real* fine, const int* f_lo, const int* f_hi, const int* nc_f);

    void EDGE_INTERP(const int* flo, const int* fhi,
                     const int* nc, const int* ratio, const int* dir,
                     amrex::Real* fine, const int* f_lo, const int* f_hi, const int* nc_f);
    //////////////////////

    //////////////////////
    // in fill_3d_data.F90
    void put_1d_array_on_cart(const int* lo, const int* hi, const int lev,
                              amrex::Real* s0_cart,
                              const int* s0_cart_lo, const int* s0_cart_hi, const int nc_s,
                              const amrex::Real* s0, const int is_input_edge_centered,
                              const int is_output_a_vector);

    void put_1d_array_on_cart_sphr(const int* lo, const int* hi,
				   amrex::Real* s0_cart,
				   const int* s0_cart_lo, const int* s0_cart_hi, const int nc_s,
				   const amrex::Real* s0, const amrex::Real* dx,
				   const int is_input_edge_centered,
				   const int is_output_a_vector,
				   const amrex::Real* r_cc_loc, const amrex::Real* r_edge_loc,
				   const amrex::Real* cc_to_r, const int* ccr_lo, const int* ccr_hi);

    void addw0(const int* lev, const int* lo, const int* hi,
               amrex::Real* uedge, const int* u_lo, const int* u_hi,
#if (AMREX_SPACEDIM >= 2)
               amrex::Real* vedge, const int* v_lo, const int* v_hi,
#if (AMREX_SPACEDIM == 3)
               amrex::Real* wedge, const int* w_lo, const int* w_hi,
#endif
#endif
               const amrex::Real* w0, const amrex::Real* mult);

    void addw0_sphr(const int* lo, const int* hi,
		    amrex::Real* umac, const int* u_lo, const int* u_hi,
		    amrex::Real* vmac, const int* v_lo, const int* v_hi,
		    amrex::Real* wmac, const int* w_lo, const int* w_hi,
		    const amrex::Real* w0macx, const int* x_lo, const int* x_hi,
		    const amrex::Real* w0macy, const int* y_lo, const int* y_hi,
		    const amrex::Real* w0macz, const int* z_lo, const int* z_hi,
		    const amrex::Real* mult);

    void make_w0mac_sphr(const int* lo, const int* hi,
			 const amrex::Real* w0,
			 amrex::Real* w0macx, const int* x_lo, const int* x_hi,
			 amrex::Real* w0macy, const int* y_lo, const int* y_hi,
			 amrex::Real* w0macz, const int* z_lo, const int* z_hi,
			 amrex::Real* w0_cart, const int* w0_lo, const int* w0_hi, const int* nc_w0,
			 const amrex::Real* dx,
			 const amrex::Real* r_edge_loc);

    void make_s0mac_sphr(const int* lo, const int* hi,
			 const amrex::Real* s0,
			 amrex::Real* s0macx, const int* x_lo, const int* x_hi,
			 amrex::Real* s0macy, const int* y_lo, const int* y_hi,
			 amrex::Real* s0macz, const int* z_lo, const int* z_hi,
			 amrex::Real* s0_cart, const int* s0_lo, const int* s0_hi,
			 const amrex::Real* dx,
			 const amrex::Real* r_cc_loc);

    void make_s0mac_sphr_irreg(const int* lo, const int* hi,
			       const amrex::Real* s0,
			       amrex::Real* s0macx, const int* x_lo, const int* x_hi,
			       amrex::Real* s0macy, const int* y_lo, const int* y_hi,
			       amrex::Real* s0macz, const int* z_lo, const int* z_hi,
			       amrex::Real* s0_cart, const int* s0_lo, const int* s0_hi,
			       const amrex::Real* dx,
			       const amrex::Real* r_cc_loc);

    void make_normal(amrex::Real* normal, const int* n_lo, const int* n_hi,
		     const amrex::Real* dx);

    void put_data_on_faces(const int* lo, const int* hi,
			   const amrex::Real* scc, const int* cc_lo, const int* cc_hi,
			   amrex::Real* facex, const int* x_lo, const int* x_hi,
#if (AMREX_SPACEDIM >= 2)
			   amrex::Real* facey, const int* y_lo, const int* y_hi,
#if (AMREX_SPACEDIM == 3)
			   amrex::Real* facez, const int* z_lo, const int* z_hi,
#endif
#endif
			   const int* harmonic_avg);
    //////////////////////

    //////////////////////
    // in initdata.f90
    void initdata(const int* lev,
                  const amrex::Real* time,
                  const int* lo, const int* hi,
                  const amrex::Real* scal, const int* scal_lo, const int* scal_hi, const int* nc_s,
                  const amrex::Real* vel,  const int* vel_lo,  const int* vel_hi,  const int* nc_v,
                  const amrex::Real* s0_init,
                  const amrex::Real* p0_init,
                  const amrex::Real* dx);

    void initdata_sphr(const amrex::Real* time,
		       const int* lo, const int* hi,
		       const amrex::Real* scal, const int* scal_lo, const int* scal_hi, const int* nc_s,
		       const amrex::Real* vel,  const int* vel_lo,  const int* vel_hi,  const int* nc_v,
		       const amrex::Real* s0_init,
		       const amrex::Real* p0_init,
		       const amrex::Real* dx,
		       const amrex::Real* r_cc_loc, const amrex::Real* r_edge_loc,
		       const amrex::Real* cell_cc_to_r, const int* ccr_lo, const int* ccr_hi);
    //////////////////////

    //////////////////////
    // in maestro_init.f90

    void maestro_network_init();
    void maestro_extern_init();
    void maestro_conductivity_init();
    void get_num_spec(int* nspec);
    void get_spec_names(int* spec_names, int* ispec, int* len);
    void get_spec_az(const int* ispec, amrex::Real* A, amrex::Real* Z);

    // set fortran-specific parameters in meth_params.F90
    void set_method_params (const int* Density,
                            const int* Enthalpy,
                            const int* FirstSpec,
                            const int* Temperature,
                            const int* Pressure,
                            const int* Nscalars,
                            const amrex::Real* prob_lo_in,
                            const amrex::Real* prob_hi_in);

    void set_rel_eps (const amrex::Real* rel_eps_in);
    void get_rel_eps (const amrex::Real* rel_eps_in);

    void init_base_state (const amrex::Real* s0_init,
                          const amrex::Real* p0_init,
                          const amrex::Real* rho0,
                          const amrex::Real* rhoh0,
                          const amrex::Real* p0,
                          const amrex::Real* tempbar,
			  const amrex::Real* tempbar_init);

    void init_base_state_irreg (const amrex::Real* s0_init,
				const amrex::Real* p0_init,
				const amrex::Real* rho0,
				const amrex::Real* rhoh0,
				const amrex::Real* p0,
				const amrex::Real* tempbar,
				const amrex::Real* tempbar_init,
				const amrex::Real* r_cc_loc,
				const amrex::Real* r_edge_loc);
    //////////////////////

    //////////////////////
    // in make_beta0.f90
    void make_beta0(      amrex::Real* beta0,
                    const amrex::Real* rho0,
                    const amrex::Real* p0,
                    const amrex::Real* gamma1bar,
                    const amrex::Real* grav_cell);

    void make_beta0_irreg(      amrex::Real* beta0,
			   const amrex::Real* rho0,
			   const amrex::Real* p0,
			   const amrex::Real* gamma1bar,
			   const amrex::Real* grav_cell,
		      	   const amrex::Real* r_cc_loc,
			   const amrex::Real* r_edge_loc);
    //////////////////////


    //////////////////////
    // in make_edge_scal.F90
#if (AMREX_SPACEDIM == 1)
    void make_edge_scal_1d(
#elif (AMREX_SPACEDIM == 2)
    void make_edge_scal_2d(
#elif (AMREX_SPACEDIM == 3)
    void make_edge_scal_3d(
#endif
                      const int* domlo, const int* domhi,
                      const int* lo, const int* hi,
                      const amrex::Real* s,      const int* s_lo, const int* s_hi, const int nc_s, int ng_s,
                            amrex::Real* sedgex, const int* x_lo, const int* x_hi, const int nc_x,
#if (AMREX_SPACEDIM >= 2)
                            amrex::Real* sedgey, const int* y_lo, const int* y_hi, const int nc_y,
#if (AMREX_SPACEDIM == 3)
                            amrex::Real* sedgez, const int* z_lo, const int* z_hi, const int nc_z,
#endif
#endif
                      const amrex::Real* umac,   const int* u_lo, const int* u_hi,
#if (AMREX_SPACEDIM >= 2)
                      const amrex::Real* vmac,   const int* v_lo, const int* v_hi,
#if (AMREX_SPACEDIM == 3)
                      const amrex::Real* wmac,   const int* w_lo, const int* w_hi,
#endif
#endif
                      int ng_um,
                      const amrex::Real* force,  const int* f_lo, const int* f_hi, const int nc_f,
                      const amrex::Real* dx, const amrex::Real dt, const int is_vel,
                      const int* adv_bc, const int nbccomp, const int comp, const int bccomp,
                      const int is_conservative);

    //////////////////////

    //////////////////////
    // in make_eta.F90
    void make_etarho_planar(amrex::Real* etarho_ec, amrex::Real* etarho_cc,
			    const amrex::Real* etarhosum, const amrex::Real* ncell);

    void sum_etarho(const int* lev, const int* domlo, const int* domhi,
		    const int* lo,  const int* hi,
		    const amrex::Real* etarhoflux, const int* x_lo, const int* x_hi,
                    amrex::Real* etarhosum);

    void construct_eta_cart(const int* lo, const int* hi,
			    const amrex::Real* rho_old, const int* ro_lo, const int* ro_hi,
			    const amrex::Real* rho_new, const int* rn_lo, const int* rn_hi,
			    const amrex::Real* umac,    const int* u_lo,  const int* u_hi,
			    const amrex::Real* vmac,    const int* v_lo,  const int* v_hi,
			    const amrex::Real* wmac,    const int* w_lo,  const int* w_hi,
			    const amrex::Real* w0macx,  const int* x_lo,  const int* x_hi,
			    const amrex::Real* w0macy,  const int* y_lo,  const int* y_hi,
			    const amrex::Real* w0macz,  const int* z_lo,  const int* z_hi,
			    const amrex::Real* normal,  const int* n_lo,  const int* n_hi,
			    amrex::Real* eta_cart, const int* e_lo,  const int* e_hi,
			    const amrex::Real* rho0_old, const amrex::Real* rho0_new,
			    const amrex::Real* dx,
			    const amrex::Real* r_cc_loc, const amrex::Real* r_edge_loc,
			    const amrex::Real* cc_to_r, const int* ccr_lo, const int* ccr_hi);
    //////////////////////

    //////////////////////
    // in make_explicit_thermal.F90
    void make_thermal_coeffs(const int* lo,  const int* hi,
			     const amrex::Real* scal, const int* s_lo, const int* s_hi,
			     amrex::Real* Tcoeff, const int* t_lo, const int* t_hi,
			     amrex::Real* hcoeff, const int* h_lo, const int* h_hi,
			     amrex::Real* Xkcoeff, const int* xk_lo, const int* xk_hi,
			     amrex::Real* pcoeff, const int* p_lo, const int* p_hi);
    //////////////////////

    //////////////////////
    // in make_flux.F90
#if (AMREX_SPACEDIM == 1)
    void make_rhoX_flux_1d(
#elif (AMREX_SPACEDIM == 2)
    void make_rhoX_flux_2d(
#elif (AMREX_SPACEDIM == 3)
    void make_rhoX_flux_3d(
#endif
			   const int* lev, const int* lo, const int* hi,
			   amrex::Real* sfluxx, const int* fx_lo, const int* fx_hi, const int* nc_fx,
#if (AMREX_SPACEDIM >= 2)
			   amrex::Real* sfluxy, const int* fy_lo, const int* fy_hi, const int* nc_fy,
#if (AMREX_SPACEDIM == 3)
			   amrex::Real* sfluxz, const int* fz_lo, const int* fz_hi, const int* nc_fz,
#endif
#endif
			   amrex::Real* etarhoflux, const int* eta_lo, const int* eta_hi,
			   amrex::Real* sedgex, const int* x_lo, const int* x_hi, const int* nc_x,
#if (AMREX_SPACEDIM >= 2)
			   amrex::Real* sedgey, const int* y_lo, const int* y_hi, const int* nc_y,
#if (AMREX_SPACEDIM == 3)
			   amrex::Real* sedgez, const int* z_lo, const int* z_hi, const int* nc_z,
#endif
#endif
			   const amrex::Real* umac,   const int* u_lo, const int* u_hi,
#if (AMREX_SPACEDIM >= 2)
			   const amrex::Real* vmac,   const int* v_lo, const int* v_hi,
#if (AMREX_SPACEDIM == 3)
			   const amrex::Real* wmac,   const int* w_lo, const int* w_hi,
#endif
#endif
			   const amrex::Real* rho0_old, const amrex::Real* rho0_edge_old,
			   const amrex::Real* rho0_new, const amrex::Real* rho0_edge_new,
			   const amrex::Real* rho0_predicted_edge, const amrex::Real* w0,
			   const int* startcomp, const int* endcomp);

#if (AMREX_SPACEDIM == 3)
    void make_rhoX_flux_3d_sphr(const int* lo, const int* hi,
				amrex::Real* sfluxx, const int* fx_lo, const int* fx_hi, const int* nc_fx,
				amrex::Real* sfluxy, const int* fy_lo, const int* fy_hi, const int* nc_fy,
				amrex::Real* sfluxz, const int* fz_lo, const int* fz_hi, const int* nc_fz,
				amrex::Real* sedgex, const int* x_lo, const int* x_hi, const int* nc_x,
				amrex::Real* sedgey, const int* y_lo, const int* y_hi, const int* nc_y,
				amrex::Real* sedgez, const int* z_lo, const int* z_hi, const int* nc_z,
				const amrex::Real* umac,   const int* u_lo, const int* u_hi,
				const amrex::Real* vmac,   const int* v_lo, const int* v_hi,
				const amrex::Real* wmac,   const int* w_lo, const int* w_hi,
				const amrex::Real* w0macx, const int* wx_lo, const int* wx_hi,
				const amrex::Real* w0macy, const int* wy_lo, const int* wy_hi,
				const amrex::Real* w0macz, const int* wz_lo, const int* wz_hi,
				const amrex::Real* rho0_edgex, const int* rx_lo, const int* rx_hi,
				const amrex::Real* rho0_edgey, const int* ry_lo, const int* ry_hi,
				const amrex::Real* rho0_edgez, const int* rz_lo, const int* rz_hi,
				const int* startcomp, const int* endcomp);
#endif

#if (AMREX_SPACEDIM == 1)
    void make_rhoh_flux_1d(
#elif (AMREX_SPACEDIM == 2)
    void make_rhoh_flux_2d(
#elif (AMREX_SPACEDIM == 3)
    void make_rhoh_flux_3d(
#endif
			   const int* lev, const int* lo, const int* hi,
			   amrex::Real* sfluxx, const int* fx_lo, const int* fx_hi, const int* nc_fx,
#if (AMREX_SPACEDIM >= 2)
			   amrex::Real* sfluxy, const int* fy_lo, const int* fy_hi, const int* nc_fy,
#if (AMREX_SPACEDIM == 3)
			   amrex::Real* sfluxz, const int* fz_lo, const int* fz_hi, const int* nc_fz,
#endif
#endif
			   amrex::Real* sedgex, const int* x_lo, const int* x_hi, const int* nc_x,
#if (AMREX_SPACEDIM >= 2)
			   amrex::Real* sedgey, const int* y_lo, const int* y_hi, const int* nc_y,
#if (AMREX_SPACEDIM == 3)
			   amrex::Real* sedgez, const int* z_lo, const int* z_hi, const int* nc_z,
#endif
#endif
			   const amrex::Real* umac,   const int* u_lo, const int* u_hi,
#if (AMREX_SPACEDIM >= 2)
			   const amrex::Real* vmac,   const int* v_lo, const int* v_hi,
#if (AMREX_SPACEDIM == 3)
			   const amrex::Real* wmac,   const int* w_lo, const int* w_hi,
#endif
#endif
			   const amrex::Real* rho0_old, const amrex::Real* rho0_edge_old,
			   const amrex::Real* rho0_new, const amrex::Real* rho0_edge_new,
			   const amrex::Real* rhoh0_old, const amrex::Real* rhoh0_edge_old,
			   const amrex::Real* rhoh0_new, const amrex::Real* rhoh0_edge_new,
			   const amrex::Real* w0);

#if (AMREX_SPACEDIM == 3)
    void make_rhoh_flux_3d_sphr(const int* lo, const int* hi,
				amrex::Real* sfluxx, const int* fx_lo, const int* fx_hi, const int* nc_fx,
				amrex::Real* sfluxy, const int* fy_lo, const int* fy_hi, const int* nc_fy,
				amrex::Real* sfluxz, const int* fz_lo, const int* fz_hi, const int* nc_fz,
				amrex::Real* sedgex, const int* x_lo, const int* x_hi, const int* nc_x,
				amrex::Real* sedgey, const int* y_lo, const int* y_hi, const int* nc_y,
				amrex::Real* sedgez, const int* z_lo, const int* z_hi, const int* nc_z,
				const amrex::Real* umac,   const int* u_lo, const int* u_hi,
				const amrex::Real* vmac,   const int* v_lo, const int* v_hi,
				const amrex::Real* wmac,   const int* w_lo, const int* w_hi,
				const amrex::Real* w0macx, const int* wx_lo, const int* wx_hi,
				const amrex::Real* w0macy, const int* wy_lo, const int* wy_hi,
				const amrex::Real* w0macz, const int* wz_lo, const int* wz_hi,
				const amrex::Real* rho0_edgex, const int* rx_lo, const int* rx_hi,
				const amrex::Real* rho0_edgey, const int* ry_lo, const int* ry_hi,
				const amrex::Real* rho0_edgez, const int* rz_lo, const int* rz_hi,
				const amrex::Real* h0_edgex,   const int* hx_lo, const int* hx_hi,
				const amrex::Real* h0_edgey,   const int* hy_lo, const int* hy_hi,
				const amrex::Real* h0_edgez,   const int* hz_lo, const int* hz_hi);

    void make_rhoh_flux_3d_sphr_irreg(const int* lo, const int* hi,
				amrex::Real* sfluxx, const int* fx_lo, const int* fx_hi, const int* nc_fx,
				amrex::Real* sfluxy, const int* fy_lo, const int* fy_hi, const int* nc_fy,
				amrex::Real* sfluxz, const int* fz_lo, const int* fz_hi, const int* nc_fz,
				amrex::Real* sedgex, const int* x_lo, const int* x_hi, const int* nc_x,
				amrex::Real* sedgey, const int* y_lo, const int* y_hi, const int* nc_y,
				amrex::Real* sedgez, const int* z_lo, const int* z_hi, const int* nc_z,
				const amrex::Real* umac,   const int* u_lo, const int* u_hi,
				const amrex::Real* vmac,   const int* v_lo, const int* v_hi,
				const amrex::Real* wmac,   const int* w_lo, const int* w_hi,
				const amrex::Real* w0macx, const int* wx_lo, const int* wx_hi,
				const amrex::Real* w0macy, const int* wy_lo, const int* wy_hi,
				const amrex::Real* w0macz, const int* wz_lo, const int* wz_hi,
				const amrex::Real* rhoh0_edgex,   const int* hx_lo, const int* hx_hi,
				const amrex::Real* rhoh0_edgey,   const int* hy_lo, const int* hy_hi,
				const amrex::Real* rhoh0_edgez,   const int* hz_lo, const int* hz_hi);
#endif
    //////////////////////

    //////////////////////
    // in make_gamma.F90
    void make_gamma(const int* lo, const int* hi, const int lev,
                          amrex::Real* gamma, const int* g_lo, const int* g_hi,
                    const amrex::Real* scal,  const int* s_lo, const int* s_hi,
                    const amrex::Real* p0);

    void make_gamma_sphr(const int* lo, const int* hi,
			 amrex::Real* gamma, const int* g_lo, const int* g_hi,
			 const amrex::Real* scal, const int* s_lo, const int* s_hi,
			 const amrex::Real* p0_cart, const int* p0_lo, const int* p0_hi);
    //////////////////////

    //////////////////////
    // in make_grav.f90
    void make_grav_cell(      amrex::Real* grav_cell,
                        const amrex::Real* rho0,
                        const amrex::Real* r_cc_loc,
                        const amrex::Real* r_edge_loc);

    void make_grav_edge(      amrex::Real* grav_edge,
                        const amrex::Real* rho0,
                        const amrex::Real* r_edge_loc);
    //////////////////////

    //////////////////////
    // in make_heating.f90
    void make_heating(const int* lo, const int* hi,
                            amrex::Real* rho_Hext, const int* r_lo, const int* r_hi,
                      const amrex::Real* scal,     const int* s_lo, const int* s_hi, const int* nc_s,
                      const amrex::Real* dx, const amrex::Real* time);
    //////////////////////

    //////////////////////
    // in make_pi_cc.F90
    void make_pi_cc(const int* lo, const int* hi,
                    const amrex::Real* pi,         const int* p_lo, const int* p_hi,
                          amrex::Real* pi_cc,      const int* c_lo, const int* c_hi,
                    const amrex::Real* beta0_cart, const int* b_lo, const int* b_hi);
    //////////////////////

    //////////////////////
    // in make_plot_variables.F90
    void make_magvel(const int* lo, const int* hi, const int lev,
                     const amrex::Real* vel, const int* v_lo, const int* v_hi,
                     const amrex::Real* w0,
                     amrex::Real* magvel, const int* m_lo, const int* m_hi);

    void make_magvel_sphr(const int* lo, const int* hi,
                          const amrex::Real* vel, const int* v_lo, const int* v_hi,
                          amrex::Real* w0macx, const int* x_lo, const int* x_hi,
                          amrex::Real* w0macy, const int* y_lo, const int* y_hi,
                          amrex::Real* w0macz, const int* z_lo, const int* z_hi,
                          amrex::Real* magvel, const int* m_lo, const int* m_hi);

    void make_velrc(const int* lo, const int* hi,
                        const amrex::Real* vel, const int* v_lo, const int* v_hi,
                        const amrex::Real* w0rcart, const int* w_lo, const int* w_hi,
                        const amrex::Real* normal, const int* n_lo, const int* n_hi,
                        amrex::Real* rad_vel, const int* r_lo, const int* r_hi,
                        amrex::Real* circ_vel, const int* c_lo, const int* c_hi);

    void make_ad_excess(const int* lo, const int* hi,
                        const amrex::Real* state, const int* s_lo, const int* s_hi,
                        const int nc_s,
                        amrex::Real* ad_excess, const int* a_lo, const int* a_hi);

    void make_ad_excess_sphr(const int* lo, const int* hi,
                        const amrex::Real* state, const int* s_lo, const int* s_hi,
                        const int nc_s,
                        const amrex::Real* normal, const int* n_lo, const int* n_hi,
                        amrex::Real* ad_excess, const int* a_lo, const int* a_hi);

    void make_vorticity(const int* lo, const int* hi,
                        const amrex::Real* vel, const int* v_lo, const int* v_hi,
                        const amrex::Real* dx,
                        amrex::Real* vorticity, const int* d_lo, const int* d_hi,
                        const int* bc);

    void make_deltagamma(const int* lo, const int* hi, const int lev,
                        const amrex::Real* state, const int* s_lo, const int* s_hi,
                        const int nc_s,
                        const amrex::Real* p0, const amrex::Real* gamma1bar,
                        amrex::Real* deltagamma, const int* d_lo, const int* d_hi);

    void make_deltagamma_sphr(const int* lo, const int* hi,
                            const amrex::Real* state, const int* s_lo, const int* s_hi,
                            const int nc_s,
                            const amrex::Real* p0_cart, const int* p_lo, const int* p_hi,
                            const amrex::Real* gamma1bar_cart, const int* g_lo, const int* g_hi,
                            amrex::Real* deltagamma, const int* d_lo, const int* d_hi);

    void make_entropy(const int* lo, const int* hi, const int lev,
                     const amrex::Real* state, const int* s_lo, const int* s_hi,
                     const int nc_s,
                     amrex::Real* entropy, const int* e_lo, const int* e_hi);

    void make_divw0(const int* lo, const int* hi, const int lev,
                    const amrex::Real* w0, const amrex::Real* dx,
                    amrex::Real* divw0, const int* d_lo, const int* d_hi);

    void make_divw0_sphr(const int* lo, const int* hi,
                         const amrex::Real* w0macx, const int* x_lo, const int* x_hi,
                         const amrex::Real* w0macy, const int* y_lo, const int* y_hi,
                         const amrex::Real* w0macz, const int* z_lo, const int* z_hi,
                         const amrex::Real* dx,
                         amrex::Real* divw0, const int* d_lo, const int* d_hi);

     void make_pidivu(const int* lo, const int* hi,
                     const amrex::Real* vel, const int* v_lo, const int* v_hi,
                     const amrex::Real* dx,
                     const amrex::Real* pi_cc, const int* p_lo, const int* p_hi, const int nc,
                     amrex::Real* pidivuw0, const int* d_lo, const int* d_hi);

    void make_abar(const int* lo, const int* hi,
                 const amrex::Real* state, const int* s_lo, const int* s_hi, const int nc_s,
                 amrex::Real* abar, const int* a_lo, const int* a_hi);
/////////////////////

    //////////////////////
    // in make_psi.F90
    void make_psi_planar(const amrex::Real* etarho_cc,
			       amrex::Real* psi);

    void make_psi_spherical(amrex::Real* psi,
			    const amrex::Real* w0,
			    const amrex::Real* gamma1bar,
			    const amrex::Real* p0_avg,
			    const amrex::Real* Sbar_in,
			    const amrex::Real* r_cc_loc,
			    const amrex::Real* r_edge_loc);

    void make_psi_irreg(const amrex::Real* etarho_cc,
			const amrex::Real* grav_cell,
			      amrex::Real* psi);

    // void make_psi_irreg(amrex::Real* psi,
    // 			const amrex::Real* p0_old,
    // 			const amrex::Real* p0_new,
    // 			const amrex::Real* dt);
    //////////////////////

    //////////////////////
    // in make_S.f90

    // compute S from constraint div(u) = S
    void make_S_cc(const int* lo, const int* hi, const int lev,
                         amrex::Real* S_cc,  const int* s_lo, const int* s_hi,
            amrex::Real* delta_gamma1_term,  const int* dg_lo, const int* dg_hi,
                 amrex::Real* delta_gamma1,  const int* df_lo, const int* df_hi,
                   const amrex::Real* scal,  const int* c_lo, const int* c_hi,
                   const amrex::Real* u,     const int* u_lo, const int* u_hi,
                   const amrex::Real* rodot, const int* r_lo, const int* r_hi,
                   const amrex::Real* rHnuc, const int* n_lo, const int* n_hi,
                   const amrex::Real* rHext, const int* e_lo, const int* e_hi,
                   const amrex::Real* therm, const int* t_lo, const int* t_hi,
                   const amrex::Real* p0, const amrex::Real* gamma1bar, const amrex::Real* dx);

     void make_S_cc_sphr(const int* lo, const int* hi,
                    amrex::Real* S_cc,  const int* s_lo, const int* s_hi,
                    amrex::Real* delta_gamma1_term,const int* dg_lo, const int* dg_hi,
                    amrex::Real* delta_gamma1,const int* df_lo, const int* df_hi,
                    const amrex::Real* scal,  const int* c_lo, const int* c_hi,
                    const amrex::Real* u,     const int* u_lo, const int* u_hi,
                    const amrex::Real* rodot, const int* r_lo, const int* r_hi,
                    const amrex::Real* rHnuc, const int* n_lo, const int* n_hi,
                    const amrex::Real* rHext, const int* e_lo, const int* e_hi,
                    const amrex::Real* therm, const int* t_lo, const int* t_hi,
                    const amrex::Real* p0_cart, const int* p0_lo, const int* p0_hi,
                    const amrex::Real* gradp0_cart, const int* gp0_lo, const int* gp0_hi,
                    const amrex::Real* gamma1bar_cart, const int* g_lo, const int* g_hi,
                    const amrex::Real* normal, const int* no_lo, const int* no_hi);

    // rhcc = beta0 * (S - Sbar)
    void make_rhcc_for_nodalproj(const int* lo, const int* hi, const int lev,
                                 amrex::Real* rhcc,  const int* c_lo, const int* c_hi,
                                 const amrex::Real* S_cc,  const int* s_lo, const int* s_hi,
                                 const amrex::Real* Sbar,
                                 const amrex::Real* beta0,
                                 const amrex::Real* delta_gamma1_term, const int* dg_lo, const int* dg_hi);

    void make_rhcc_for_nodalproj_sphr(const int* lo, const int* hi,
				      amrex::Real* rhcc,  const int* c_lo, const int* c_hi,
				      const amrex::Real* S_cc, const int* s_lo, const int* s_hi,
				      const amrex::Real* Sbar_cart, const int* sb_lo, const int* sb_hi,
				      const amrex::Real* beta0_cart, const int* b_lo, const int* b_hi,
              const amrex::Real* delta_gamma1_term, const int* dg_lo, const int* dg_hi);

    void create_correction_cc(const int* lo, const int* hi, const int lev,
			      amrex::Real* correction_cc, const int* c_lo, const int* c_hi,
			      const amrex::Real* delta_p_term, const int* dp_lo, const int* dp_hi,
			      const amrex::Real* beta0,
			      const amrex::Real* gamma1bar,
			      const amrex::Real* p0,
			      const amrex::Real dt);

    void create_correction_cc_sphr(const int* lo, const int* hi,
				   amrex::Real* correction_cc, const int* c_lo, const int* c_hi,
				   const amrex::Real* delta_p_term, const int* dp_lo, const int* dp_hi,
				   const amrex::Real* beta0_cart, const int* b_lo, const int* b_hi,
				   const amrex::Real* gamma1bar_cart, const int* g_lo, const int* g_hi,
				   const amrex::Real* p0_cart, const int* p_lo, const int* p_hi,
				   const amrex::Real* rho0_cart, const int* r_lo, const int* r_hi,
				   const amrex::Real dt);

    // rhcc = beta0 * (S - Sbar) + beta0 * delta_chi
    void make_rhcc_for_macproj(const int* lo, const int* hi, const int lev,
                               amrex::Real* rhcc,  const int* c_lo, const int* c_hi,
                               const amrex::Real* S_cc,  const int* s_lo, const int* s_hi,
                               const amrex::Real* Sbar,
                               const amrex::Real* beta0,
                               const amrex::Real* delta_gamma1_term, const int* dg_lo, const int* dg_hi,
                               const amrex::Real* gamma1bar,
			                         const amrex::Real* p0,
                               const amrex::Real* delta_p_term, const int* dp_lo, const int* dp_hi,
			             amrex::Real* delta_chi, const int* dc_lo, const int* dc_hi,
			       const amrex::Real dt, const int is_predictor);

    void make_rhcc_for_macproj_sphr(const int* lo, const int* hi,
				    amrex::Real* rhcc,  const int* c_lo, const int* c_hi,
				    const amrex::Real* S_cc, const int* s_lo, const int* s_hi,
				    const amrex::Real* Sbar_cart, const int* sb_lo, const int* sb_hi,
				    const amrex::Real* beta0_cart, const int* b_lo, const int* b_hi,
				    const amrex::Real* rho0_cart, const int* r_lo, const int* r_hi,
                    const amrex::Real* delta_gamma1_term, const int* dg_lo, const int* dg_hi,
				    const amrex::Real* gamma1bar_cart, const int* g1_lo, const int* g1_hi,
				    const amrex::Real* p0_cart, const int* p0_lo, const int* p0_hi,
				    const amrex::Real* delta_p_term, const int* dp_lo, const int* dp_hi,
				    amrex::Real* delta_chi, const int* dc_lo, const int* dc_hi,
				    const amrex::Real dt, const int is_predictor);

    void create_correction_delta_gamma1_term(const int* lo, const int* hi, const int lev,
				    amrex::Real* delta_gamma1_term, const int* dg_lo, const int* dg_hi,
				    const amrex::Real* delta_gamma1, const int* df_lo, const int* df_hi,
			      const amrex::Real* gamma1bar,
			      const amrex::Real* psi,
			      const amrex::Real* p0);

    void create_correction_delta_gamma1_term_sphr(const int* lo, const int* hi,
				   amrex::Real* delta_gamma1_term, const int* dg_lo, const int* dg_hi,
                   const amrex::Real* delta_gamma1, const int* df_lo, const int* df_hi,
				   const amrex::Real* gamma1bar_cart, const int* g1_lo, const int* g1_hi,
				   const amrex::Real* psi_cart, const int* ps_lo, const int* ps_hi,
				   const amrex::Real* p0_cart, const int* p0_lo, const int* p0_hi);

    //////////////////////


    //////////////////////
    // in make_scal_force.F90
    void modify_scal_force(const int* lo, const int* hi, const int lev,
                           amrex::Real* force, const int* f_lo, const int* f_hi,
                           const amrex::Real* scal,  const int* s_lo, const int* s_hi,
                           const amrex::Real* umac,  const int* u_lo, const int* u_hi,
#if (AMREX_SPACEDIM >= 2)
                           const amrex::Real* vmac,  const int* v_lo, const int* v_hi,
#if (AMREX_SPACEDIM == 3)
                           const amrex::Real* wmac,  const int* w_lo, const int* w_hi,
#endif
#endif
                           const amrex::Real* s0, const amrex::Real* s0_edge, const amrex::Real* w0,
                           const amrex::Real* dx, const int do_fullform);

    void modify_scal_force_sphr(const int* lo, const int* hi,
                const int* domlo, const int* domhi,
				amrex::Real* force, const int* f_lo, const int* f_hi,
				const amrex::Real* scal,  const int* s_lo, const int* s_hi,
				const amrex::Real* umac,  const int* u_lo, const int* u_hi,
				const amrex::Real* vmac,  const int* v_lo, const int* v_hi,
				const amrex::Real* wmac,  const int* w_lo, const int* w_hi,
				const amrex::Real* s0,  const int* s0_lo, const int* s0_hi,
				const amrex::Real* w0,
				const amrex::Real* dx, const int do_fullform,
				const amrex::Real* divu_cart,  const int* d_lo, const int* d_hi);

    void mkrhohforce(const int* lo, const int* hi, const int lev,
                     amrex::Real* rhoh_force, const int* f_lo, const int* f_hi,
#if (AMREX_SPACEDIM == 1)
                     const amrex::Real* umac,  const int* u_lo, const int* u_hi,
#elif (AMREX_SPACEDIM == 2)
                     const amrex::Real* vmac,  const int* v_lo, const int* v_hi,
#elif (AMREX_SPACEDIM == 3)
                     const amrex::Real* wmac,  const int* w_lo, const int* w_hi,
#endif
                     const amrex::Real* thermal, const int* t_lo, const int* t_hi,
                     const amrex::Real* p0, const amrex::Real* rho0, const amrex::Real* grav,
                     const amrex::Real* psi, const int is_prediction, const int add_thermal);

    void mkrhohforce_sphr(const int* lo, const int* hi,
			  amrex::Real* rhoh_force, const int* f_lo, const int* f_hi,
			  const amrex::Real* umac,  const int* u_lo, const int* u_hi,
			  const amrex::Real* vmac,  const int* v_lo, const int* v_hi,
			  const amrex::Real* wmac,  const int* w_lo, const int* w_hi,
			  const amrex::Real* thermal, const int* t_lo, const int* t_hi,
			  const amrex::Real* p0_cart, const int* p_lo, const int* p_hi,
			  const amrex::Real* p0macx,  const int* x_lo, const int* x_hi,
			  const amrex::Real* p0macy,  const int* y_lo, const int* y_hi,
			  const amrex::Real* p0macz,  const int* z_lo, const int* z_hi,
			  const amrex::Real* psi_cart, const int* ps_lo, const int* ps_hi,
              const amrex::Real* dx,
			  const int is_prediction, const int add_thermal);
    //////////////////////

    //////////////////////
    // in make_vel_force.f90
    void make_vel_force(const int* lo, const int* hi, const int lev,
                        amrex::Real* vel_force, const int* f_lo, const int* f_hi,
                        const amrex::Real* gpi, const int* g_lo, const int* g_hi,
                        const amrex::Real* rho, const int* r_lo, const int* r_hi,
                        const amrex::Real* uedge, const int* u_lo, const int* u_hi,
                        const amrex::Real* vedge, const int* v_lo, const int* v_hi,
#if (AMREX_SPACEDIM == 3)
                        const amrex::Real* wedge, const int* w_lo, const int* w_hi,
#endif
                        const amrex::Real* w0,
                        const amrex::Real* w0_force,
                        const amrex::Real* rho0,
                        const amrex::Real* grav,
                        const int do_add_utilde_force);

    void make_vel_force_sphr(const int* lo, const int* hi,
			     amrex::Real* vel_force, const int* f_lo, const int* f_hi,
			     const amrex::Real* gpi, const int* g_lo, const int* g_hi,
			     const amrex::Real* rho, const int* r_lo, const int* r_hi,
			     const amrex::Real* uedge, const int* u_lo, const int* u_hi,
			     const amrex::Real* vedge, const int* v_lo, const int* v_hi,
			     const amrex::Real* wedge, const int* w_lo, const int* w_hi,
			     const amrex::Real* normal, const int* n_lo, const int* n_hi,
			     const amrex::Real* gradw0_cart, const int* gw_lo, const int* gw_hi,
			     const amrex::Real* w0_force_cart, const int* wf_lo, const int* wf_hi,
			     const amrex::Real* rho0_cart, const int* r0_lo, const int* r0_hi,
                 const amrex::Real* grav_cart, const int* gr_lo, const int* gr_hi,
			     const amrex::Real* dx,
			     const int do_add_utilde_force);
    //////////////////////

    //////////////////////
    // in make_w0.f90
    void make_w0(amrex::Real* w0, const amrex::Real* w0_old,
                 const amrex::Real* w0_force, const amrex::Real* Sbar_in,
                 const amrex::Real* rho0_old, const amrex::Real* rho0_new,
                 const amrex::Real* p0_old, const amrex::Real* p0_new,
                 const amrex::Real* gamma1bar_old, const amrex::Real* gamma1bar_new,
                 const amrex::Real* p0_minus_peosbar,
                 const amrex::Real* etarho_ec, const amrex::Real* etarho_cc,
                 const amrex::Real* delta_chi_w0, const amrex::Real* r_cc_loc,
                 const amrex::Real* r_edge_loc, const amrex::Real* dt,
                 const amrex::Real* dtold, const int* is_predictor);
    //////////////////////

    //////////////////////
    // in meth_params.F90

    // read in shared C++/Fortran parameters from inputs file
    void read_method_params();

    // deallocate strings
    void finalize_meth_params();

    //////////////////////

    //////////////////////
    // in mkutrans.F90
#if (AMREX_SPACEDIM == 1 || AMREX_SPACEDIM == 3)
#if (AMREX_SPACEDIM == 1)
<<<<<<< HEAD
    void mkutrans_1d(const int* lev, const int* domlo, const int* domhi,
=======
    void mkutrans_1d(
#elif (AMREX_SPACEDIM == 3)
    void mkutrans_3d(
#endif
                      const int* lev, const int* domlo, const int* domhi,
>>>>>>> 3dfd63bf
                      const int* lo, const int* hi,
                      const amrex::Real* utilde,  const int* ut_lo, const int* ut_hi, const int* nc_ut, int ng_ut,
                      const amrex::Real* ufull,   const int* uf_lo, const int* uf_hi, const int* nc_uf, int ng_uf,
                      amrex::Real* utrans, const int* uu_lo, const int* uu_hi,
<<<<<<< HEAD
                      const amrex::Real* w0, const amrex::Real* dx, const amrex::Real* dt,
                      const int* adv_bc, const int* phys_bc);

#elif (AMREX_SPACEDIM == 2)
=======
#if (AMREX_SPACEDIM == 3)
                      amrex::Real* vtrans, const int* uv_lo, const int* uv_hi,
                      amrex::Real* wtrans, const int* uw_lo, const int* uw_hi,
		      const amrex::Real* w0macx, const int* wx_lo, const int* wx_hi,
		      const amrex::Real* w0macy, const int* wy_lo, const int* wy_hi,
		      const amrex::Real* w0macz, const int* wz_lo, const int* wz_hi,
#endif
                      const amrex::Real* w0, const amrex::Real* dx, const amrex::Real* dt,
                      const int* adv_bc, const int* phys_bc);

#else
>>>>>>> 3dfd63bf
  void mkutrans_2d(const int* lo, const int* hi,
                    const int lev, const int idir,
                    const int* domlo, const int* domhi,
                    const amrex::Real* utilde,  const int* ut_lo, const int* ut_hi, const int nc_ut, const int ng_ut,
                    const amrex::Real* ufull,   const int* uf_lo, const int* uf_hi, const int nc_uf, int const ng_uf,
                    amrex::Real* utrans, const int* uu_lo, const int* uu_hi,
                    amrex::Real* vtrans, const int* uv_lo, const int* uv_hi,
                    amrex::Real* Ip, const int* ip_lo, const int* ip_hi,
                    amrex::Real* Im, const int* im_lo, const int* im_hi,
                    const amrex::Real* w0, const amrex::Real* dx, const amrex::Real dt,
                    const int* adv_bc, const int* phys_bc);
<<<<<<< HEAD

#elif (AMREX_SPACEDIM == 3)
  void mkutrans_3d(const int* lo, const int* hi,
                    const int lev, const int idir,
                    const int* domlo, const int* domhi,
                    const amrex::Real* utilde,  const int* ut_lo, const int* ut_hi, const int nc_ut, const int ng_ut,
                    const amrex::Real* ufull,   const int* uf_lo, const int* uf_hi, const int nc_uf, int const ng_uf,
                    amrex::Real* utrans, const int* uu_lo, const int* uu_hi,
                    amrex::Real* vtrans, const int* uv_lo, const int* uv_hi,
                    amrex::Real* wtrans, const int* uw_lo, const int* uw_hi,
                    amrex::Real* Ip, const int* ip_lo, const int* ip_hi,
                    amrex::Real* Im, const int* im_lo, const int* im_hi,
    		        const amrex::Real* w0macx, const int* wx_lo, const int* wx_hi,
    		        const amrex::Real* w0macy, const int* wy_lo, const int* wy_hi,
    		        const amrex::Real* w0macz, const int* wz_lo, const int* wz_hi,
                    const amrex::Real* w0, const amrex::Real* dx, const amrex::Real dt,
                    const int* adv_bc, const int* phys_bc);
=======
>>>>>>> 3dfd63bf
#endif

    //////////////////////

    //////////////////////
    // in mac_solver.F90
    void mac_solver_rhs(const int* lo, const int* hi, const int lev,
			amrex::Real* newrhs, const int* nrhs_lo, const int* nrhs_hi,
			const amrex::Real* oldrhs, const int* orhs_lo, const int* orhs_hi,
                        const amrex::Real* uedge, const int* u_lo, const int* u_hi,
#if (AMREX_SPACEDIM >= 2)
                        const amrex::Real* vedge, const int* v_lo, const int* v_hi,
#if (AMREX_SPACEDIM == 3)
			const amrex::Real* wedge, const int* w_lo, const int* w_hi,
#endif
#endif
			const amrex::Real* dx);

    void mult_beta0(const int* lev, const int* lo, const int* hi,
               amrex::Real* uedge, const int* u_lo, const int* u_hi,
#if (AMREX_SPACEDIM >= 2)
               amrex::Real* vedge, const int* v_lo, const int* v_hi,
#if (AMREX_SPACEDIM == 3)
               amrex::Real* wedge, const int* w_lo, const int* w_hi,
#endif
	       const amrex::Real* beta0_edge,
#endif
               const amrex::Real* beta0, const int* mult_or_div);

    void mac_bcoef_face(const int* lev, const int* lo, const int* hi,
			amrex::Real* xface, const int* x_lo, const int* x_hi,
#if (AMREX_SPACEDIM >= 2)
			amrex::Real* yface, const int* y_lo, const int* y_hi,
#if (AMREX_SPACEDIM == 3)
			amrex::Real* zface, const int* z_lo, const int* z_hi,
#endif
#endif
			const amrex::Real* rhocc, const int* r_lo, const int* r_hi);
    //////////////////////


    //////////////////////
    // in ppm.F90
<<<<<<< HEAD
=======
#if (AMREX_SPACEDIM ==  2)
>>>>>>> 3dfd63bf
    void ppm_2d(const int* lo, const int* hi,
        const amrex::Real* s,  const int* s_lo, const int* s_hi,
        const int nc_s,
        const amrex::Real* u,  const int* u_lo, const int* u_hi,
        const amrex::Real* v,  const int* v_lo, const int* v_hi,
        amrex::Real* Ip, const int* ip_lo, const int* ip_hi,
        amrex::Real* Im, const int* im_lo, const int* im_hi,
        const int* domlo, const int* domhi,
        const int* adv_bc,
        const amrex::Real* dx, const amrex::Real dt,
        const int is_umac, const int comp, const int bccomp);
<<<<<<< HEAD

    void ppm_3d(const int* lo, const int* hi,
        const amrex::Real* s,  const int* s_lo, const int* s_hi,
        const int nc_s,
        const amrex::Real* u,  const int* u_lo, const int* u_hi,
        const amrex::Real* v,  const int* v_lo, const int* v_hi,
        const amrex::Real* w,  const int* w_lo, const int* w_hi,
        amrex::Real* Ip, const int* ip_lo, const int* ip_hi,
        amrex::Real* Im, const int* im_lo, const int* im_hi,
        const int* domlo, const int* domhi,
        const int* adv_bc,
        const amrex::Real* dx, const amrex::Real dt,
        const int is_umac, const int comp, const int bccomp);

=======
#endif
>>>>>>> 3dfd63bf
    //////////////////////

    //////////////////////
    // in regrid.f90
    void regrid_base_state_cc(amrex::Real* state_cc);
    void regrid_base_state_edge(amrex::Real* state_ec);
    //////////////////////

    //////////////////////
    // in rhoh_vs_t.F90
    void makeTfromRhoH (const int* lo, const int* hi, const int lev,
                        amrex::Real* state,  const int* s_lo, const int* s_hi,
                        const amrex::Real* p0);

    void makeTfromRhoH_sphr (const int* lo, const int* hi,
			     amrex::Real* state, const int* s_lo, const int* s_hi,
			     const amrex::Real* p0, const int* p0_lo, const int* p0_hi);

    void makeTfromRhoP (const int* lo, const int* hi, const int lev,
                        amrex::Real* state, const int* s_lo, const int* s_hi,
                        const amrex::Real* p0, const int updateRhoH);

    void makeTfromRhoP_sphr (const int* lo, const int* hi,
    			     amrex::Real* state, const int* s_lo, const int* s_hi,
    			     const amrex::Real* p0, const int* p0_lo, const int* p0_hi,
                     const int updateRhoH);

    void makePfromRhoH(const int* lo, const int* hi,
		       const amrex::Real* state, const int* s_lo, const int* s_hi,
		       const amrex::Real* temp_old, const int* t_lo, const int* t_hi,
		       amrex::Real* peos, const int* p_lo, const int* p_hi);

    void makeMachfromRhoH (const int* lo, const int* hi, const int lev,
                           const amrex::Real* state, const int* s_lo, const int* s_hi,
                           const amrex::Real* u, const int* u_lo, const int* u_hi,
                           const amrex::Real* p0, const amrex::Real* w0,
                           amrex::Real* mach, const int* m_lo, const int* m_hi);

    void makeMachfromRhoH_sphr (const int* lo, const int* hi,
                                const amrex::Real* state,  const int* s_lo, const int* s_hi,
                                const amrex::Real* u, const int* u_lo, const int* u_hi,
                                const amrex::Real* p0, const int* p0_lo, const int* p0_hi,
                                const amrex::Real* w0, const int* w_lo, const int* w_hi,
                                amrex::Real* mach, const int* m_lo, const int* m_hi);


    void makeCsfromRhoH (const int* lo, const int* hi, const int lev,
                           const amrex::Real* state, const int* s_lo, const int* s_hi,
                           const amrex::Real* p0,
                           amrex::Real* cs, const int* c_lo, const int* c_hi);

    void makeCsfromRhoH_sphr (const int* lo, const int* hi,
                          const amrex::Real* state, const int* s_lo, const int* s_hi,
                          const amrex::Real* p0cart, const int* p_lo, const int* p_hi,
                          amrex::Real* cs, const int* c_lo, const int* c_hi);
    //////////////////////

    //////////////////////
    // in sponge.F90
    void init_sponge(const amrex::Real* rho0);

    void init_sponge_irreg(const amrex::Real* rho0,
			   const amrex::Real* r_cc_loc, const amrex::Real* r_edge_loc);

    void mk_sponge (const int* lo, const int* hi,
                    amrex::Real* sponge,  const int* s_lo, const int* s_hi,
                    const amrex::Real* dx, const amrex::Real dt);
    //////////////////////


    //////////////////////
    // in tagging.f90
    void state_error(int* tag, const int* tag_lo, const int* tag_hi,
                     const amrex::Real* state, const int* state_lo, const int* state_hi,
                     const int* tagval, const int* clearval,
                     const int* lo, const int* hi,
                     const amrex::Real* dx,
                     const amrex::Real* time,
		     const int* lev, int* tag_array);

    void tag_boxes(int* tag, const int* tag_lo, const int* tag_hi,
		   const int* tagval, const int* clearval,
		   const int* lo, const int* hi,
		   const amrex::Real* dx,
		   const amrex::Real* time,
		   const int* lev, const int* tag_array);

    void retag_array(const int* tagval, const int* clearval,
		     const int* lo, const int* hi,
		     const int* lev, const int* tag_array);
    //////////////////////

    //////////////////////
    // in update_scal.F90
    void update_rhoX(const int* lo, const int* hi,
			const amrex::Real* sold, const int* so_lo, const int* so_hi,
			      amrex::Real* snew, const int* sn_lo, const int* sn_hi,
			const amrex::Real* sfluxx, const int* x_lo, const int* x_hi,
#if (AMREX_SPACEDIM >= 2)
			const amrex::Real* sfluxy, const int* y_lo, const int* y_hi,
#if (AMREX_SPACEDIM == 3)
			const amrex::Real* sfluxz, const int* z_lo, const int* z_hi,
#endif
#endif
			const amrex::Real* force,  const int* f_lo, const int* f_hi,
			const amrex::Real* dx, const amrex::Real dt,
			const int startcomp, const int endcomp);


    void update_rhoh(const int* lo, const int* hi, const int lev,
			const amrex::Real* sold, const int* so_lo, const int* so_hi,
			      amrex::Real* snew, const int* sn_lo, const int* sn_hi,
			const amrex::Real* sfluxx, const int* x_lo, const int* x_hi,
#if (AMREX_SPACEDIM >= 2)
			const amrex::Real* sfluxy, const int* y_lo, const int* y_hi,
#if (AMREX_SPACEDIM == 3)
			const amrex::Real* sfluxz, const int* z_lo, const int* z_hi,
#endif
#endif
			const amrex::Real* force,  const int* f_lo, const int* f_hi,
			const amrex::Real* p0_new,
			const amrex::Real* dx, const amrex::Real dt,
			const int nspec);

#if (AMREX_SPACEDIM == 3)
    void update_rhoh_3d_sphr(const int* lo, const int* hi,
			 const amrex::Real* sold, const int* so_lo, const int* so_hi,
			       amrex::Real* snew, const int* sn_lo, const int* sn_hi,
			 const amrex::Real* sfluxx, const int* x_lo, const int* x_hi,
			 const amrex::Real* sfluxy, const int* y_lo, const int* y_hi,
			 const amrex::Real* sfluxz, const int* z_lo, const int* z_hi,
			 const amrex::Real* force,  const int* f_lo, const int* f_hi,
			 const amrex::Real* p0_new_cart, const int* p_lo, const int* p_hi,
			 const amrex::Real* dx, const amrex::Real dt,
			 const int nspec);
#endif
    //////////////////////

    //////////////////////
    // in update_velocity.F90
    void update_velocity(const int* lo, const int* hi, const int lev,
			 const amrex::Real* uold, const int* uo_lo, const int* uo_hi,
			       amrex::Real* unew, const int* un_lo, const int* un_hi,
			 const amrex::Real* umac, const int* u_lo, const int* u_hi,
#if (AMREX_SPACEDIM >= 2)
			 const amrex::Real* vmac, const int* v_lo, const int* v_hi,
#if (AMREX_SPACEDIM == 3)
			 const amrex::Real* wmac, const int* w_lo, const int* w_hi,
#endif
#endif
			 const amrex::Real* uedgex, const int* x_lo, const int* x_hi,
#if (AMREX_SPACEDIM >= 2)
			 const amrex::Real* uedgey, const int* y_lo, const int* y_hi,
#if (AMREX_SPACEDIM == 3)
			 const amrex::Real* uedgez, const int* z_lo, const int* z_hi,
#endif
#endif
			 const amrex::Real* force, const int* f_lo, const int* f_hi,
			 const amrex::Real* sponge, const int* s_lo, const int* s_hi,
			 const amrex::Real* w0, const amrex::Real* dx, const amrex::Real dt);

    void update_velocity_sphr(const int* lo, const int* hi,
			      const amrex::Real* uold, const int* uo_lo, const int* uo_hi,
			       amrex::Real* unew, const int* un_lo, const int* un_hi,
			      const amrex::Real* umac, const int* u_lo, const int* u_hi,
			      const amrex::Real* vmac, const int* v_lo, const int* v_hi,
			      const amrex::Real* wmac, const int* w_lo, const int* w_hi,
			      const amrex::Real* uedgex, const int* x_lo, const int* x_hi,
			      const amrex::Real* uedgey, const int* y_lo, const int* y_hi,
			      const amrex::Real* uedgez, const int* z_lo, const int* z_hi,
			      const amrex::Real* force, const int* f_lo, const int* f_hi,
			      const amrex::Real* sponge, const int* s_lo, const int* s_hi,
			      const amrex::Real* w0,
			      const amrex::Real* w0macx, const int* wx_lo, const int* wx_hi,
			      const amrex::Real* w0macy, const int* wy_lo, const int* wy_hi,
			      const amrex::Real* w0macz, const int* wz_lo, const int* wz_hi,
			      const amrex::Real* dx, const amrex::Real dt);
    //////////////////////

    //////////////////////
    // in velpred.F90
#if (AMREX_SPACEDIM == 1)
    void velpred_1d(
#elif (AMREX_SPACEDIM == 2)
    void velpred_2d(
#elif (AMREX_SPACEDIM == 3)
    void velpred_3d(
#endif
                      const int* lev, const int* domlo, const int* domhi,
                      const int* lo, const int* hi,
                      const amrex::Real* utilde,  const int* ut_lo, const int* ut_hi, const int* nc_ut, int ng_ut,
                      const amrex::Real* ufull,   const int* uf_lo, const int* uf_hi, const int* nc_uf, int ng_uf,
                      const amrex::Real* utrans, const int* uu_lo, const int* uu_hi,
#if (AMREX_SPACEDIM >= 2)
                      const amrex::Real* vtrans, const int* uv_lo, const int* uv_hi,
#if (AMREX_SPACEDIM == 3)
                      const amrex::Real* wtrans, const int* uw_lo, const int* uw_hi,
#endif
#endif
                      amrex::Real* umac, const int* mu_lo, const int* mu_hi,
#if (AMREX_SPACEDIM >= 2)
                      amrex::Real* vmac, const int* mv_lo, const int* mv_hi,
#if (AMREX_SPACEDIM == 3)
                      amrex::Real* wmac, const int* mw_lo, const int* mw_hi,
		      const amrex::Real* w0macx, const int* wx_lo, const int* wx_hi,
		      const amrex::Real* w0macy, const int* wy_lo, const int* wy_hi,
		      const amrex::Real* w0macz, const int* wz_lo, const int* wz_hi,
#endif
#endif
                      const amrex::Real* force, const int* f_lo, const int* f_hi, const int* nc_f, int ng_f,
                      const amrex::Real* w0, const amrex::Real* dx, const amrex::Real* dt,
                      const int* adv_bc, const int* phys_bc);

    //////////////////////

#ifdef __cplusplus
}
#endif

#endif<|MERGE_RESOLUTION|>--- conflicted
+++ resolved
@@ -1006,39 +1006,16 @@
 
     //////////////////////
     // in mkutrans.F90
-#if (AMREX_SPACEDIM == 1 || AMREX_SPACEDIM == 3)
 #if (AMREX_SPACEDIM == 1)
-<<<<<<< HEAD
     void mkutrans_1d(const int* lev, const int* domlo, const int* domhi,
-=======
-    void mkutrans_1d(
-#elif (AMREX_SPACEDIM == 3)
-    void mkutrans_3d(
-#endif
-                      const int* lev, const int* domlo, const int* domhi,
->>>>>>> 3dfd63bf
                       const int* lo, const int* hi,
                       const amrex::Real* utilde,  const int* ut_lo, const int* ut_hi, const int* nc_ut, int ng_ut,
                       const amrex::Real* ufull,   const int* uf_lo, const int* uf_hi, const int* nc_uf, int ng_uf,
                       amrex::Real* utrans, const int* uu_lo, const int* uu_hi,
-<<<<<<< HEAD
                       const amrex::Real* w0, const amrex::Real* dx, const amrex::Real* dt,
                       const int* adv_bc, const int* phys_bc);
 
 #elif (AMREX_SPACEDIM == 2)
-=======
-#if (AMREX_SPACEDIM == 3)
-                      amrex::Real* vtrans, const int* uv_lo, const int* uv_hi,
-                      amrex::Real* wtrans, const int* uw_lo, const int* uw_hi,
-		      const amrex::Real* w0macx, const int* wx_lo, const int* wx_hi,
-		      const amrex::Real* w0macy, const int* wy_lo, const int* wy_hi,
-		      const amrex::Real* w0macz, const int* wz_lo, const int* wz_hi,
-#endif
-                      const amrex::Real* w0, const amrex::Real* dx, const amrex::Real* dt,
-                      const int* adv_bc, const int* phys_bc);
-
-#else
->>>>>>> 3dfd63bf
   void mkutrans_2d(const int* lo, const int* hi,
                     const int lev, const int idir,
                     const int* domlo, const int* domhi,
@@ -1050,7 +1027,6 @@
                     amrex::Real* Im, const int* im_lo, const int* im_hi,
                     const amrex::Real* w0, const amrex::Real* dx, const amrex::Real dt,
                     const int* adv_bc, const int* phys_bc);
-<<<<<<< HEAD
 
 #elif (AMREX_SPACEDIM == 3)
   void mkutrans_3d(const int* lo, const int* hi,
@@ -1068,8 +1044,6 @@
     		        const amrex::Real* w0macz, const int* wz_lo, const int* wz_hi,
                     const amrex::Real* w0, const amrex::Real* dx, const amrex::Real dt,
                     const int* adv_bc, const int* phys_bc);
-=======
->>>>>>> 3dfd63bf
 #endif
 
     //////////////////////
@@ -1113,10 +1087,7 @@
 
     //////////////////////
     // in ppm.F90
-<<<<<<< HEAD
-=======
 #if (AMREX_SPACEDIM ==  2)
->>>>>>> 3dfd63bf
     void ppm_2d(const int* lo, const int* hi,
         const amrex::Real* s,  const int* s_lo, const int* s_hi,
         const int nc_s,
@@ -1128,8 +1099,7 @@
         const int* adv_bc,
         const amrex::Real* dx, const amrex::Real dt,
         const int is_umac, const int comp, const int bccomp);
-<<<<<<< HEAD
-
+#elif (AMREX_SPACEDIM ==  3)
     void ppm_3d(const int* lo, const int* hi,
         const amrex::Real* s,  const int* s_lo, const int* s_hi,
         const int nc_s,
@@ -1142,10 +1112,7 @@
         const int* adv_bc,
         const amrex::Real* dx, const amrex::Real dt,
         const int is_umac, const int comp, const int bccomp);
-
-=======
-#endif
->>>>>>> 3dfd63bf
+#endif
     //////////////////////
 
     //////////////////////
