--- conflicted
+++ resolved
@@ -181,15 +181,10 @@
 		      const amrex::Real* force, const int* f_lo, const int* f_hi, const int* nc_f,
 		      const amrex::Real* divu,  const int* d_lo, const int* d_hi,
 		      const amrex::Real* gp0_cart, const int* g_lo, const int* g_hi);
-    
+
     void estdt_divu(amrex::Real* gp0,
 		      const amrex::Real* p0, const amrex::Real* gamma1bar,
-<<<<<<< HEAD
-		      const amrex::Real* r_cc_loc, const amrex::Real* r_edge_loc,
-              const amrex::Real* cc_to_r, const int* ccr_lo, const int* ccr_hi);
-=======
 		      const amrex::Real* r_cc_loc, const amrex::Real* r_edge_loc);
->>>>>>> 3b8c7834
     //////////////////////
 
     //////////////////////
