--- conflicted
+++ resolved
@@ -9,425 +9,13 @@
 // these are interfaces to fortran subroutines
 void runtime_pretty_print(int* jobinfo_file_name,
                           const int* jobinfo_file_length);
-<<<<<<< HEAD
-
-//////////////////////
-// in average.f90
-void average(const int* lev, const int* lo, const int* hi,
-             const amrex::Real* phi, const int* p_lo, const int* p_hi,
-             amrex::Real* phisum);
-
-void divide_phisum_by_ncell(amrex::Real* phisum, int* ncell, const int lev);
-
-void average_sphr_irreg(const int* lev, const int* lo, const int* hi,
-                        const amrex::Real* phi, const int* p_lo,
-                        const int* p_hi, amrex::Real* phisum, int* ncell,
-                        const int* cc_to_r, const int* ccr_lo,
-                        const int* ccr_hi);
-
-void divide_phisum_by_ncell_irreg(amrex::Real* phisum, int* ncell,
-                                  const int lev);
-
-void average_sphr(amrex::Real* phisum, amrex::Real* phibar, int* ncell,
-                  amrex::Real* radii, const int* finest_level);
-
-void sum_phi_3d_sphr(const int* lev, const int* lo, const int* hi,
-                     const amrex::Real* phi, const int* p_lo, const int* p_hi,
-                     amrex::Real* phisum, const amrex::Real* radii,
-                     const int* finest_level, const amrex::Real* dx, int* ncell,
-                     const int* mask, const int* m_lo, const int* m_hi,
-                     const int* use_mask);
-
-void compute_radii_sphr(const int* lev, amrex::Real* radii,
-                        const int* finest_level, const amrex::Real* dx);
-//////////////////////
-
-//////////////////////
-// in base_state_geometry.f90
-
-void init_base_state_geometry(const int* max_radial_level_in,
-                              const int* nr_fine_in,
-                              const amrex::Real* dr_fine_in,
-                              amrex::Real* r_cc_loc, amrex::Real* r_edge_loc,
-                              const amrex::Real* dx_fine, int* nr_irreg_in);
-
-void init_base_state_map_sphr(const int* lo, const int* hi, int* cc_to_r,
-                              const int* c_lo, const int* c_hi,
-                              const amrex::Real* dx_fine,
-                              const amrex::Real* dx_lev);
-
-void compute_cutoff_coords(const amrex::Real* rho0);
-
-void init_multilevel(const int* tag_array, const int* finest_radial_level_in);
-
-void destroy_base_state_geometry();
-
-void get_base_cutoff_density(const amrex::Real* base_cutoff_density_in);
-void get_base_cutoff_density_coord(const int lev,
-                                   int* base_cutoff_density_coord_in);
-void get_buoyancy_cutoff_factor(const amrex::Real* buoyancy_cutoff_factor_in);
-void get_numdisjointchunks(int* nchunks);
-void get_r_start_coord(int* coord);
-void get_r_end_coord(int* coord);
-void get_finest_radial_level(int* lev);
-
-//////////////////////
-
-//////////////////////
-// in inlet_bc.F90
-
-void get_inlet_bcs(amrex::Real* params);
-
-//////////////////////
-
-//////////////////////
-// in burner.F90
-void burner_init();
-//////////////////////
-
-//////////////////////
-// in burner_loop.f90
-#ifndef SDC
-void burner_loop(const int* lo, const int* hi, const int lev,
-                 const amrex::Real* s_in, const int* i_lo, const int* i_hi,
-                 amrex::Real* s_out, const int* o_lo, const int* o_hi,
-                 const amrex::Real* rho_Hext, const int* e_lo, const int* e_hi,
-                 amrex::Real* rho_odot, const int* r_lo, const int* r_hi,
-                 amrex::Real* rho_Hnuc, const int* n_lo, const int* n_hi,
-#if NAUX_NET > 0
-                 amrex::Real* rho_adot, const int* a_lo, const int* a_hi,
-#endif
-                 const amrex::Real* tempbar_init_in, const amrex::Real dt_in,
-                 const amrex::Real time_in, const int* mask, const int* m_lo,
-                 const int* m_hi, const int use_mask);
-
-void burner_loop_sphr(const int* lo, const int* hi, const amrex::Real* s_in,
-                      const int* i_lo, const int* i_hi, amrex::Real* s_out,
-                      const int* o_lo, const int* o_hi,
-                      const amrex::Real* rho_Hext, const int* e_lo,
-                      const int* e_hi, amrex::Real* rho_odot, const int* r_lo,
-                      const int* r_hi, amrex::Real* rho_Hnuc, const int* n_lo,
-                      const int* n_hi,
-#if NAUX_NET > 0
-                      amrex::Real* rho_adot, const int* a_lo, const int* a_hi,
-#endif
-                      const amrex::Real* tempbar_init_cart, const int* t_lo,
-                      const int* t_hi, const amrex::Real dt_in,
-                      const amrex::Real time_in, const int* mask,
-                      const int* m_lo, const int* m_hi, const int use_mask);
-
-#else
-void burner_loop(const int* lo, const int* hi, const int lev,
-                 const amrex::Real* s_in, const int* i_lo, const int* i_hi,
-                 amrex::Real* s_out, const int* o_lo, const int* o_hi,
-                 const amrex::Real* source, const int* s_lo, const int* s_hi,
-                 const amrex::Real* p0_in, const amrex::Real dt_in,
-                 const amrex::Real time_in, const int* mask, const int* m_lo,
-                 const int* m_hi, const int use_mask);
-
-void burner_loop_sphr(const int* lo, const int* hi, const amrex::Real* s_in,
-                      const int* i_lo, const int* i_hi, amrex::Real* s_out,
-                      const int* o_lo, const int* o_hi,
-                      const amrex::Real* source, const int* s_lo,
-                      const int* s_hi, const amrex::Real* p0_cart,
-                      const int* t_lo, const int* t_hi, const amrex::Real dt_in,
-                      const amrex::Real time_in, const int* mask,
-                      const int* m_lo, const int* m_hi, const int use_mask);
-#endif
-
-void instantaneous_reaction_rates(const int* lo, const int* hi,
-                                  amrex::Real* rho_omegadot, const int* o_lo,
-                                  const int* o_hi, amrex::Real* rho_Hext,
-                                  const int* h_lo, const int* h_hi,
-                                  const amrex::Real* scal, const int* s_lo,
-                                  const int* s_hi);
-//////////////////////
-
-//////////////////////
-// in compute_dt.F90
-void estdt(const int lev, amrex::Real* dt, amrex::Real* umax, const int* lo,
-           const int* hi, const amrex::Real* dx, const amrex::Real* scal,
-           const int* s_lo, const int* s_hi, const int* nc_s,
-           const amrex::Real* u, const int* u_lo, const int* u_hi,
-           const int* nc_u, const amrex::Real* force, const int* f_lo,
-           const int* f_hi, const int* nc_f, const amrex::Real* divu,
-           const int* d_lo, const int* d_hi, const amrex::Real* dSdt,
-           const int* t_lo, const int* t_hi, const amrex::Real* w0_cart,
-           const int* w_lo, const int* w_hi, const amrex::Real* p0_cart,
-           const int* p_lo, const int* p_hi, const amrex::Real* gamma1bar_cart,
-           const int* g_lo, const int* g_hi);
-
-void estdt_sphr(amrex::Real* dt, amrex::Real* umax, const int* lo,
-                const int* hi, const amrex::Real* dx, const amrex::Real* scal,
-                const int* s_lo, const int* s_hi, const int* nc_s,
-                const amrex::Real* u, const int* u_lo, const int* u_hi,
-                const int* nc_u, const amrex::Real* force, const int* f_lo,
-                const int* f_hi, const int* nc_f, const amrex::Real* divu,
-                const int* d_lo, const int* d_hi, const amrex::Real* dSdt,
-                const int* t_lo, const int* t_hi, const amrex::Real* w0_cart,
-                const int* w_lo, const int* w_hi, const amrex::Real* w0macx,
-                const int* x_lo, const int* x_hi, const amrex::Real* w0macy,
-                const int* y_lo, const int* y_hi, const amrex::Real* w0macz,
-                const int* z_lo, const int* z_hi, const amrex::Real* gp0_cart,
-                const int* g_lo, const int* g_hi);
-
-void firstdt(const int lev, amrex::Real* dt, amrex::Real* umax, const int* lo,
-             const int* hi, const amrex::Real* dx, const amrex::Real* scal,
-             const int* s_lo, const int* s_hi, const int* nc_s,
-             const amrex::Real* u, const int* u_lo, const int* u_hi,
-             const int* nc_u, const amrex::Real* force, const int* f_lo,
-             const int* f_hi, const int* nc_f, const amrex::Real* divu,
-             const int* d_lo, const int* d_hi, const amrex::Real* p0_cart,
-             const int* p_lo, const int* p_hi,
-             const amrex::Real* gamma1bar_cart, const int* g_lo,
-             const int* g_hi);
-
-void firstdt_sphr(amrex::Real* dt, amrex::Real* umax, const int* lo,
-                  const int* hi, const amrex::Real* dx, const amrex::Real* scal,
-                  const int* s_lo, const int* s_hi, const int* nc_s,
-                  const amrex::Real* u, const int* u_lo, const int* u_hi,
-                  const int* nc_u, const amrex::Real* force, const int* f_lo,
-                  const int* f_hi, const int* nc_f, const amrex::Real* divu,
-                  const int* d_lo, const int* d_hi, const amrex::Real* gp0_cart,
-                  const int* g_lo, const int* g_hi);
-
-void estdt_divu(amrex::Real* gp0, const amrex::Real* p0,
-                const amrex::Real* gamma1bar, const amrex::Real* r_cc_loc,
-                const amrex::Real* r_edge_loc);
-//////////////////////
-
-//////////////////////
-// in enforce_HSE.f90
-void enforce_HSE(const amrex::Real* rho0, amrex::Real* p0,
-                 const amrex::Real* grav_cell, const amrex::Real* r_cc_loc,
-                 const amrex::Real* r_edge_loc);
-//////////////////////
-
-//////////////////////
-// in fill_3d_data.F90
-void put_1d_array_on_cart(const int* lo, const int* hi, const int lev,
-                          amrex::Real* s0_cart, const int* s0_cart_lo,
-                          const int* s0_cart_hi, const int nc_s,
-                          const amrex::Real* s0,
-                          const int is_input_edge_centered,
-                          const int is_output_a_vector);
-
-void put_1d_array_on_cart_sphr(
-    const int* lo, const int* hi, amrex::Real* s0_cart, const int* s0_cart_lo,
-    const int* s0_cart_hi, const int nc_s, const amrex::Real* s0,
-    const amrex::Real* dx, const int is_input_edge_centered,
-    const int is_output_a_vector, const amrex::Real* r_cc_loc,
-    const amrex::Real* r_edge_loc, const amrex::Real* cc_to_r,
-    const int* ccr_lo, const int* ccr_hi);
-
-void addw0(const int* lo, const int* hi, const int lev, amrex::Real* uedge,
-           const int* u_lo, const int* u_hi, amrex::Real* w0,
-           const amrex::Real mult);
-
-void addw0_sphr(const int* lo, const int* hi, amrex::Real* umac,
-                const int* u_lo, const int* u_hi, const amrex::Real* w0mac,
-                const int* x_lo, const int* x_hi, const amrex::Real mult);
-
-void make_w0mac_sphr(const int* lo, const int* hi, const int idir,
-                     const amrex::Real* w0, amrex::Real* w0macx,
-                     const int* x_lo, const int* x_hi, amrex::Real* w0_cart,
-                     const int* w0_lo, const int* w0_hi, const int nc_w0,
-                     amrex::Real* w0_nodal, const int* wn_lo, const int* wn_hi,
-                     const amrex::Real* dx, const amrex::Real* r_edge_loc);
-
-void make_w0mac_nodal(const int* lo, const int* hi, const amrex::Real* w0,
-                      amrex::Real* w0_nodal, const int* w0_lo, const int* w0_hi,
-                      const amrex::Real* dx);
-
-void make_s0mac_sphr(const int* lo, const int* hi, const int idir,
-                     const amrex::Real* s0, amrex::Real* s0mac, const int* x_lo,
-                     const int* x_hi, amrex::Real* s0_cart, const int* s0_lo,
-                     const int* s0_hi, const amrex::Real* dx,
-                     const amrex::Real* r_cc_loc);
-
-void make_s0mac_sphr_irreg(const int* lo, const int* hi, const int idir,
-                           const amrex::Real* s0, amrex::Real* s0mac,
-                           const int* x_lo, const int* x_hi,
-                           amrex::Real* s0_cart, const int* s0_lo,
-                           const int* s0_hi, const amrex::Real* dx,
-                           const amrex::Real* r_cc_loc);
-
-void make_normal(const int* lo, const int* hi, amrex::Real* normal,
-                 const int* n_lo, const int* n_hi, const amrex::Real* dx);
-
-void put_data_on_faces(const int* lo, const int* hi, const int idir,
-                       const amrex::Real* scc, const int* cc_lo,
-                       const int* cc_hi, amrex::Real* face, const int* x_lo,
-                       const int* x_hi, const int harmonic_avg);
-//////////////////////
-
-//////////////////////
-// in initdata.f90
-void initdata(const int* lev, const amrex::Real* time, const int* lo,
-              const int* hi, const amrex::Real* scal, const int* scal_lo,
-              const int* scal_hi, const int* nc_s, const amrex::Real* vel,
-              const int* vel_lo, const int* vel_hi, const int* nc_v,
-              const amrex::Real* s0_init, const amrex::Real* p0_init,
-              const amrex::Real* dx);
-
-void initdata_sphr(const amrex::Real* time, const int* lo, const int* hi,
-                   const amrex::Real* scal, const int* scal_lo,
-                   const int* scal_hi, const int* nc_s, const amrex::Real* vel,
-                   const int* vel_lo, const int* vel_hi, const int* nc_v,
-                   const amrex::Real* s0_init, const amrex::Real* p0_init,
-                   const amrex::Real* dx, const amrex::Real* r_cc_loc,
-                   const amrex::Real* r_edge_loc,
-                   const amrex::Real* cell_cc_to_r, const int* ccr_lo,
-                   const int* ccr_hi);
-//////////////////////
-=======
 void runtime_init();
->>>>>>> 05af3015
 
 //////////////////////
 // in maestro_init.f90
 
 void maestro_network_init();
 void maestro_eos_init();
-<<<<<<< HEAD
-void maestro_extern_init();
-void maestro_conductivity_init();
-void get_num_spec(int* nspec);
-void get_spec_names(int* spec_names, int* ispec, int* len);
-void get_spec_az(const int* ispec, amrex::Real* A, amrex::Real* Z);
-void get_aux_names(int* aux_names, int* iaux, int* len);
-
-// set fortran-specific parameters in meth_params.F90
-void set_method_params(const amrex::Real* prob_lo_in,
-                       const amrex::Real* prob_hi_in);
-
-void set_rel_eps(const amrex::Real* rel_eps_in);
-void get_rel_eps(const amrex::Real* rel_eps_in);
-void get_model_initialized(const int* model_init_in);
-
-void init_base_state(const amrex::Real* s0_init, const amrex::Real* p0_init,
-                     const amrex::Real* rho0, const amrex::Real* rhoh0,
-                     const amrex::Real* p0, const amrex::Real* tempbar,
-                     const amrex::Real* tempbar_init, const int lev);
-
-void init_base_state_irreg(const amrex::Real* s0_init,
-                           const amrex::Real* p0_init, const amrex::Real* rho0,
-                           const amrex::Real* rhoh0, const amrex::Real* p0,
-                           const amrex::Real* tempbar,
-                           const amrex::Real* tempbar_init,
-                           const amrex::Real* r_cc_loc,
-                           const amrex::Real* r_edge_loc, const int lev);
-//////////////////////
-
-//////////////////////
-// in make_intra_coeffs.F90
-void make_intra_coeffs(const int* lo, const int* hi, const amrex::Real* scalold,
-                       const int* s1_lo, const int* s1_hi,
-                       const amrex::Real* scalnew, const int* s2_lo,
-                       const int* s2_hi, amrex::Real* cp, const int* cp_lo,
-                       const int* cp_hi, amrex::Real* xi, const int* xi_lo,
-                       const int* xi_hi);
-//////////////////////
-
-//////////////////////
-// in make_explicit_thermal.F90
-void make_thermal_coeffs(const int* lo, const int* hi, const amrex::Real* scal,
-                         const int* s_lo, const int* s_hi, amrex::Real* Tcoeff,
-                         const int* t_lo, const int* t_hi, amrex::Real* hcoeff,
-                         const int* h_lo, const int* h_hi, amrex::Real* Xkcoeff,
-                         const int* xk_lo, const int* xk_hi,
-                         amrex::Real* pcoeff, const int* p_lo, const int* p_hi);
-//////////////////////
-
-//////////////////////
-// in make_grav.f90
-void make_grav_cell(amrex::Real* grav_cell, const amrex::Real* rho0,
-                    const amrex::Real* r_cc_loc, const amrex::Real* r_edge_loc);
-
-void make_grav_edge(amrex::Real* grav_edge, const amrex::Real* rho0,
-                    const amrex::Real* r_edge_loc);
-//////////////////////
-
-//////////////////////
-// in make_heating.f90
-void make_heating(const int* lo, const int* hi, amrex::Real* rho_Hext,
-                  const int* r_lo, const int* r_hi, const amrex::Real* scal,
-                  const int* s_lo, const int* s_hi, const int* nc_s,
-                  const amrex::Real* dx, const amrex::Real* time);
-//////////////////////
-
-//////////////////////
-// in make_plot_variables.F90
-void make_magvel(const int* lo, const int* hi, const amrex::Real* vel,
-                 const int* v_lo, const int* v_hi, const amrex::Real* w0,
-                 const int* w_lo, const int* w_hi, const int nc_w0,
-                 amrex::Real* magvel, const int* m_lo, const int* m_hi);
-
-void make_magvel_sphr(const int* lo, const int* hi, const amrex::Real* vel,
-                      const int* v_lo, const int* v_hi, amrex::Real* w0macx,
-                      const int* x_lo, const int* x_hi, amrex::Real* w0macy,
-                      const int* y_lo, const int* y_hi, amrex::Real* w0macz,
-                      const int* z_lo, const int* z_hi, amrex::Real* magvel,
-                      const int* m_lo, const int* m_hi);
-
-void make_velrc(const int* lo, const int* hi, const amrex::Real* vel,
-                const int* v_lo, const int* v_hi, const amrex::Real* w0rcart,
-                const int* w_lo, const int* w_hi, const amrex::Real* normal,
-                const int* n_lo, const int* n_hi, amrex::Real* rad_vel,
-                const int* r_lo, const int* r_hi, amrex::Real* circ_vel,
-                const int* c_lo, const int* c_hi);
-
-void make_ad_excess(const int* lo, const int* hi, const amrex::Real* state,
-                    const int* s_lo, const int* s_hi, const int nc_s,
-                    amrex::Real* ad_excess, const int* a_lo, const int* a_hi);
-
-void make_ad_excess_sphr(const int* lo, const int* hi, const amrex::Real* state,
-                         const int* s_lo, const int* s_hi, const int nc_s,
-                         const amrex::Real* normal, const int* n_lo,
-                         const int* n_hi, amrex::Real* ad_excess,
-                         const int* a_lo, const int* a_hi);
-
-void make_vorticity(const int* lo, const int* hi, const int* domlo,
-                    const int* domhi, const amrex::Real* vel, const int* v_lo,
-                    const int* v_hi, const amrex::Real* dx,
-                    amrex::Real* vorticity, const int* d_lo, const int* d_hi,
-                    const int* bc);
-
-void make_deltagamma(const int* lo, const int* hi, const amrex::Real* state,
-                     const int* s_lo, const int* s_hi, const int nc_s,
-                     const amrex::Real* p0_cart, const int* p_lo,
-                     const int* p_hi, const amrex::Real* gamma1bar_cart,
-                     const int* g_lo, const int* g_hi, amrex::Real* deltagamma,
-                     const int* d_lo, const int* d_hi);
-
-void make_entropy(const int* lo, const int* hi, const int lev,
-                  const amrex::Real* state, const int* s_lo, const int* s_hi,
-                  const int nc_s, amrex::Real* entropy, const int* e_lo,
-                  const int* e_hi);
-
-void make_divw0(const int* lo, const int* hi, const amrex::Real* w0,
-                const int* w_lo, const int* w_hi, const int nc_w0,
-                const amrex::Real* dx, amrex::Real* divw0, const int* d_lo,
-                const int* d_hi);
-
-void make_divw0_sphr(const int* lo, const int* hi, const amrex::Real* w0macx,
-                     const int* x_lo, const int* x_hi,
-                     const amrex::Real* w0macy, const int* y_lo,
-                     const int* y_hi, const amrex::Real* w0macz,
-                     const int* z_lo, const int* z_hi, const amrex::Real* dx,
-                     amrex::Real* divw0, const int* d_lo, const int* d_hi);
-
-void make_pidivu(const int* lo, const int* hi, const amrex::Real* vel,
-                 const int* v_lo, const int* v_hi, const amrex::Real* dx,
-                 const amrex::Real* pi_cc, const int* p_lo, const int* p_hi,
-                 const int nc, amrex::Real* pidivuw0, const int* d_lo,
-                 const int* d_hi);
-
-void make_abar(const int* lo, const int* hi, const amrex::Real* state,
-               const int* s_lo, const int* s_hi, const int nc_s,
-               amrex::Real* abar, const int* a_lo, const int* a_hi);
-=======
->>>>>>> 05af3015
 //////////////////////
 
 //////////////////////
