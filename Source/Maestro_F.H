#ifndef _Maestro_F_H_
#define _Maestro_F_H_
#include <AMReX_BLFort.H>

#ifdef __cplusplus
extern "C"
{
#endif

    // these are interfaces to fortran subroutines

    void runtime_pretty_print(int* jobinfo_file_name, const int* jobinfo_file_length);

    //////////////////////
    // in advect_base.F90
    void advect_base_dens(const amrex::Real* w0,
			  const amrex::Real* rho0_old,
			        amrex::Real* rho0_new,
			        amrex::Real* rho0_predicted_edge,
			  const amrex::Real dt,
			  const amrex::Real* r_cc_loc,
			  const amrex::Real* r_edge_loc);

    void advect_base_enthalpy(const amrex::Real* w0,
			      const amrex::Real* rho0_old,
			      const amrex::Real* rhoh0_old,
			            amrex::Real* rhoh0_new,
			      const amrex::Real* rho0_predicted_edge,
			      const amrex::Real* psi,
			      const amrex::Real dt,
			      const amrex::Real* r_cc_loc,
			      const amrex::Real* r_edge_loc);
    //////////////////////

    //////////////////////
    // in average.f90
    void average(const int* lev, const int* lo, const int* hi,
                 const amrex::Real* phi, const int* p_lo, const int* p_hi,
                 amrex::Real* phisum);

    void divide_phisum_by_ncell(amrex::Real* phisum, int* ncell);

    void average_sphr_irreg(const int* lev, const int* lo, const int* hi,
			    const amrex::Real* phi, const int* p_lo, const int* p_hi,
			    amrex::Real* phisum, int* ncell,
			    const amrex::Real* cc_to_r, const int* ccr_lo, const int* ccr_hi);

    void divide_phisum_by_ncell_irreg(amrex::Real* phisum, int* ncell);

    void average_sphr(amrex::Real* phisum, amrex::Real* phibar,
		      int* ncell, amrex::Real* radii, const int* finest_level);

    void sum_phi_3d_sphr(const int* lev, const int* lo, const int* hi,
			 const amrex::Real* phi, const int* p_lo, const int* p_hi,
			 amrex::Real* phisum,
			 const amrex::Real* radii, const int* finest_level,
			 const amrex::Real* dx, int* ncell,
                         const int* mask, const int* m_lo, const int* m_hi,
                         const int* use_mask);

    void compute_radii_sphr(const int* lev, amrex::Real* radii, const int* finest_level,
			    const amrex::Real* dx);
    //////////////////////

    //////////////////////
    // in base_state_geometry.f90

    void init_base_state_geometry(const int* max_radial_level_in,
                                  const int* nr_fine_in,
                                  const amrex::Real* dr_fine_in,
                                  amrex::Real* r_cc_loc,
                                  amrex::Real* r_edge_loc,
                                  const amrex::Real* dx_fine,
				  int* nr_irreg_in);

    void init_base_state_map_sphr(amrex::Real* cc_to_r, const int* lo, const int* hi,
				  const amrex::Real* dx_fine,
				  const amrex::Real* dx_lev);

    void compute_cutoff_coords(const amrex::Real* rho0);

    void init_multilevel(const int* tag_array,
			 const int* finest_radial_level_in);

    void destroy_base_state_geometry();

    //////////////////////

    //////////////////////
    // in bc_fill_nd.F90

    void scalarfill (amrex::Real* phi, const int* phi_lo, const int* phi_hi,
		  const int* domlo, const int* domhi,
		  const amrex::Real* dx, const amrex::Real* gridlo,
		  const amrex::Real* time, const int* bc, const int icomp);

    void velfill (amrex::Real* vel, const int* vel_lo, const int* vel_hi,
    	  const int* domlo, const int* domhi,
    	  const amrex::Real* dx, const amrex::Real* gridlo,
    	  const amrex::Real* time, const int* bc, const int icomp);

    //////////////////////

    //////////////////////
    // in burner.F90
    void burner_init();
    //////////////////////

    //////////////////////
    // in burner_loop.f90
    void burner_loop(const int* lo, const int* hi,
                     const int lev,
                     const amrex::Real* s_in,     const int* i_lo, const int* i_hi,
                           amrex::Real* s_out,    const int* o_lo, const int* o_hi,
                     const amrex::Real* rho_Hext, const int* e_lo, const int* e_hi,
                           amrex::Real* rho_odot, const int* r_lo, const int* r_hi,
                           amrex::Real* rho_Hnuc, const int* n_lo, const int* n_hi,
                     const amrex::Real* tempbar_init_in,
                     const amrex::Real dt_in,
                     const int* mask, const int* m_lo, const int* m_hi,
                     const int use_mask);

    void burner_loop_sphr(const int* lo, const int* hi,
                          const amrex::Real* s_in,     const int* i_lo, const int* i_hi,
                                amrex::Real* s_out,    const int* o_lo, const int* o_hi,
                          const amrex::Real* rho_Hext, const int* e_lo, const int* e_hi,
                                amrex::Real* rho_odot, const int* r_lo, const int* r_hi,
                                amrex::Real* rho_Hnuc, const int* n_lo, const int* n_hi,
                          const amrex::Real* tempbar_init_cart, const int* t_lo, const int* t_hi,
                          const amrex::Real dt_in,
                          const int* mask, const int* m_lo, const int* m_hi,
                          const int use_mask);

    //////////////////////

    //////////////////////
    // in cell_to_edge.f90
    void cell_to_edge(const amrex::Real* s0_cell, amrex::Real* s0_edge);

    //////////////////////

    //////////////////////
    // in compute_dt.F90
    void estdt(const int* lev, amrex::Real* dt, amrex::Real* umax,
               const int* lo, const int* hi,
               const amrex::Real* dx,
               const amrex::Real* scal,  const int* s_lo, const int* s_hi, const int* nc_s,
               const amrex::Real* u,     const int* u_lo, const int* u_hi, const int* nc_u,
               const amrex::Real* force, const int* f_lo, const int* f_hi, const int* nc_f,
               const amrex::Real* divu,  const int* d_lo, const int* d_hi,
               const amrex::Real* dSdt,  const int* t_lo, const int* t_hi,
               const amrex::Real* w0, const amrex::Real* p0, const amrex::Real* gamma1bar);

    void estdt_sphr(amrex::Real* dt, amrex::Real* umax,
		    const int* lo, const int* hi, const amrex::Real* dx,
		    const amrex::Real* scal, const int* s_lo, const int* s_hi, const int* nc_s,
		    const amrex::Real* u, const int* u_lo, const int* u_hi, const int* nc_u,
		    const amrex::Real* force, const int* f_lo, const int* f_hi, const int* nc_f,
		    const amrex::Real* divu, const int* d_lo, const int* d_hi,
		    const amrex::Real* dSdt, const int* t_lo, const int* t_hi,
		    const amrex::Real* w0,
		    const amrex::Real* w0macx, const int* x_lo, const int* x_hi,
		    const amrex::Real* w0macy, const int* y_lo, const int* y_hi,
		    const amrex::Real* w0macz, const int* z_lo, const int* z_hi,
		    const amrex::Real* p0, const amrex::Real* gamma1bar,
		    const amrex::Real* r_cc_loc, const amrex::Real* r_edge_loc,
		    const amrex::Real* cc_to_r, const int* ccr_lo, const int* ccr_hi);

    void firstdt(const int* lev, amrex::Real* dt, amrex::Real* umax,
                 const int* lo, const int* hi,
                 const amrex::Real* dx,
                 const amrex::Real* scal,  const int* s_lo, const int* s_hi, const int* nc_s,
                 const amrex::Real* u,     const int* u_lo, const int* u_hi, const int* nc_u,
                 const amrex::Real* force, const int* f_lo, const int* f_hi, const int* nc_f,
                 const amrex::Real* divu,  const int* d_lo, const int* d_hi,
                 const amrex::Real* p0, const amrex::Real* gamma1bar);

    void firstdt_sphr(amrex::Real* dt, amrex::Real* umax,
		      const int* lo, const int* hi,
		      const amrex::Real* dx,
		      const amrex::Real* scal,  const int* s_lo, const int* s_hi, const int* nc_s,
		      const amrex::Real* u,     const int* u_lo, const int* u_hi, const int* nc_u,
		      const amrex::Real* force, const int* f_lo, const int* f_hi, const int* nc_f,
		      const amrex::Real* divu,  const int* d_lo, const int* d_hi,
		      const amrex::Real* p0, const amrex::Real* gamma1bar,
		      const amrex::Real* r_cc_loc, const amrex::Real* r_edge_loc,
              const amrex::Real* cc_to_r, const int* ccr_lo, const int* ccr_hi);
    //////////////////////

    //////////////////////
    // in compute_grad_phi.F90
    void compute_grad_phi(const int* lo, const int* hi,
                          const amrex::Real* phi,  const int* p_lo, const int* p_hi,
                                amrex::Real* gphi, const int* g_lo, const int* g_hi,
                          const amrex::Real* dx);

    void compute_grad_phi_rad(const amrex::Real* phi,
			      amrex::Real* gphi_rad);
    //////////////////////

    //////////////////////
    // in debug.F90
    void print_base_cc(const amrex::Real* base);
    void print_base_edge(const amrex::Real* base);

    void print_mf(const int* lev, const int* lo, const int* hi,
                  const amrex::Real* mf,
                  const int* m_lo, const int* m_hi, const int* nc_m);

    void print_edge(const int* lev, const int* lo, const int* hi,
                    const amrex::Real* mf,
                    const int* m_lo, const int* m_hi, const int* nc_m);
    //////////////////////

    //////////////////////
    // in diag.F90
    void diag(const int* lev, const int* lo, const int* hi,
	      const amrex::Real* scal, const int* s_lo, const int* s_hi, const int* nc_s,
	      const amrex::Real* rho_Hnuc, const int* hn_lo, const int* hn_hi,
	      const amrex::Real* rho_Hext, const int* he_lo, const int* he_hi,
	      const amrex::Real* rho0, const amrex::Real* p0,
	      const amrex::Real* u, const int* u_lo, const int* u_hi,
	      const amrex::Real* w0, const amrex::Real* dx,
	      amrex::Real* Mach_max, amrex::Real* temp_max,
	      amrex::Real* enuc_max, amrex::Real* Hext_max,
              const int* mask, const int* m_lo, const int* m_hi,
              const int* use_mask);

    void diag_sphr(const int* lev, const int* lo, const int* hi,
		   const amrex::Real* scal, const int* s_lo, const int* s_hi, const int* nc_s,
		   const amrex::Real* rho_Hnuc, const int* hn_lo, const int* hn_hi,
		   const amrex::Real* rho_Hext, const int* he_lo, const int* he_hi,
		   const amrex::Real* u, const int* u_lo, const int* u_hi,
		   const amrex::Real* w0macx, const int* x_lo, const int* x_hi,
		   const amrex::Real* w0macy, const int* y_lo, const int* y_hi,
		   const amrex::Real* w0macz, const int* z_lo, const int* z_hi,
		   const amrex::Real* w0r, const int* wr_lo, const int* wr_hi,
		   const amrex::Real* dx,
		   const amrex::Real* normal, const int* n_lo, const int* n_hi,
		   amrex::Real* T_max, amrex::Real* coord_Tmax, amrex::Real* vel_Tmax,
		   amrex::Real* enuc_max, amrex::Real* coord_enucmax, amrex::Real* vel_enucmax,
		   amrex::Real* kin_ener, amrex::Real* int_ener, amrex::Real* nuc_ener,
		   amrex::Real* U_max, amrex::Real* Mach_max,
		   int* ncenter, amrex::Real* T_center, amrex::Real* vel_center,
                   const int* mask, const int* m_lo, const int* m_hi,
                   const int* use_mask);

    void diag_grav_energy(amrex::Real* grav_ener,
			  const amrex::Real* rho0,
                          const amrex::Real* r_cc_loc, const amrex::Real* r_edge_loc);
    //////////////////////

    //////////////////////
    // in enforce_HSE.f90
    void enforce_HSE(const amrex::Real* rho0,
                           amrex::Real* p0,
                     const amrex::Real* grav_cell,
		     const amrex::Real* r_cc_loc,
                     const amrex::Real* r_edge_loc);
    //////////////////////

    //////////////////////
    // in fill_umac_ghost.f90
    void fill_umac_ghost(const int* domlo, const int* domhi,
                         const int* lo, const int* hi,
                         amrex::Real* umac, const int* umac_lo, const int* umac_hi,
                         amrex::Real* vmac, const int* vmac_lo, const int* vmac_hi,
#if (AMREX_SPACEDIM == 3)
                         amrex::Real* wmac, const int* wmac_lo, const int* wmac_hi,
#endif
                         const int* phys_bc);

    void PC_EDGE_INTERP(const int* flo, const int* fhi,
                        const int* nc, const int* ratio, const int* dir,
                        amrex::Real* crse, const int* c_lo, const int* c_hi, const int* nc_c,
                        amrex::Real* fine, const int* f_lo, const int* f_hi, const int* nc_f);

    void EDGE_INTERP(const int* flo, const int* fhi,
                     const int* nc, const int* ratio, const int* dir,
                     amrex::Real* fine, const int* f_lo, const int* f_hi, const int* nc_f);
    //////////////////////

    //////////////////////
    // in fill_3d_data.F90
    void put_1d_array_on_cart(const int* lo, const int* hi, const int lev,
                              amrex::Real* s0_cart,
                              const int* s0_cart_lo, const int* s0_cart_hi, const int nc_s,
                              const amrex::Real* s0, const int is_input_edge_centered,
                              const int is_output_a_vector);

    void put_1d_array_on_cart_sphr(const int* lo, const int* hi,
				   amrex::Real* s0_cart,
				   const int* s0_cart_lo, const int* s0_cart_hi, const int nc_s,
				   const amrex::Real* s0, const amrex::Real* dx,
				   const int is_input_edge_centered,
				   const int is_output_a_vector,
				   const amrex::Real* r_cc_loc, const amrex::Real* r_edge_loc,
				   const amrex::Real* cc_to_r, const int* ccr_lo, const int* ccr_hi);

    void addw0(const int* lev, const int* lo, const int* hi,
               amrex::Real* uedge, const int* u_lo, const int* u_hi,
#if (AMREX_SPACEDIM >= 2)
               amrex::Real* vedge, const int* v_lo, const int* v_hi,
#if (AMREX_SPACEDIM == 3)
               amrex::Real* wedge, const int* w_lo, const int* w_hi,
#endif
#endif
               const amrex::Real* w0, const amrex::Real* mult);

    void addw0_sphr(const int* lo, const int* hi,
		    amrex::Real* umac, const int* u_lo, const int* u_hi,
		    amrex::Real* vmac, const int* v_lo, const int* v_hi,
		    amrex::Real* wmac, const int* w_lo, const int* w_hi,
		    const amrex::Real* w0macx, const int* x_lo, const int* x_hi,
		    const amrex::Real* w0macy, const int* y_lo, const int* y_hi,
		    const amrex::Real* w0macz, const int* z_lo, const int* z_hi,
		    const amrex::Real* mult);

    void make_w0mac_sphr(const int* lo, const int* hi,
			 const amrex::Real* w0,
			 amrex::Real* w0macx, const int* x_lo, const int* x_hi,
			 amrex::Real* w0macy, const int* y_lo, const int* y_hi,
			 amrex::Real* w0macz, const int* z_lo, const int* z_hi,
			 amrex::Real* w0_cart, const int* w0_lo, const int* w0_hi, const int* nc_w0,
			 const amrex::Real* dx,
			 const amrex::Real* r_edge_loc);

    void make_s0mac_sphr(const int* lo, const int* hi,
			 const amrex::Real* s0,
			 amrex::Real* s0macx, const int* x_lo, const int* x_hi,
			 amrex::Real* s0macy, const int* y_lo, const int* y_hi,
			 amrex::Real* s0macz, const int* z_lo, const int* z_hi,
			 amrex::Real* s0_cart, const int* s0_lo, const int* s0_hi,
			 const amrex::Real* dx,
			 const amrex::Real* r_cc_loc);

    void make_s0mac_sphr_irreg(const int* lo, const int* hi,
			       const amrex::Real* s0,
			       amrex::Real* s0macx, const int* x_lo, const int* x_hi,
			       amrex::Real* s0macy, const int* y_lo, const int* y_hi,
			       amrex::Real* s0macz, const int* z_lo, const int* z_hi,
			       amrex::Real* s0_cart, const int* s0_lo, const int* s0_hi,
			       const amrex::Real* dx,
			       const amrex::Real* r_cc_loc);

    void make_normal(amrex::Real* normal, const int* n_lo, const int* n_hi,
		     const amrex::Real* dx);

    void put_data_on_faces(const int* lo, const int* hi,
			   const amrex::Real* scc, const int* cc_lo, const int* cc_hi,
			   amrex::Real* facex, const int* x_lo, const int* x_hi,
#if (AMREX_SPACEDIM >= 2)
			   amrex::Real* facey, const int* y_lo, const int* y_hi,
#if (AMREX_SPACEDIM == 3)
			   amrex::Real* facez, const int* z_lo, const int* z_hi,
#endif
#endif
			   const int* harmonic_avg);
    //////////////////////

    //////////////////////
    // in initdata.f90
    void initdata(const int* lev,
                  const amrex::Real* time,
                  const int* lo, const int* hi,
                  const amrex::Real* scal, const int* scal_lo, const int* scal_hi, const int* nc_s,
                  const amrex::Real* vel,  const int* vel_lo,  const int* vel_hi,  const int* nc_v,
                  const amrex::Real* s0_init,
                  const amrex::Real* p0_init,
                  const amrex::Real* dx);

    void initdata_sphr(const amrex::Real* time,
		       const int* lo, const int* hi,
		       const amrex::Real* scal, const int* scal_lo, const int* scal_hi, const int* nc_s,
		       const amrex::Real* vel,  const int* vel_lo,  const int* vel_hi,  const int* nc_v,
		       const amrex::Real* s0_init,
		       const amrex::Real* p0_init,
		       const amrex::Real* dx,
		       const amrex::Real* r_cc_loc, const amrex::Real* r_edge_loc,
		       const amrex::Real* cell_cc_to_r, const int* ccr_lo, const int* ccr_hi);
    //////////////////////

    //////////////////////
    // in maestro_init.f90

    void maestro_network_init();
    void maestro_extern_init();
    void maestro_conductivity_init();
    void get_num_spec(int* nspec);
    void get_spec_names(int* spec_names, int* ispec, int* len);
    void get_spec_az(const int* ispec, amrex::Real* A, amrex::Real* Z);

    // set fortran-specific parameters in meth_params.F90
    void set_method_params (const int* Density,
                            const int* Enthalpy,
                            const int* FirstSpec,
                            const int* Temperature,
                            const int* Pressure,
                            const int* Nscalars,
                            const amrex::Real* prob_lo_in,
                            const amrex::Real* prob_hi_in);

    void set_rel_eps (const amrex::Real* rel_eps_in);
    void get_rel_eps (const amrex::Real* rel_eps_in);

    void init_base_state (const amrex::Real* s0_init,
                          const amrex::Real* p0_init,
                          const amrex::Real* rho0,
                          const amrex::Real* rhoh0,
                          const amrex::Real* p0,
                          const amrex::Real* tempbar,
			  const amrex::Real* tempbar_init);

    void init_base_state_irreg (const amrex::Real* s0_init,
				const amrex::Real* p0_init,
				const amrex::Real* rho0,
				const amrex::Real* rhoh0,
				const amrex::Real* p0,
				const amrex::Real* tempbar,
				const amrex::Real* tempbar_init,
				const amrex::Real* r_cc_loc,
				const amrex::Real* r_edge_loc);
    //////////////////////

    //////////////////////
    // in make_beta0.f90
    void make_beta0(      amrex::Real* beta0,
                    const amrex::Real* rho0,
                    const amrex::Real* p0,
                    const amrex::Real* gamma1bar,
                    const amrex::Real* grav_cell);

    void make_beta0_irreg(      amrex::Real* beta0,
			   const amrex::Real* rho0,
			   const amrex::Real* p0,
			   const amrex::Real* gamma1bar,
			   const amrex::Real* grav_cell,
		      	   const amrex::Real* r_cc_loc,
			   const amrex::Real* r_edge_loc);
    //////////////////////


    //////////////////////
    // in make_edge_scal.F90
#if (AMREX_SPACEDIM == 1)
    void make_edge_scal_1d(
#elif (AMREX_SPACEDIM == 2)
    void make_edge_scal_2d(
#elif (AMREX_SPACEDIM == 3)
    void make_edge_scal_3d(
#endif
                      const int* domlo, const int* domhi,
                      const int* lo, const int* hi,
                      const amrex::Real* s,      const int* s_lo, const int* s_hi, const int* nc_s, int ng_s,
                            amrex::Real* sedgex, const int* x_lo, const int* x_hi, const int* nc_x,
#if (AMREX_SPACEDIM >= 2)
                            amrex::Real* sedgey, const int* y_lo, const int* y_hi, const int* nc_y,
#if (AMREX_SPACEDIM == 3)
                            amrex::Real* sedgez, const int* z_lo, const int* z_hi, const int* nc_z,
#endif
#endif
                      const amrex::Real* umac,   const int* u_lo, const int* u_hi,
#if (AMREX_SPACEDIM >= 2)
                      const amrex::Real* vmac,   const int* v_lo, const int* v_hi,
#if (AMREX_SPACEDIM == 3)
                      const amrex::Real* wmac,   const int* w_lo, const int* w_hi,
#endif
#endif
                      int ng_um,
                      const amrex::Real* force,  const int* f_lo, const int* f_hi, const int* nc_f,
                      const amrex::Real* dx, const amrex::Real* dt, const int* is_vel,
                      const int* adv_bc, const int* nbccomp, const int* comp, const int* bccomp,
                      const int* is_conservative);

    //////////////////////

    //////////////////////
    // in make_eta.F90
    void make_etarho_planar(amrex::Real* etarho_ec, amrex::Real* etarho_cc,
			    const amrex::Real* etarhosum, const amrex::Real* ncell);

    void sum_etarho(const int* lev, const int* domlo, const int* domhi,
		    const int* lo,  const int* hi,
		    const amrex::Real* etarhoflux, const int* x_lo, const int* x_hi,
                    amrex::Real* etarhosum);

    void construct_eta_cart(const int* lo, const int* hi,
			    const amrex::Real* rho_old, const int* ro_lo, const int* ro_hi,
			    const amrex::Real* rho_new, const int* rn_lo, const int* rn_hi,
			    const amrex::Real* umac,    const int* u_lo,  const int* u_hi,
			    const amrex::Real* vmac,    const int* v_lo,  const int* v_hi,
			    const amrex::Real* wmac,    const int* w_lo,  const int* w_hi,
			    const amrex::Real* w0macx,  const int* x_lo,  const int* x_hi,
			    const amrex::Real* w0macy,  const int* y_lo,  const int* y_hi,
			    const amrex::Real* w0macz,  const int* z_lo,  const int* z_hi,
			    const amrex::Real* normal,  const int* n_lo,  const int* n_hi,
			    amrex::Real* eta_cart, const int* e_lo,  const int* e_hi,
			    const amrex::Real* rho0_old, const amrex::Real* rho0_new,
			    const amrex::Real* dx,
			    const amrex::Real* r_cc_loc, const amrex::Real* r_edge_loc,
			    const amrex::Real* cc_to_r, const int* ccr_lo, const int* ccr_hi);
    //////////////////////

    //////////////////////
    // in make_explicit_thermal.F90
    void make_thermal_coeffs(const int* lo,  const int* hi,
			     const amrex::Real* scal, const int* s_lo, const int* s_hi,
			     amrex::Real* Tcoeff, const int* t_lo, const int* t_hi,
			     amrex::Real* hcoeff, const int* h_lo, const int* h_hi,
			     amrex::Real* Xkcoeff, const int* xk_lo, const int* xk_hi,
			     amrex::Real* pcoeff, const int* p_lo, const int* p_hi);
    //////////////////////

    //////////////////////
    // in make_flux.F90
#if (AMREX_SPACEDIM == 1)
    void make_rhoX_flux_1d(
#elif (AMREX_SPACEDIM == 2)
    void make_rhoX_flux_2d(
#elif (AMREX_SPACEDIM == 3)
    void make_rhoX_flux_3d(
#endif
			   const int* lev, const int* lo, const int* hi,
			   amrex::Real* sfluxx, const int* fx_lo, const int* fx_hi, const int* nc_fx,
#if (AMREX_SPACEDIM >= 2)
			   amrex::Real* sfluxy, const int* fy_lo, const int* fy_hi, const int* nc_fy,
#if (AMREX_SPACEDIM == 3)
			   amrex::Real* sfluxz, const int* fz_lo, const int* fz_hi, const int* nc_fz,
#endif
#endif
			   amrex::Real* etarhoflux, const int* eta_lo, const int* eta_hi,
			   amrex::Real* sedgex, const int* x_lo, const int* x_hi, const int* nc_x,
#if (AMREX_SPACEDIM >= 2)
			   amrex::Real* sedgey, const int* y_lo, const int* y_hi, const int* nc_y,
#if (AMREX_SPACEDIM == 3)
			   amrex::Real* sedgez, const int* z_lo, const int* z_hi, const int* nc_z,
#endif
#endif
			   const amrex::Real* umac,   const int* u_lo, const int* u_hi,
#if (AMREX_SPACEDIM >= 2)
			   const amrex::Real* vmac,   const int* v_lo, const int* v_hi,
#if (AMREX_SPACEDIM == 3)
			   const amrex::Real* wmac,   const int* w_lo, const int* w_hi,
#endif
#endif
			   const amrex::Real* rho0_old, const amrex::Real* rho0_edge_old,
			   const amrex::Real* rho0_new, const amrex::Real* rho0_edge_new,
			   const amrex::Real* rho0_predicted_edge, const amrex::Real* w0,
			   const int* startcomp, const int* endcomp);

#if (AMREX_SPACEDIM == 3)
    void make_rhoX_flux_3d_sphr(const int* lo, const int* hi,
				amrex::Real* sfluxx, const int* fx_lo, const int* fx_hi, const int* nc_fx,
				amrex::Real* sfluxy, const int* fy_lo, const int* fy_hi, const int* nc_fy,
				amrex::Real* sfluxz, const int* fz_lo, const int* fz_hi, const int* nc_fz,
				amrex::Real* sedgex, const int* x_lo, const int* x_hi, const int* nc_x,
				amrex::Real* sedgey, const int* y_lo, const int* y_hi, const int* nc_y,
				amrex::Real* sedgez, const int* z_lo, const int* z_hi, const int* nc_z,
				const amrex::Real* umac,   const int* u_lo, const int* u_hi,
				const amrex::Real* vmac,   const int* v_lo, const int* v_hi,
				const amrex::Real* wmac,   const int* w_lo, const int* w_hi,
				const amrex::Real* w0macx, const int* wx_lo, const int* wx_hi,
				const amrex::Real* w0macy, const int* wy_lo, const int* wy_hi,
				const amrex::Real* w0macz, const int* wz_lo, const int* wz_hi,
				const amrex::Real* rho0_edgex, const int* rx_lo, const int* rx_hi,
				const amrex::Real* rho0_edgey, const int* ry_lo, const int* ry_hi,
				const amrex::Real* rho0_edgez, const int* rz_lo, const int* rz_hi,
				const int* startcomp, const int* endcomp);
#endif

#if (AMREX_SPACEDIM == 1)
    void make_rhoh_flux_1d(
#elif (AMREX_SPACEDIM == 2)
    void make_rhoh_flux_2d(
#elif (AMREX_SPACEDIM == 3)
    void make_rhoh_flux_3d(
#endif
			   const int* lev, const int* lo, const int* hi,
			   amrex::Real* sfluxx, const int* fx_lo, const int* fx_hi, const int* nc_fx,
#if (AMREX_SPACEDIM >= 2)
			   amrex::Real* sfluxy, const int* fy_lo, const int* fy_hi, const int* nc_fy,
#if (AMREX_SPACEDIM == 3)
			   amrex::Real* sfluxz, const int* fz_lo, const int* fz_hi, const int* nc_fz,
#endif
#endif
			   amrex::Real* sedgex, const int* x_lo, const int* x_hi, const int* nc_x,
#if (AMREX_SPACEDIM >= 2)
			   amrex::Real* sedgey, const int* y_lo, const int* y_hi, const int* nc_y,
#if (AMREX_SPACEDIM == 3)
			   amrex::Real* sedgez, const int* z_lo, const int* z_hi, const int* nc_z,
#endif
#endif
			   const amrex::Real* umac,   const int* u_lo, const int* u_hi,
#if (AMREX_SPACEDIM >= 2)
			   const amrex::Real* vmac,   const int* v_lo, const int* v_hi,
#if (AMREX_SPACEDIM == 3)
			   const amrex::Real* wmac,   const int* w_lo, const int* w_hi,
#endif
#endif
			   const amrex::Real* rho0_old, const amrex::Real* rho0_edge_old,
			   const amrex::Real* rho0_new, const amrex::Real* rho0_edge_new,
			   const amrex::Real* rhoh0_old, const amrex::Real* rhoh0_edge_old,
			   const amrex::Real* rhoh0_new, const amrex::Real* rhoh0_edge_new,
			   const amrex::Real* w0);

#if (AMREX_SPACEDIM == 3)
    void make_rhoh_flux_3d_sphr(const int* lo, const int* hi,
				amrex::Real* sfluxx, const int* fx_lo, const int* fx_hi, const int* nc_fx,
				amrex::Real* sfluxy, const int* fy_lo, const int* fy_hi, const int* nc_fy,
				amrex::Real* sfluxz, const int* fz_lo, const int* fz_hi, const int* nc_fz,
				amrex::Real* sedgex, const int* x_lo, const int* x_hi, const int* nc_x,
				amrex::Real* sedgey, const int* y_lo, const int* y_hi, const int* nc_y,
				amrex::Real* sedgez, const int* z_lo, const int* z_hi, const int* nc_z,
				const amrex::Real* umac,   const int* u_lo, const int* u_hi,
				const amrex::Real* vmac,   const int* v_lo, const int* v_hi,
				const amrex::Real* wmac,   const int* w_lo, const int* w_hi,
				const amrex::Real* w0macx, const int* wx_lo, const int* wx_hi,
				const amrex::Real* w0macy, const int* wy_lo, const int* wy_hi,
				const amrex::Real* w0macz, const int* wz_lo, const int* wz_hi,
				const amrex::Real* rho0_edgex, const int* rx_lo, const int* rx_hi,
				const amrex::Real* rho0_edgey, const int* ry_lo, const int* ry_hi,
				const amrex::Real* rho0_edgez, const int* rz_lo, const int* rz_hi,
				const amrex::Real* h0_edgex,   const int* hx_lo, const int* hx_hi,
				const amrex::Real* h0_edgey,   const int* hy_lo, const int* hy_hi,
				const amrex::Real* h0_edgez,   const int* hz_lo, const int* hz_hi);

    void make_rhoh_flux_3d_sphr_irreg(const int* lo, const int* hi,
				amrex::Real* sfluxx, const int* fx_lo, const int* fx_hi, const int* nc_fx,
				amrex::Real* sfluxy, const int* fy_lo, const int* fy_hi, const int* nc_fy,
				amrex::Real* sfluxz, const int* fz_lo, const int* fz_hi, const int* nc_fz,
				amrex::Real* sedgex, const int* x_lo, const int* x_hi, const int* nc_x,
				amrex::Real* sedgey, const int* y_lo, const int* y_hi, const int* nc_y,
				amrex::Real* sedgez, const int* z_lo, const int* z_hi, const int* nc_z,
				const amrex::Real* umac,   const int* u_lo, const int* u_hi,
				const amrex::Real* vmac,   const int* v_lo, const int* v_hi,
				const amrex::Real* wmac,   const int* w_lo, const int* w_hi,
				const amrex::Real* w0macx, const int* wx_lo, const int* wx_hi,
				const amrex::Real* w0macy, const int* wy_lo, const int* wy_hi,
				const amrex::Real* w0macz, const int* wz_lo, const int* wz_hi,
				const amrex::Real* rhoh0_edgex,   const int* hx_lo, const int* hx_hi,
				const amrex::Real* rhoh0_edgey,   const int* hy_lo, const int* hy_hi,
				const amrex::Real* rhoh0_edgez,   const int* hz_lo, const int* hz_hi);
#endif
    //////////////////////

    //////////////////////
    // in make_gamma.F90
    void make_gamma(const int* lo, const int* hi, const int lev,
                          amrex::Real* gamma, const int* g_lo, const int* g_hi,
                    const amrex::Real* scal,  const int* s_lo, const int* s_hi,
                    const amrex::Real* p0);

    void make_gamma_sphr(const int* lo, const int* hi,
			 amrex::Real* gamma, const int* g_lo, const int* g_hi,
			 const amrex::Real* scal, const int* s_lo, const int* s_hi,
			 const amrex::Real* p0_cart, const int* p0_lo, const int* p0_hi);
    //////////////////////

    //////////////////////
    // in make_grav.f90
    void make_grav_cell(      amrex::Real* grav_cell,
                        const amrex::Real* rho0,
                        const amrex::Real* r_cc_loc,
                        const amrex::Real* r_edge_loc);

    void make_grav_edge(      amrex::Real* grav_edge,
                        const amrex::Real* rho0,
                        const amrex::Real* r_edge_loc);
    //////////////////////

    //////////////////////
    // in make_heating.f90
    void make_heating(const int* lo, const int* hi,
                            amrex::Real* rho_Hext, const int* r_lo, const int* r_hi,
                      const amrex::Real* scal,     const int* s_lo, const int* s_hi, const int* nc_s,
                      const amrex::Real* dx, const amrex::Real* time);
    //////////////////////

    //////////////////////
    // in make_pi_cc.F90
    void make_pi_cc(const int* lo, const int* hi,
                    const amrex::Real* pi,         const int* p_lo, const int* p_hi,
                          amrex::Real* pi_cc,      const int* c_lo, const int* c_hi,
                    const amrex::Real* beta0_cart, const int* b_lo, const int* b_hi);
    //////////////////////

    //////////////////////
    // in make_plot_variables.F90
    void make_magvel(const int* lo, const int* hi, const int lev,
                     const amrex::Real* vel, const int* v_lo, const int* v_hi,
                     const amrex::Real* w0,
                     amrex::Real* magvel, const int* m_lo, const int* m_hi);

    void make_magvel_sphr(const int* lo, const int* hi,
                          const amrex::Real* vel, const int* v_lo, const int* v_hi,
                          amrex::Real* w0macx, const int* x_lo, const int* x_hi,
                          amrex::Real* w0macy, const int* y_lo, const int* y_hi,
                          amrex::Real* w0macz, const int* z_lo, const int* z_hi,
                          amrex::Real* magvel, const int* m_lo, const int* m_hi);

    void make_velrc(const int* lo, const int* hi,
                        const amrex::Real* vel, const int* v_lo, const int* v_hi,
                        const amrex::Real* w0rcart, const int* w_lo, const int* w_hi,
                        const amrex::Real* normal, const int* n_lo, const int* n_hi,
                        amrex::Real* rad_vel, const int* r_lo, const int* r_hi,
                        amrex::Real* circ_vel, const int* c_lo, const int* c_hi);

    void make_ad_excess(const int* lo, const int* hi,
                        const amrex::Real* state, const int* s_lo, const int* s_hi,
                        const int nc_s,
                        amrex::Real* ad_excess, const int* a_lo, const int* a_hi);

    void make_ad_excess_sphr(const int* lo, const int* hi,
                        const amrex::Real* state, const int* s_lo, const int* s_hi,
                        const int nc_s,
                        const amrex::Real* normal, const int* n_lo, const int* n_hi,
                        amrex::Real* ad_excess, const int* a_lo, const int* a_hi);

    void make_vorticity(const int* lo, const int* hi,
                        const amrex::Real* vel, const int* v_lo, const int* v_hi,
                        const amrex::Real* dx,
                        amrex::Real* vorticity, const int* d_lo, const int* d_hi,
                        const int* bc);

    void make_deltagamma(const int* lo, const int* hi, const int lev,
                        const amrex::Real* state, const int* s_lo, const int* s_hi,
                        const int nc_s,
                        const amrex::Real* p0, const amrex::Real* gamma1bar,
                        amrex::Real* deltagamma, const int* d_lo, const int* d_hi);

    void make_deltagamma_sphr(const int* lo, const int* hi,
                            const amrex::Real* state, const int* s_lo, const int* s_hi,
                            const int nc_s,
                            const amrex::Real* p0_cart, const int* p_lo, const int* p_hi,
                            const amrex::Real* gamma1bar_cart, const int* g_lo, const int* g_hi,
                            amrex::Real* deltagamma, const int* d_lo, const int* d_hi);

<<<<<<< HEAD
    void make_entropy(const int* lev, const int* lo, const int* hi,
=======
    void make_entropy(const int* lo, const int* hi, const int lev,
>>>>>>> 8b214db3
                     const amrex::Real* state, const int* s_lo, const int* s_hi,
                     const int nc_s,
                     amrex::Real* entropy, const int* e_lo, const int* e_hi);

    void make_divw0(const int* lo, const int* hi, const int lev,
                    const amrex::Real* w0, const amrex::Real* dx,
                    amrex::Real* divw0, const int* d_lo, const int* d_hi);

    void make_divw0_sphr(const int* lo, const int* hi,
                         const amrex::Real* w0macx, const int* x_lo, const int* x_hi,
                         const amrex::Real* w0macy, const int* y_lo, const int* y_hi,
                         const amrex::Real* w0macz, const int* z_lo, const int* z_hi,
                         const amrex::Real* dx,
                         amrex::Real* divw0, const int* d_lo, const int* d_hi);

     void make_pidivu(const int* lo, const int* hi,
                     const amrex::Real* vel, const int* v_lo, const int* v_hi,
                     const amrex::Real* dx,
                     const amrex::Real* pi_cc, const int* p_lo, const int* p_hi, const int nc,
                     amrex::Real* pidivuw0, const int* d_lo, const int* d_hi);

    void make_abar(const int* lo, const int* hi,
                 const amrex::Real* state, const int* s_lo, const int* s_hi, const int nc_s,
                 amrex::Real* abar, const int* a_lo, const int* a_hi);
/////////////////////

    //////////////////////
    // in make_psi.F90
    void make_psi_planar(const amrex::Real* etarho_cc,
			       amrex::Real* psi);

    void make_psi_spherical(amrex::Real* psi,
			    const amrex::Real* w0,
			    const amrex::Real* gamma1bar,
			    const amrex::Real* p0_avg,
			    const amrex::Real* Sbar_in,
			    const amrex::Real* r_cc_loc,
			    const amrex::Real* r_edge_loc);

    void make_psi_irreg(const amrex::Real* etarho_cc,
			const amrex::Real* grav_cell,
			      amrex::Real* psi);

    // void make_psi_irreg(amrex::Real* psi,
    // 			const amrex::Real* p0_old,
    // 			const amrex::Real* p0_new,
    // 			const amrex::Real* dt);
    //////////////////////

    //////////////////////
    // in make_S.f90

    // compute S from constraint div(u) = S
    void make_S_cc(const int* lo, const int* hi, const int lev,
                         amrex::Real* S_cc,  const int* s_lo, const int* s_hi,
            amrex::Real* delta_gamma1_term,  const int* dg_lo, const int* dg_hi,
                 amrex::Real* delta_gamma1,  const int* df_lo, const int* df_hi,
                   const amrex::Real* scal,  const int* c_lo, const int* c_hi,
                   const amrex::Real* u,     const int* u_lo, const int* u_hi,
                   const amrex::Real* rodot, const int* r_lo, const int* r_hi,
                   const amrex::Real* rHnuc, const int* n_lo, const int* n_hi,
                   const amrex::Real* rHext, const int* e_lo, const int* e_hi,
                   const amrex::Real* therm, const int* t_lo, const int* t_hi,
                   const amrex::Real* p0, const amrex::Real* gamma1bar, const amrex::Real* dx);

     void make_S_cc_sphr(const int* lo, const int* hi,
                    amrex::Real* S_cc,  const int* s_lo, const int* s_hi,
                    amrex::Real* delta_gamma1_term,const int* dg_lo, const int* dg_hi,
                    amrex::Real* delta_gamma1,const int* df_lo, const int* df_hi,
                    const amrex::Real* scal,  const int* c_lo, const int* c_hi,
                    const amrex::Real* u,     const int* u_lo, const int* u_hi,
                    const amrex::Real* rodot, const int* r_lo, const int* r_hi,
                    const amrex::Real* rHnuc, const int* n_lo, const int* n_hi,
                    const amrex::Real* rHext, const int* e_lo, const int* e_hi,
                    const amrex::Real* therm, const int* t_lo, const int* t_hi,
                    const amrex::Real* p0_cart, const int* p0_lo, const int* p0_hi,
                    const amrex::Real* gradp0_cart, const int* gp0_lo, const int* gp0_hi,
                    const amrex::Real* gamma1bar_cart, const int* g_lo, const int* g_hi,
                    const amrex::Real* normal, const int* no_lo, const int* no_hi);

    // rhcc = beta0 * (S - Sbar)
    void make_rhcc_for_nodalproj(const int* lo, const int* hi, const int lev,
                                 amrex::Real* rhcc,  const int* c_lo, const int* c_hi,
                                 const amrex::Real* S_cc,  const int* s_lo, const int* s_hi,
                                 const amrex::Real* Sbar,
                                 const amrex::Real* beta0,
                                 const amrex::Real* delta_gamma1_term, const int* dg_lo, const int* dg_hi);

    void make_rhcc_for_nodalproj_sphr(const int* lo, const int* hi,
				      amrex::Real* rhcc,  const int* c_lo, const int* c_hi,
				      const amrex::Real* S_cc, const int* s_lo, const int* s_hi,
				      const amrex::Real* Sbar_cart, const int* sb_lo, const int* sb_hi,
				      const amrex::Real* beta0_cart, const int* b_lo, const int* b_hi,
              const amrex::Real* delta_gamma1_term, const int* dg_lo, const int* dg_hi);

    void create_correction_cc(const int* lo, const int* hi, const int lev,
			      amrex::Real* correction_cc, const int* c_lo, const int* c_hi,
			      const amrex::Real* delta_p_term, const int* dp_lo, const int* dp_hi,
			      const amrex::Real* beta0,
			      const amrex::Real* gamma1bar,
			      const amrex::Real* p0,
			      const amrex::Real dt);

    void create_correction_cc_sphr(const int* lo, const int* hi,
				   amrex::Real* correction_cc, const int* c_lo, const int* c_hi,
				   const amrex::Real* delta_p_term, const int* dp_lo, const int* dp_hi,
				   const amrex::Real* beta0_cart, const int* b_lo, const int* b_hi,
				   const amrex::Real* gamma1bar_cart, const int* g_lo, const int* g_hi,
				   const amrex::Real* p0_cart, const int* p_lo, const int* p_hi,
				   const amrex::Real* rho0_cart, const int* r_lo, const int* r_hi,
				   const amrex::Real dt);

    // rhcc = beta0 * (S - Sbar) + beta0 * delta_chi
    void make_rhcc_for_macproj(const int* lo, const int* hi, const int lev,
                               amrex::Real* rhcc,  const int* c_lo, const int* c_hi,
                               const amrex::Real* S_cc,  const int* s_lo, const int* s_hi,
                               const amrex::Real* Sbar,
                               const amrex::Real* beta0,
                               const amrex::Real* delta_gamma1_term, const int* dg_lo, const int* dg_hi,
                               const amrex::Real* gamma1bar,
			                         const amrex::Real* p0,
                               const amrex::Real* delta_p_term, const int* dp_lo, const int* dp_hi,
			             amrex::Real* delta_chi, const int* dc_lo, const int* dc_hi,
			       const amrex::Real dt, const int is_predictor);

    void make_rhcc_for_macproj_sphr(const int* lo, const int* hi,
				    amrex::Real* rhcc,  const int* c_lo, const int* c_hi,
				    const amrex::Real* S_cc, const int* s_lo, const int* s_hi,
				    const amrex::Real* Sbar_cart, const int* sb_lo, const int* sb_hi,
				    const amrex::Real* beta0_cart, const int* b_lo, const int* b_hi,
				    const amrex::Real* rho0_cart, const int* r_lo, const int* r_hi,
                    const amrex::Real* delta_gamma1_term, const int* dg_lo, const int* dg_hi,
				    const amrex::Real* gamma1bar_cart, const int* g1_lo, const int* g1_hi,
				    const amrex::Real* p0_cart, const int* p0_lo, const int* p0_hi,
				    const amrex::Real* delta_p_term, const int* dp_lo, const int* dp_hi,
				    amrex::Real* delta_chi, const int* dc_lo, const int* dc_hi,
				    const amrex::Real dt, const int is_predictor);

    void create_correction_delta_gamma1_term(const int* lo, const int* hi, const int lev,
				    amrex::Real* delta_gamma1_term, const int* dg_lo, const int* dg_hi,
				    const amrex::Real* delta_gamma1, const int* df_lo, const int* df_hi,
			      const amrex::Real* gamma1bar,
			      const amrex::Real* psi,
			      const amrex::Real* p0);

    void create_correction_delta_gamma1_term_sphr(const int* lo, const int* hi,
				   amrex::Real* delta_gamma1_term, const int* dg_lo, const int* dg_hi,
                   const amrex::Real* delta_gamma1, const int* df_lo, const int* df_hi,
				   const amrex::Real* gamma1bar_cart, const int* g1_lo, const int* g1_hi,
				   const amrex::Real* psi_cart, const int* ps_lo, const int* ps_hi,
				   const amrex::Real* p0_cart, const int* p0_lo, const int* p0_hi);

    //////////////////////


    //////////////////////
    // in make_scal_force.F90
    void modify_scal_force(const int* lo, const int* hi, const int lev,
                           amrex::Real* force, const int* f_lo, const int* f_hi,
                           const amrex::Real* scal,  const int* s_lo, const int* s_hi,
                           const amrex::Real* umac,  const int* u_lo, const int* u_hi,
#if (AMREX_SPACEDIM >= 2)
                           const amrex::Real* vmac,  const int* v_lo, const int* v_hi,
#if (AMREX_SPACEDIM == 3)
                           const amrex::Real* wmac,  const int* w_lo, const int* w_hi,
#endif
#endif
                           const amrex::Real* s0, const amrex::Real* s0_edge, const amrex::Real* w0,
                           const amrex::Real* dx, const int do_fullform);

    void modify_scal_force_sphr(const int* lo, const int* hi,
                const int* domlo, const int* domhi,
				amrex::Real* force, const int* f_lo, const int* f_hi,
				const amrex::Real* scal,  const int* s_lo, const int* s_hi,
				const amrex::Real* umac,  const int* u_lo, const int* u_hi,
				const amrex::Real* vmac,  const int* v_lo, const int* v_hi,
				const amrex::Real* wmac,  const int* w_lo, const int* w_hi,
				const amrex::Real* s0,  const int* s0_lo, const int* s0_hi,
				const amrex::Real* w0,
				const amrex::Real* dx, const int do_fullform,
				const amrex::Real* divu_cart,  const int* d_lo, const int* d_hi);

    void mkrhohforce(const int* lo, const int* hi, const int lev,
                     amrex::Real* rhoh_force, const int* f_lo, const int* f_hi,
#if (AMREX_SPACEDIM == 1)
                     const amrex::Real* umac,  const int* u_lo, const int* u_hi,
#elif (AMREX_SPACEDIM == 2)
                     const amrex::Real* vmac,  const int* v_lo, const int* v_hi,
#elif (AMREX_SPACEDIM == 3)
                     const amrex::Real* wmac,  const int* w_lo, const int* w_hi,
#endif
                     const amrex::Real* thermal, const int* t_lo, const int* t_hi,
                     const amrex::Real* p0, const amrex::Real* rho0, const amrex::Real* grav,
                     const amrex::Real* psi, const int is_prediction, const int add_thermal);

    void mkrhohforce_sphr(const int* lo, const int* hi,
			  amrex::Real* rhoh_force, const int* f_lo, const int* f_hi,
			  const amrex::Real* umac,  const int* u_lo, const int* u_hi,
			  const amrex::Real* vmac,  const int* v_lo, const int* v_hi,
			  const amrex::Real* wmac,  const int* w_lo, const int* w_hi,
			  const amrex::Real* thermal, const int* t_lo, const int* t_hi,
			  const amrex::Real* p0_cart, const int* p_lo, const int* p_hi,
			  const amrex::Real* p0macx,  const int* x_lo, const int* x_hi,
			  const amrex::Real* p0macy,  const int* y_lo, const int* y_hi,
			  const amrex::Real* p0macz,  const int* z_lo, const int* z_hi,
			  const amrex::Real* psi_cart, const int* ps_lo, const int* ps_hi,
              const amrex::Real* dx,
			  const int is_prediction, const int add_thermal);
    //////////////////////

    //////////////////////
    // in make_vel_force.f90
<<<<<<< HEAD
    void make_vel_force(const int* lev, const int* lo, const int* hi,
                        const int* is_final_update,
                        amrex::Real* vel_force, const int* f_lo, const int* f_hi, const int* nc_f,
                        const amrex::Real* gpi, const int* g_lo, const int* g_hi, const int* nc_g,
=======
    void make_vel_force(const int* lo, const int* hi, const int lev,
                        amrex::Real* vel_force, const int* f_lo, const int* f_hi,
                        const amrex::Real* gpi, const int* g_lo, const int* g_hi,
>>>>>>> 8b214db3
                        const amrex::Real* rho, const int* r_lo, const int* r_hi,
                        const amrex::Real* uedge, const int* u_lo, const int* u_hi,
                        const amrex::Real* vedge, const int* v_lo, const int* v_hi,
#if (AMREX_SPACEDIM == 3)
                        const amrex::Real* wedge, const int* w_lo, const int* w_hi,
#ifdef ROTATION
                        const amrex::Real* uold, const int* uo_lo, const int* uo_hi, const int* nc_uo,
#endif
#endif
                        const amrex::Real* w0,
                        const amrex::Real* w0_force,
                        const amrex::Real* rho0,
                        const amrex::Real* grav,
                        const int do_add_utilde_force);

    void make_vel_force_sphr(const int* lo, const int* hi,
<<<<<<< HEAD
                 const int* is_final_update,
			     amrex::Real* vel_force, const int* f_lo, const int* f_hi, const int* nc_f,
			     const amrex::Real* gpi, const int* g_lo, const int* g_hi, const int* nc_g,
=======
			     amrex::Real* vel_force, const int* f_lo, const int* f_hi,
			     const amrex::Real* gpi, const int* g_lo, const int* g_hi,
>>>>>>> 8b214db3
			     const amrex::Real* rho, const int* r_lo, const int* r_hi,
			     const amrex::Real* uedge, const int* u_lo, const int* u_hi,
			     const amrex::Real* vedge, const int* v_lo, const int* v_hi,
			     const amrex::Real* wedge, const int* w_lo, const int* w_hi,
			     const amrex::Real* normal, const int* n_lo, const int* n_hi,
			     const amrex::Real* gradw0_cart, const int* gw_lo, const int* gw_hi,
<<<<<<< HEAD
			     const amrex::Real* w0_force_cart, const int* wf_lo, const int* wf_hi, const int* nc_wf,
#ifdef ROTATION
			     const amrex::Real* w0_cart, const int* wc_lo, const int* wc_hi, const int* nc_wc,
			     const amrex::Real* w0macx, const int* w0x_lo, const int* w0x_hi,
                 const amrex::Real* w0macy, const int* w0y_lo, const int* w0y_hi,
			     const amrex::Real* uold, const int* uo_lo, const int* uo_hi, const int* nc_uo,
#endif
			     const amrex::Real* rho0, const amrex::Real* grav,
=======
			     const amrex::Real* w0_force_cart, const int* wf_lo, const int* wf_hi,
			     const amrex::Real* rho0_cart, const int* r0_lo, const int* r0_hi,
                 const amrex::Real* grav_cart, const int* gr_lo, const int* gr_hi,
>>>>>>> 8b214db3
			     const amrex::Real* dx,
			     const int do_add_utilde_force);
    //////////////////////

    //////////////////////
    // in make_w0.f90
    void make_w0(amrex::Real* w0, const amrex::Real* w0_old,
                 const amrex::Real* w0_force, const amrex::Real* Sbar_in,
                 const amrex::Real* rho0_old, const amrex::Real* rho0_new,
                 const amrex::Real* p0_old, const amrex::Real* p0_new,
                 const amrex::Real* gamma1bar_old, const amrex::Real* gamma1bar_new,
                 const amrex::Real* p0_minus_peosbar,
                 const amrex::Real* etarho_ec, const amrex::Real* etarho_cc,
                 const amrex::Real* delta_chi_w0, const amrex::Real* r_cc_loc,
                 const amrex::Real* r_edge_loc, const amrex::Real* dt,
                 const amrex::Real* dtold, const int* is_predictor);
    //////////////////////

    //////////////////////
    // in meth_params.F90

    // read in shared C++/Fortran parameters from inputs file
    void read_method_params();

    // deallocate strings
    void finalize_meth_params();

    //////////////////////

    //////////////////////
    // in mkutrans.F90
#if (AMREX_SPACEDIM == 1)
    void mkutrans_1d(
#elif (AMREX_SPACEDIM == 2)
    void mkutrans_2d(
#elif (AMREX_SPACEDIM == 3)
    void mkutrans_3d(
#endif
                      const int* lev, const int* domlo, const int* domhi,
                      const int* lo, const int* hi,
                      const amrex::Real* utilde,  const int* ut_lo, const int* ut_hi, const int* nc_ut, int ng_ut,
                      const amrex::Real* ufull,   const int* uf_lo, const int* uf_hi, const int* nc_uf, int ng_uf,
                      amrex::Real* utrans, const int* uu_lo, const int* uu_hi,
#if (AMREX_SPACEDIM >= 2)
                      amrex::Real* vtrans, const int* uv_lo, const int* uv_hi,
#if (AMREX_SPACEDIM == 3)
                      amrex::Real* wtrans, const int* uw_lo, const int* uw_hi,
		      const amrex::Real* w0macx, const int* wx_lo, const int* wx_hi,
		      const amrex::Real* w0macy, const int* wy_lo, const int* wy_hi,
		      const amrex::Real* w0macz, const int* wz_lo, const int* wz_hi,
#endif
#endif
                      const amrex::Real* w0, const amrex::Real* dx, const amrex::Real* dt,
                      const int* adv_bc, const int* phys_bc);

    //////////////////////

    //////////////////////
    // in mac_solver.F90
    void mac_solver_rhs(const int* lo, const int* hi, const int lev,
			amrex::Real* newrhs, const int* nrhs_lo, const int* nrhs_hi,
			const amrex::Real* oldrhs, const int* orhs_lo, const int* orhs_hi,
                        const amrex::Real* uedge, const int* u_lo, const int* u_hi,
#if (AMREX_SPACEDIM >= 2)
                        const amrex::Real* vedge, const int* v_lo, const int* v_hi,
#if (AMREX_SPACEDIM == 3)
			const amrex::Real* wedge, const int* w_lo, const int* w_hi,
#endif
#endif
			const amrex::Real* dx);

    void mult_beta0(const int* lev, const int* lo, const int* hi,
               amrex::Real* uedge, const int* u_lo, const int* u_hi,
#if (AMREX_SPACEDIM >= 2)
               amrex::Real* vedge, const int* v_lo, const int* v_hi,
#if (AMREX_SPACEDIM == 3)
               amrex::Real* wedge, const int* w_lo, const int* w_hi,
#endif
	       const amrex::Real* beta0_edge,
#endif
               const amrex::Real* beta0, const int* mult_or_div);

    void mac_bcoef_face(const int* lev, const int* lo, const int* hi,
			amrex::Real* xface, const int* x_lo, const int* x_hi,
#if (AMREX_SPACEDIM >= 2)
			amrex::Real* yface, const int* y_lo, const int* y_hi,
#if (AMREX_SPACEDIM == 3)
			amrex::Real* zface, const int* z_lo, const int* z_hi,
#endif
#endif
			const amrex::Real* rhocc, const int* r_lo, const int* r_hi);
    //////////////////////

    //////////////////////
    // in regrid.f90
    void regrid_base_state_cc(amrex::Real* state_cc);
    void regrid_base_state_edge(amrex::Real* state_ec);
    //////////////////////

    //////////////////////
    // in rhoh_vs_t.F90
    void makeTfromRhoH (const int* lo, const int* hi, const int lev,
                        amrex::Real* state,  const int* s_lo, const int* s_hi,
                        const amrex::Real* p0);

    void makeTfromRhoH_sphr (const int* lo, const int* hi,
			     amrex::Real* state, const int* s_lo, const int* s_hi,
			     const amrex::Real* p0, const int* p0_lo, const int* p0_hi);

    void makeTfromRhoP (const int* lo, const int* hi, const int lev,
                        amrex::Real* state, const int* s_lo, const int* s_hi,
                        const amrex::Real* p0, const int updateRhoH);

    void makeTfromRhoP_sphr (const int* lo, const int* hi,
    			     amrex::Real* state, const int* s_lo, const int* s_hi,
    			     const amrex::Real* p0, const int* p0_lo, const int* p0_hi,
                     const int updateRhoH);

    void makePfromRhoH(const int* lo, const int* hi,
		       const amrex::Real* state, const int* s_lo, const int* s_hi,
		       const amrex::Real* temp_old, const int* t_lo, const int* t_hi,
		       amrex::Real* peos, const int* p_lo, const int* p_hi);

    void makeMachfromRhoH (const int* lo, const int* hi, const int lev,
                           const amrex::Real* state, const int* s_lo, const int* s_hi,
                           const amrex::Real* u, const int* u_lo, const int* u_hi,
                           const amrex::Real* p0, const amrex::Real* w0,
                           amrex::Real* mach, const int* m_lo, const int* m_hi);

    void makeMachfromRhoH_sphr (const int* lo, const int* hi,
                                const amrex::Real* state,  const int* s_lo, const int* s_hi,
                                const amrex::Real* u, const int* u_lo, const int* u_hi,
                                const amrex::Real* p0, const int* p0_lo, const int* p0_hi,
                                const amrex::Real* w0, const int* w_lo, const int* w_hi,
                                amrex::Real* mach, const int* m_lo, const int* m_hi);


    void makeCsfromRhoH (const int* lo, const int* hi, const int lev,
                           const amrex::Real* state, const int* s_lo, const int* s_hi,
                           const amrex::Real* p0,
                           amrex::Real* cs, const int* c_lo, const int* c_hi);

    void makeCsfromRhoH_sphr (const int* lo, const int* hi,
                          const amrex::Real* state, const int* s_lo, const int* s_hi,
                          const amrex::Real* p0cart, const int* p_lo, const int* p_hi,
                          amrex::Real* cs, const int* c_lo, const int* c_hi);
    //////////////////////

    //////////////////////
    // in rotation.F90
    void rotation_init();

#ifdef ROTATION
    void derangmom (const amrex::Real* L, const int* L_lo, const int* L_hi,
       const amrex::Real* state, const int* s_lo, const int* s_hi, const int* ncomp,
       const amrex::Real* vel, const int* v_lo, const int* v_hi,
       const int* lo, const int* hi,
       const int* domain_lo, const int* domain_hi,
       const amrex::Real* delta, const amrex::Real* xlo);
#endif
//////////////////////



    //////////////////////
    // in sponge.F90
    void init_sponge(const amrex::Real* rho0);

    void init_sponge_irreg(const amrex::Real* rho0,
			   const amrex::Real* r_cc_loc, const amrex::Real* r_edge_loc);

    void mk_sponge (const int* lo, const int* hi,
                    amrex::Real* sponge,  const int* s_lo, const int* s_hi,
                    const amrex::Real* dx, const amrex::Real dt);
    //////////////////////


    //////////////////////
    // in tagging.f90
    void state_error(int* tag, const int* tag_lo, const int* tag_hi,
                     const amrex::Real* state, const int* state_lo, const int* state_hi,
                     const int* tagval, const int* clearval,
                     const int* lo, const int* hi,
                     const amrex::Real* dx,
                     const amrex::Real* time,
		     const int* lev, int* tag_array);

    void tag_boxes(int* tag, const int* tag_lo, const int* tag_hi,
		   const int* tagval, const int* clearval,
		   const int* lo, const int* hi,
		   const amrex::Real* dx,
		   const amrex::Real* time,
		   const int* lev, const int* tag_array);

    void retag_array(const int* tagval, const int* clearval,
		     const int* lo, const int* hi,
		     const int* lev, const int* tag_array);
    //////////////////////

    //////////////////////
    // in update_scal.F90
    void update_rhoX(const int* lo, const int* hi,
			const amrex::Real* sold, const int* so_lo, const int* so_hi,
			      amrex::Real* snew, const int* sn_lo, const int* sn_hi,
			const amrex::Real* sfluxx, const int* x_lo, const int* x_hi,
#if (AMREX_SPACEDIM >= 2)
			const amrex::Real* sfluxy, const int* y_lo, const int* y_hi,
#if (AMREX_SPACEDIM == 3)
			const amrex::Real* sfluxz, const int* z_lo, const int* z_hi,
#endif
#endif
			const amrex::Real* force,  const int* f_lo, const int* f_hi,
			const amrex::Real* dx, const amrex::Real dt,
			const int startcomp, const int endcomp);


    void update_rhoh(const int* lo, const int* hi, const int lev,
			const amrex::Real* sold, const int* so_lo, const int* so_hi,
			      amrex::Real* snew, const int* sn_lo, const int* sn_hi,
			const amrex::Real* sfluxx, const int* x_lo, const int* x_hi,
#if (AMREX_SPACEDIM >= 2)
			const amrex::Real* sfluxy, const int* y_lo, const int* y_hi,
#if (AMREX_SPACEDIM == 3)
			const amrex::Real* sfluxz, const int* z_lo, const int* z_hi,
#endif
#endif
			const amrex::Real* force,  const int* f_lo, const int* f_hi,
			const amrex::Real* p0_new,
			const amrex::Real* dx, const amrex::Real dt,
			const int nspec);

#if (AMREX_SPACEDIM == 3)
    void update_rhoh_3d_sphr(const int* lo, const int* hi,
			 const amrex::Real* sold, const int* so_lo, const int* so_hi,
			       amrex::Real* snew, const int* sn_lo, const int* sn_hi,
			 const amrex::Real* sfluxx, const int* x_lo, const int* x_hi,
			 const amrex::Real* sfluxy, const int* y_lo, const int* y_hi,
			 const amrex::Real* sfluxz, const int* z_lo, const int* z_hi,
			 const amrex::Real* force,  const int* f_lo, const int* f_hi,
			 const amrex::Real* p0_new_cart, const int* p_lo, const int* p_hi,
			 const amrex::Real* dx, const amrex::Real dt,
			 const int nspec);
#endif
    //////////////////////

    //////////////////////
    // in update_velocity.F90
    void update_velocity(const int* lo, const int* hi, const int lev,
			 const amrex::Real* uold, const int* uo_lo, const int* uo_hi,
			       amrex::Real* unew, const int* un_lo, const int* un_hi,
			 const amrex::Real* umac, const int* u_lo, const int* u_hi,
#if (AMREX_SPACEDIM >= 2)
			 const amrex::Real* vmac, const int* v_lo, const int* v_hi,
#if (AMREX_SPACEDIM == 3)
			 const amrex::Real* wmac, const int* w_lo, const int* w_hi,
#endif
#endif
			 const amrex::Real* uedgex, const int* x_lo, const int* x_hi,
#if (AMREX_SPACEDIM >= 2)
			 const amrex::Real* uedgey, const int* y_lo, const int* y_hi,
#if (AMREX_SPACEDIM == 3)
			 const amrex::Real* uedgez, const int* z_lo, const int* z_hi,
#endif
#endif
			 const amrex::Real* force, const int* f_lo, const int* f_hi,
			 const amrex::Real* sponge, const int* s_lo, const int* s_hi,
			 const amrex::Real* w0, const amrex::Real* dx, const amrex::Real dt);

    void update_velocity_sphr(const int* lo, const int* hi,
			      const amrex::Real* uold, const int* uo_lo, const int* uo_hi,
			       amrex::Real* unew, const int* un_lo, const int* un_hi,
			      const amrex::Real* umac, const int* u_lo, const int* u_hi,
			      const amrex::Real* vmac, const int* v_lo, const int* v_hi,
			      const amrex::Real* wmac, const int* w_lo, const int* w_hi,
			      const amrex::Real* uedgex, const int* x_lo, const int* x_hi,
			      const amrex::Real* uedgey, const int* y_lo, const int* y_hi,
			      const amrex::Real* uedgez, const int* z_lo, const int* z_hi,
			      const amrex::Real* force, const int* f_lo, const int* f_hi,
			      const amrex::Real* sponge, const int* s_lo, const int* s_hi,
			      const amrex::Real* w0,
			      const amrex::Real* w0macx, const int* wx_lo, const int* wx_hi,
			      const amrex::Real* w0macy, const int* wy_lo, const int* wy_hi,
			      const amrex::Real* w0macz, const int* wz_lo, const int* wz_hi,
			      const amrex::Real* dx, const amrex::Real dt);
    //////////////////////

    //////////////////////
    // in velpred.F90
#if (AMREX_SPACEDIM == 1)
    void velpred_1d(
#elif (AMREX_SPACEDIM == 2)
    void velpred_2d(
#elif (AMREX_SPACEDIM == 3)
    void velpred_3d(
#endif
                      const int* lev, const int* domlo, const int* domhi,
                      const int* lo, const int* hi,
                      const amrex::Real* utilde,  const int* ut_lo, const int* ut_hi, const int* nc_ut, int ng_ut,
                      const amrex::Real* ufull,   const int* uf_lo, const int* uf_hi, const int* nc_uf, int ng_uf,
                      const amrex::Real* utrans, const int* uu_lo, const int* uu_hi,
#if (AMREX_SPACEDIM >= 2)
                      const amrex::Real* vtrans, const int* uv_lo, const int* uv_hi,
#if (AMREX_SPACEDIM == 3)
                      const amrex::Real* wtrans, const int* uw_lo, const int* uw_hi,
#endif
#endif
                      amrex::Real* umac, const int* mu_lo, const int* mu_hi,
#if (AMREX_SPACEDIM >= 2)
                      amrex::Real* vmac, const int* mv_lo, const int* mv_hi,
#if (AMREX_SPACEDIM == 3)
                      amrex::Real* wmac, const int* mw_lo, const int* mw_hi,
		      const amrex::Real* w0macx, const int* wx_lo, const int* wx_hi,
		      const amrex::Real* w0macy, const int* wy_lo, const int* wy_hi,
		      const amrex::Real* w0macz, const int* wz_lo, const int* wz_hi,
#endif
#endif
                      const amrex::Real* force, const int* f_lo, const int* f_hi, const int* nc_f, int ng_f,
                      const amrex::Real* w0, const amrex::Real* dx, const amrex::Real* dt,
                      const int* adv_bc, const int* phys_bc);

    //////////////////////

#ifdef __cplusplus
}
#endif

#endif<|MERGE_RESOLUTION|>--- conflicted
+++ resolved
@@ -735,11 +735,7 @@
                             const amrex::Real* gamma1bar_cart, const int* g_lo, const int* g_hi,
                             amrex::Real* deltagamma, const int* d_lo, const int* d_hi);
 
-<<<<<<< HEAD
-    void make_entropy(const int* lev, const int* lo, const int* hi,
-=======
     void make_entropy(const int* lo, const int* hi, const int lev,
->>>>>>> 8b214db3
                      const amrex::Real* state, const int* s_lo, const int* s_hi,
                      const int nc_s,
                      amrex::Real* entropy, const int* e_lo, const int* e_hi);
@@ -952,16 +948,10 @@
 
     //////////////////////
     // in make_vel_force.f90
-<<<<<<< HEAD
-    void make_vel_force(const int* lev, const int* lo, const int* hi,
-                        const int* is_final_update,
-                        amrex::Real* vel_force, const int* f_lo, const int* f_hi, const int* nc_f,
-                        const amrex::Real* gpi, const int* g_lo, const int* g_hi, const int* nc_g,
-=======
     void make_vel_force(const int* lo, const int* hi, const int lev,
+                        const int is_final_update,
                         amrex::Real* vel_force, const int* f_lo, const int* f_hi,
                         const amrex::Real* gpi, const int* g_lo, const int* g_hi,
->>>>>>> 8b214db3
                         const amrex::Real* rho, const int* r_lo, const int* r_hi,
                         const amrex::Real* uedge, const int* u_lo, const int* u_hi,
                         const amrex::Real* vedge, const int* v_lo, const int* v_hi,
@@ -978,34 +968,24 @@
                         const int do_add_utilde_force);
 
     void make_vel_force_sphr(const int* lo, const int* hi,
-<<<<<<< HEAD
-                 const int* is_final_update,
-			     amrex::Real* vel_force, const int* f_lo, const int* f_hi, const int* nc_f,
-			     const amrex::Real* gpi, const int* g_lo, const int* g_hi, const int* nc_g,
-=======
-			     amrex::Real* vel_force, const int* f_lo, const int* f_hi,
+                 const int is_final_update,
+                 amrex::Real* vel_force, const int* f_lo, const int* f_hi,
 			     const amrex::Real* gpi, const int* g_lo, const int* g_hi,
->>>>>>> 8b214db3
 			     const amrex::Real* rho, const int* r_lo, const int* r_hi,
 			     const amrex::Real* uedge, const int* u_lo, const int* u_hi,
 			     const amrex::Real* vedge, const int* v_lo, const int* v_hi,
 			     const amrex::Real* wedge, const int* w_lo, const int* w_hi,
 			     const amrex::Real* normal, const int* n_lo, const int* n_hi,
 			     const amrex::Real* gradw0_cart, const int* gw_lo, const int* gw_hi,
-<<<<<<< HEAD
-			     const amrex::Real* w0_force_cart, const int* wf_lo, const int* wf_hi, const int* nc_wf,
+			     const amrex::Real* w0_force_cart, const int* wf_lo, const int* wf_hi,
 #ifdef ROTATION
-			     const amrex::Real* w0_cart, const int* wc_lo, const int* wc_hi, const int* nc_wc,
+			     const amrex::Real* w0_cart, const int* wc_lo, const int* wc_hi,
 			     const amrex::Real* w0macx, const int* w0x_lo, const int* w0x_hi,
                  const amrex::Real* w0macy, const int* w0y_lo, const int* w0y_hi,
-			     const amrex::Real* uold, const int* uo_lo, const int* uo_hi, const int* nc_uo,
-#endif
-			     const amrex::Real* rho0, const amrex::Real* grav,
-=======
-			     const amrex::Real* w0_force_cart, const int* wf_lo, const int* wf_hi,
+			     const amrex::Real* uold, const int* uo_lo, const int* uo_hi,
+#endif
 			     const amrex::Real* rho0_cart, const int* r0_lo, const int* r0_hi,
                  const amrex::Real* grav_cart, const int* gr_lo, const int* gr_hi,
->>>>>>> 8b214db3
 			     const amrex::Real* dx,
 			     const int do_add_utilde_force);
     //////////////////////
