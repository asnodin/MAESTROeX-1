#ifndef _Maestro_F_H_
#define _Maestro_F_H_
#include <AMReX_BLFort.H>

#ifdef __cplusplus
extern "C"
{
#endif

    // these are interfaces to fortran subroutines

    void runtime_pretty_print(int* jobinfo_file_name, const int* jobinfo_file_length);

    //////////////////////
    // in advect_base.F90
    void advect_base_dens(const amrex::Real* w0,
			  const amrex::Real* rho0_old,
			        amrex::Real* rho0_new,
			        amrex::Real* rho0_predicted_edge,
			  const amrex::Real dt,
			  const amrex::Real* r_cc_loc,
			  const amrex::Real* r_edge_loc);

    void advect_base_enthalpy(const amrex::Real* w0,
			      const amrex::Real* rho0_old,
			      const amrex::Real* rhoh0_old,
			            amrex::Real* rhoh0_new,
			      const amrex::Real* rho0_predicted_edge,
			      const amrex::Real* psi,
			      const amrex::Real dt,
			      const amrex::Real* r_cc_loc,
			      const amrex::Real* r_edge_loc);
    //////////////////////

    //////////////////////
    // in average.f90
    void average(const int* lev, const int* lo, const int* hi,
                 const amrex::Real* phi, const int* p_lo, const int* p_hi,
                 amrex::Real* phisum);

    void divide_phisum_by_ncell(amrex::Real* phisum, int* ncell);

    void average_sphr_irreg(const int* lev, const int* lo, const int* hi,
			    const amrex::Real* phi, const int* p_lo, const int* p_hi,
			    amrex::Real* phisum, int* ncell,
			    const amrex::Real* cc_to_r, const int* ccr_lo, const int* ccr_hi);

    void divide_phisum_by_ncell_irreg(amrex::Real* phisum, int* ncell);

    void average_sphr(amrex::Real* phisum, amrex::Real* phibar,
		      int* ncell, amrex::Real* radii, const int* finest_level);

    void sum_phi_3d_sphr(const int* lev, const int* lo, const int* hi,
			 const amrex::Real* phi, const int* p_lo, const int* p_hi,
			 amrex::Real* phisum,
			 const amrex::Real* radii, const int* finest_level,
			 const amrex::Real* dx, int* ncell,
                         const int* mask, const int* m_lo, const int* m_hi,
                         const int* use_mask);

    void compute_radii_sphr(const int* lev, amrex::Real* radii, const int* finest_level,
			    const amrex::Real* dx);
    //////////////////////

    //////////////////////
    // in base_state_geometry.f90

    void init_base_state_geometry(const int* max_radial_level_in,
                                  const int* nr_fine_in,
                                  const amrex::Real* dr_fine_in,
                                  amrex::Real* r_cc_loc,
                                  amrex::Real* r_edge_loc,
                                  const amrex::Real* dx_fine,
				  int* nr_irreg_in);

    void init_base_state_map_sphr(amrex::Real* cc_to_r, const int* lo, const int* hi,
				  const amrex::Real* dx_fine,
				  const amrex::Real* dx_lev);

    void compute_cutoff_coords(const amrex::Real* rho0);

    void init_multilevel(const int* tag_array,
			 const int* finest_radial_level_in);

    void destroy_base_state_geometry();

    //////////////////////

    //////////////////////
    // in bc_fill_nd.F90

    void scalarfill (amrex::Real* phi, const int* phi_lo, const int* phi_hi,
                     const int* domlo, const int* domhi,
                     const amrex::Real* dx, const amrex::Real* gridlo,
                     const amrex::Real* time, const int* bc, const int icomp);
    
    void velfill (amrex::Real* vel, const int* vel_lo, const int* vel_hi,
                  const int* domlo, const int* domhi,
                  const amrex::Real* dx, const amrex::Real* gridlo,
                  const amrex::Real* time, const int* bc, const int icomp);

    //////////////////////

    //////////////////////
    // in burner.F90
    void burner_init();
    //////////////////////

    //////////////////////
    // in burner_loop.f90
#ifndef SDC
    void burner_loop(const int* lo, const int* hi,
                     const int lev,
                     const amrex::Real* s_in,     const int* i_lo, const int* i_hi,
                           amrex::Real* s_out,    const int* o_lo, const int* o_hi,
                     const amrex::Real* rho_Hext, const int* e_lo, const int* e_hi,
                           amrex::Real* rho_odot, const int* r_lo, const int* r_hi,
                           amrex::Real* rho_Hnuc, const int* n_lo, const int* n_hi,
                     const amrex::Real* tempbar_init_in,
<<<<<<< HEAD
                     const amrex::Real dt_in,
                     const amrex::Real time_in,
=======
                     const amrex::Real dt_in, const amrex::Real time_in, 
>>>>>>> fac19708
                     const int* mask, const int* m_lo, const int* m_hi,
                     const int use_mask);

    void burner_loop_sphr(const int* lo, const int* hi,
                          const amrex::Real* s_in,     const int* i_lo, const int* i_hi,
                                amrex::Real* s_out,    const int* o_lo, const int* o_hi,
                          const amrex::Real* rho_Hext, const int* e_lo, const int* e_hi,
                                amrex::Real* rho_odot, const int* r_lo, const int* r_hi,
                                amrex::Real* rho_Hnuc, const int* n_lo, const int* n_hi,
                          const amrex::Real* tempbar_init_cart, const int* t_lo, const int* t_hi,
<<<<<<< HEAD
                          const amrex::Real dt_in,
                          const amrex::Real time_in,
=======
                          const amrex::Real dt_in, const amrex::Real time_in, 
>>>>>>> fac19708
                          const int* mask, const int* m_lo, const int* m_hi,
                          const int use_mask);
    
#else
    void burner_loop(const int* lo, const int* hi,
			 const int lev,
			 const amrex::Real* s_in,     const int* i_lo, const int* i_hi,
			       amrex::Real* s_out,    const int* o_lo, const int* o_hi,
			 const amrex::Real* source, const int* s_lo, const int* s_hi,
			 const amrex::Real* p0_in,
			 const amrex::Real dt_in,
			 const amrex::Real time_in,
			 const int* mask, const int* m_lo, const int* m_hi,
			 const int use_mask);

    void burner_loop_sphr(const int* lo, const int* hi,
			      const amrex::Real* s_in,     const int* i_lo, const int* i_hi,
                                    amrex::Real* s_out,    const int* o_lo, const int* o_hi,
			      const amrex::Real* source, const int* s_lo, const int* s_hi,
			      const amrex::Real* p0_cart, const int* t_lo, const int* t_hi,
			      const amrex::Real dt_in,
			      const amrex::Real time_in,
			      const int* mask, const int* m_lo, const int* m_hi,
			      const int use_mask);
#endif
    
    //////////////////////

    //////////////////////
    // in cell_to_edge.f90
    void cell_to_edge(const amrex::Real* s0_cell, amrex::Real* s0_edge);

    //////////////////////

    //////////////////////
    // in compute_dt.F90
    void estdt(const int lev, amrex::Real* dt, amrex::Real* umax,
               const int* lo, const int* hi,
               const amrex::Real* dx,
               const amrex::Real* scal,  const int* s_lo, const int* s_hi, const int* nc_s,
               const amrex::Real* u,     const int* u_lo, const int* u_hi, const int* nc_u,
               const amrex::Real* force, const int* f_lo, const int* f_hi, const int* nc_f,
               const amrex::Real* divu,  const int* d_lo, const int* d_hi,
               const amrex::Real* dSdt,  const int* t_lo, const int* t_hi,
               const amrex::Real* w0_cart, const int* w_lo, const int* w_hi,
               const amrex::Real* p0_cart, const int* p_lo, const int* p_hi,
               const amrex::Real* gamma1bar_cart, const int* g_lo, const int* g_hi);

    void estdt_sphr(amrex::Real* dt, amrex::Real* umax,
		    const int* lo, const int* hi, const amrex::Real* dx,
		    const amrex::Real* scal, const int* s_lo, const int* s_hi, const int* nc_s,
		    const amrex::Real* u, const int* u_lo, const int* u_hi, const int* nc_u,
		    const amrex::Real* force, const int* f_lo, const int* f_hi, const int* nc_f,
		    const amrex::Real* divu, const int* d_lo, const int* d_hi,
		    const amrex::Real* dSdt, const int* t_lo, const int* t_hi,
                    const amrex::Real* w0_cart, const int* w_lo, const int* w_hi,
		    const amrex::Real* w0macx, const int* x_lo, const int* x_hi,
		    const amrex::Real* w0macy, const int* y_lo, const int* y_hi,
		    const amrex::Real* w0macz, const int* z_lo, const int* z_hi,
		    const amrex::Real* gp0_cart, const int* g_lo, const int* g_hi);

    void firstdt(const int lev, amrex::Real* dt, amrex::Real* umax,
                 const int* lo, const int* hi,
                 const amrex::Real* dx,
                 const amrex::Real* scal,  const int* s_lo, const int* s_hi, const int* nc_s,
                 const amrex::Real* u,     const int* u_lo, const int* u_hi, const int* nc_u,
                 const amrex::Real* force, const int* f_lo, const int* f_hi, const int* nc_f,
                 const amrex::Real* divu,  const int* d_lo, const int* d_hi,
                 const amrex::Real* p0_cart, const int* p_lo, const int* p_hi,
                 const amrex::Real* gamma1bar_cart, const int* g_lo, const int* g_hi);

    void firstdt_sphr(amrex::Real* dt, amrex::Real* umax,
		      const int* lo, const int* hi,
		      const amrex::Real* dx,
		      const amrex::Real* scal,  const int* s_lo, const int* s_hi, const int* nc_s,
		      const amrex::Real* u,     const int* u_lo, const int* u_hi, const int* nc_u,
		      const amrex::Real* force, const int* f_lo, const int* f_hi, const int* nc_f,
		      const amrex::Real* divu,  const int* d_lo, const int* d_hi,
		      const amrex::Real* gp0_cart, const int* g_lo, const int* g_hi);

    void estdt_divu(amrex::Real* gp0,
		      const amrex::Real* p0, const amrex::Real* gamma1bar,
		      const amrex::Real* r_cc_loc, const amrex::Real* r_edge_loc);
    //////////////////////

    //////////////////////
    // in compute_grad_phi.F90
    void compute_grad_phi(const int* lo, const int* hi,
                          const amrex::Real* phi,  const int* p_lo, const int* p_hi,
                                amrex::Real* gphi, const int* g_lo, const int* g_hi,
                          const amrex::Real* dx);

    void compute_grad_phi_rad(const amrex::Real* phi,
			      amrex::Real* gphi_rad);
    //////////////////////

    //////////////////////
    // in debug.F90
    void print_base_cc(const amrex::Real* base);
    void print_base_edge(const amrex::Real* base);

    void print_mf(const int* lev, const int* lo, const int* hi,
                  const amrex::Real* mf,
                  const int* m_lo, const int* m_hi, const int* nc_m);

    void print_edge(const int* lev, const int* lo, const int* hi,
                    const amrex::Real* mf,
                    const int* m_lo, const int* m_hi, const int* nc_m);
    //////////////////////

    //////////////////////
    // in diag.F90
    void diag(const int* lev, const int* lo, const int* hi,
	      const amrex::Real* scal, const int* s_lo, const int* s_hi, const int* nc_s,
	      const amrex::Real* rho_Hnuc, const int* hn_lo, const int* hn_hi,
	      const amrex::Real* rho_Hext, const int* he_lo, const int* he_hi,
	      const amrex::Real* rho0, const amrex::Real* p0,
	      const amrex::Real* u, const int* u_lo, const int* u_hi,
	      const amrex::Real* w0, const amrex::Real* dx,
	      amrex::Real* Mach_max, amrex::Real* temp_max,
	      amrex::Real* enuc_max, amrex::Real* Hext_max,
              const int* mask, const int* m_lo, const int* m_hi,
              const int* use_mask);

    void diag_sphr(const int* lev, const int* lo, const int* hi,
		   const amrex::Real* scal, const int* s_lo, const int* s_hi, const int* nc_s,
		   const amrex::Real* rho_Hnuc, const int* hn_lo, const int* hn_hi,
		   const amrex::Real* rho_Hext, const int* he_lo, const int* he_hi,
		   const amrex::Real* u, const int* u_lo, const int* u_hi,
		   const amrex::Real* w0macx, const int* x_lo, const int* x_hi,
		   const amrex::Real* w0macy, const int* y_lo, const int* y_hi,
		   const amrex::Real* w0macz, const int* z_lo, const int* z_hi,
		   const amrex::Real* w0r, const int* wr_lo, const int* wr_hi,
		   const amrex::Real* dx,
		   const amrex::Real* normal, const int* n_lo, const int* n_hi,
		   amrex::Real* T_max, amrex::Real* coord_Tmax, amrex::Real* vel_Tmax,
		   amrex::Real* enuc_max, amrex::Real* coord_enucmax, amrex::Real* vel_enucmax,
		   amrex::Real* kin_ener, amrex::Real* int_ener, amrex::Real* nuc_ener,
		   amrex::Real* U_max, amrex::Real* Mach_max,
		   int* ncenter, amrex::Real* T_center, amrex::Real* vel_center,
                   const int* mask, const int* m_lo, const int* m_hi,
                   const int* use_mask);

    void diag_grav_energy(amrex::Real* grav_ener,
			  const amrex::Real* rho0,
                          const amrex::Real* r_cc_loc, const amrex::Real* r_edge_loc);
    //////////////////////

    //////////////////////
    // in enforce_HSE.f90
    void enforce_HSE(const amrex::Real* rho0,
                           amrex::Real* p0,
                     const amrex::Real* grav_cell,
		     const amrex::Real* r_cc_loc,
                     const amrex::Real* r_edge_loc);
    //////////////////////

    //////////////////////
    // in fill_umac_ghost.f90
    void fill_umac_ghost(const int* domlo, const int* domhi,
                         const int* lo, const int* hi,
                         amrex::Real* umac, const int* umac_lo, const int* umac_hi,
                         amrex::Real* vmac, const int* vmac_lo, const int* vmac_hi,
#if (AMREX_SPACEDIM == 3)
                         amrex::Real* wmac, const int* wmac_lo, const int* wmac_hi,
#endif
                         const int* phys_bc);

    void PC_EDGE_INTERP(const int* flo, const int* fhi,
                        const int* nc, const int* ratio, const int* dir,
                        amrex::Real* crse, const int* c_lo, const int* c_hi, const int* nc_c,
                        amrex::Real* fine, const int* f_lo, const int* f_hi, const int* nc_f);

    void EDGE_INTERP(const int* flo, const int* fhi,
                     const int* nc, const int* ratio, const int* dir,
                     amrex::Real* fine, const int* f_lo, const int* f_hi, const int* nc_f);
    //////////////////////

    //////////////////////
    // in fill_3d_data.F90
    void put_1d_array_on_cart(const int* lo, const int* hi, const int lev,
                              amrex::Real* s0_cart,
                              const int* s0_cart_lo, const int* s0_cart_hi, const int nc_s,
                              const amrex::Real* s0, const int is_input_edge_centered,
                              const int is_output_a_vector);

    void put_1d_array_on_cart_sphr(const int* lo, const int* hi,
				   amrex::Real* s0_cart,
				   const int* s0_cart_lo, const int* s0_cart_hi, const int nc_s,
				   const amrex::Real* s0, const amrex::Real* dx,
				   const int is_input_edge_centered,
				   const int is_output_a_vector,
				   const amrex::Real* r_cc_loc, const amrex::Real* r_edge_loc,
				   const amrex::Real* cc_to_r, const int* ccr_lo, const int* ccr_hi);

    void addw0(const int* lev, const int* lo, const int* hi,
               amrex::Real* uedge, const int* u_lo, const int* u_hi,
               amrex::Real* vedge, const int* v_lo, const int* v_hi,
#if (AMREX_SPACEDIM == 3)
               amrex::Real* wedge, const int* w_lo, const int* w_hi,
#endif
               const amrex::Real* w0, const amrex::Real* mult);

    void addw0_sphr(const int* lo, const int* hi,
		    amrex::Real* umac, const int* u_lo, const int* u_hi,
		    amrex::Real* vmac, const int* v_lo, const int* v_hi,
		    amrex::Real* wmac, const int* w_lo, const int* w_hi,
		    const amrex::Real* w0macx, const int* x_lo, const int* x_hi,
		    const amrex::Real* w0macy, const int* y_lo, const int* y_hi,
		    const amrex::Real* w0macz, const int* z_lo, const int* z_hi,
		    const amrex::Real* mult);

    void make_w0mac_sphr(const int* lo, const int* hi,
			 const amrex::Real* w0,
			 amrex::Real* w0macx, const int* x_lo, const int* x_hi,
			 amrex::Real* w0macy, const int* y_lo, const int* y_hi,
			 amrex::Real* w0macz, const int* z_lo, const int* z_hi,
			 amrex::Real* w0_cart, const int* w0_lo, const int* w0_hi, const int* nc_w0,
			 const amrex::Real* dx,
			 const amrex::Real* r_edge_loc);

    void make_s0mac_sphr(const int* lo, const int* hi,
			 const amrex::Real* s0,
			 amrex::Real* s0macx, const int* x_lo, const int* x_hi,
			 amrex::Real* s0macy, const int* y_lo, const int* y_hi,
			 amrex::Real* s0macz, const int* z_lo, const int* z_hi,
			 amrex::Real* s0_cart, const int* s0_lo, const int* s0_hi,
			 const amrex::Real* dx,
			 const amrex::Real* r_cc_loc);

    void make_s0mac_sphr_irreg(const int* lo, const int* hi,
			       const amrex::Real* s0,
			       amrex::Real* s0macx, const int* x_lo, const int* x_hi,
			       amrex::Real* s0macy, const int* y_lo, const int* y_hi,
			       amrex::Real* s0macz, const int* z_lo, const int* z_hi,
			       amrex::Real* s0_cart, const int* s0_lo, const int* s0_hi,
			       const amrex::Real* dx,
			       const amrex::Real* r_cc_loc);

    void make_normal(amrex::Real* normal, const int* n_lo, const int* n_hi,
		     const amrex::Real* dx);

    void put_data_on_faces(const int* lo, const int* hi,
			   const amrex::Real* scc, const int* cc_lo, const int* cc_hi,
			   amrex::Real* facex, const int* x_lo, const int* x_hi,
			   amrex::Real* facey, const int* y_lo, const int* y_hi,
#if (AMREX_SPACEDIM == 3)
			   amrex::Real* facez, const int* z_lo, const int* z_hi,
#endif
			   const int* harmonic_avg);
    //////////////////////

    //////////////////////
    // in initdata.f90
    void initdata(const int* lev,
                  const amrex::Real* time,
                  const int* lo, const int* hi,
                  const amrex::Real* scal, const int* scal_lo, const int* scal_hi, const int* nc_s,
                  const amrex::Real* vel,  const int* vel_lo,  const int* vel_hi,  const int* nc_v,
                  const amrex::Real* s0_init,
                  const amrex::Real* p0_init,
                  const amrex::Real* dx);

    void initdata_sphr(const amrex::Real* time,
		       const int* lo, const int* hi,
		       const amrex::Real* scal, const int* scal_lo, const int* scal_hi, const int* nc_s,
		       const amrex::Real* vel,  const int* vel_lo,  const int* vel_hi,  const int* nc_v,
		       const amrex::Real* s0_init,
		       const amrex::Real* p0_init,
		       const amrex::Real* dx,
		       const amrex::Real* r_cc_loc, const amrex::Real* r_edge_loc,
		       const amrex::Real* cell_cc_to_r, const int* ccr_lo, const int* ccr_hi);
    //////////////////////

    //////////////////////
    // in maestro_init.f90

    void maestro_network_init();
    void maestro_extern_init();
    void maestro_conductivity_init();
    void get_num_spec(int* nspec);
    void get_spec_names(int* spec_names, int* ispec, int* len);
    void get_spec_az(const int* ispec, amrex::Real* A, amrex::Real* Z);

    // set fortran-specific parameters in meth_params.F90
    void set_method_params (const int* Density,
                            const int* Enthalpy,
                            const int* FirstSpec,
                            const int* Temperature,
                            const int* Pressure,
                            const int* Nscalars,
                            const amrex::Real* prob_lo_in,
                            const amrex::Real* prob_hi_in);

    void set_rel_eps (const amrex::Real* rel_eps_in);
    void get_rel_eps (const amrex::Real* rel_eps_in);

    void init_base_state (const amrex::Real* s0_init,
                          const amrex::Real* p0_init,
                          const amrex::Real* rho0,
                          const amrex::Real* rhoh0,
                          const amrex::Real* p0,
                          const amrex::Real* tempbar,
			  const amrex::Real* tempbar_init);

    void init_base_state_irreg (const amrex::Real* s0_init,
				const amrex::Real* p0_init,
				const amrex::Real* rho0,
				const amrex::Real* rhoh0,
				const amrex::Real* p0,
				const amrex::Real* tempbar,
				const amrex::Real* tempbar_init,
				const amrex::Real* r_cc_loc,
				const amrex::Real* r_edge_loc);
    //////////////////////

    //////////////////////
    // in make_beta0.f90
    void make_beta0(      amrex::Real* beta0,
                    const amrex::Real* rho0,
                    const amrex::Real* p0,
                    const amrex::Real* gamma1bar,
                    const amrex::Real* grav_cell);

    void make_beta0_irreg(      amrex::Real* beta0,
			   const amrex::Real* rho0,
			   const amrex::Real* p0,
			   const amrex::Real* gamma1bar,
			   const amrex::Real* grav_cell,
		      	   const amrex::Real* r_cc_loc,
			   const amrex::Real* r_edge_loc);
    //////////////////////


    //////////////////////
    // in make_edge_scal.F90
#if (AMREX_SPACEDIM == 2)
    void make_edge_scal_2d(
#elif (AMREX_SPACEDIM == 3)
    void make_edge_scal_3d(
#endif
                           const int* domlo, const int* domhi,
                           const int* lo, const int* hi,
                           const amrex::Real* s,      const int* s_lo, const int* s_hi, const int nc_s, int ng_s,
                           amrex::Real* sedgex, const int* x_lo, const int* x_hi, const int nc_x,
                           amrex::Real* sedgey, const int* y_lo, const int* y_hi, const int nc_y,
#if (AMREX_SPACEDIM == 3)
                           amrex::Real* sedgez, const int* z_lo, const int* z_hi, const int nc_z,
#endif
                           const amrex::Real* umac,   const int* u_lo, const int* u_hi,
                           const amrex::Real* vmac,   const int* v_lo, const int* v_hi,
#if (AMREX_SPACEDIM == 3)
                           const amrex::Real* wmac,   const int* w_lo, const int* w_hi,
#endif
                           const int ng_um,
                           const amrex::Real* force,  const int* f_lo, const int* f_hi, const int nc_f,
                           const amrex::Real* dx, const amrex::Real dt, const int is_vel,
                           const int* adv_bc, const int nbccomp, const int comp, const int bccomp,
                           const int is_conservative);

    //////////////////////

    //////////////////////
    // in make_eta.F90
    void make_etarho_planar(amrex::Real* etarho_ec, amrex::Real* etarho_cc,
			    const amrex::Real* etarhosum, const amrex::Real* ncell);

    void sum_etarho(const int* lev, const int* domlo, const int* domhi,
		    const int* lo,  const int* hi,
		    const amrex::Real* etarhoflux, const int* x_lo, const int* x_hi,
                    amrex::Real* etarhosum);

    void construct_eta_cart(const int* lo, const int* hi,
			    const amrex::Real* rho_old, const int* ro_lo, const int* ro_hi,
			    const amrex::Real* rho_new, const int* rn_lo, const int* rn_hi,
			    const amrex::Real* umac,    const int* u_lo,  const int* u_hi,
			    const amrex::Real* vmac,    const int* v_lo,  const int* v_hi,
			    const amrex::Real* wmac,    const int* w_lo,  const int* w_hi,
			    const amrex::Real* w0macx,  const int* x_lo,  const int* x_hi,
			    const amrex::Real* w0macy,  const int* y_lo,  const int* y_hi,
			    const amrex::Real* w0macz,  const int* z_lo,  const int* z_hi,
			    const amrex::Real* normal,  const int* n_lo,  const int* n_hi,
			    amrex::Real* eta_cart, const int* e_lo,  const int* e_hi,
			    const amrex::Real* rho0_old, const amrex::Real* rho0_new,
			    const amrex::Real* dx,
			    const amrex::Real* r_cc_loc, const amrex::Real* r_edge_loc,
			    const amrex::Real* cc_to_r, const int* ccr_lo, const int* ccr_hi);
    //////////////////////

    //////////////////////
    // in make_intra_coeffs.F90
    void make_intra_coeffs(const int* lo,  const int* hi,
			   const amrex::Real* scalold, const int* s1_lo, const int* s1_hi,
			   const amrex::Real* scalnew, const int* s2_lo, const int* s2_hi,
			   amrex::Real* cp, const int* cp_lo, const int* cp_hi,
			   amrex::Real* xi, const int* xi_lo, const int* xi_hi);
    //////////////////////

    //////////////////////
    // in make_explicit_thermal.F90
    void make_thermal_coeffs(const int* lo,  const int* hi,
			     const amrex::Real* scal, const int* s_lo, const int* s_hi,
			     amrex::Real* Tcoeff, const int* t_lo, const int* t_hi,
			     amrex::Real* hcoeff, const int* h_lo, const int* h_hi,
			     amrex::Real* Xkcoeff, const int* xk_lo, const int* xk_hi,
			     amrex::Real* pcoeff, const int* p_lo, const int* p_hi);
    //////////////////////

    //////////////////////
    // in make_flux.F90
#if (AMREX_SPACEDIM == 2)
    void make_rhoX_flux_2d(
#elif (AMREX_SPACEDIM == 3)
    void make_rhoX_flux_3d(
#endif
			   const int* lev, const int* lo, const int* hi,
			   amrex::Real* sfluxx, const int* fx_lo, const int* fx_hi, const int* nc_fx,
			   amrex::Real* sfluxy, const int* fy_lo, const int* fy_hi, const int* nc_fy,
#if (AMREX_SPACEDIM == 3)
			   amrex::Real* sfluxz, const int* fz_lo, const int* fz_hi, const int* nc_fz,
#endif
			   amrex::Real* etarhoflux, const int* eta_lo, const int* eta_hi,
			   amrex::Real* sedgex, const int* x_lo, const int* x_hi, const int* nc_x,
			   amrex::Real* sedgey, const int* y_lo, const int* y_hi, const int* nc_y,
#if (AMREX_SPACEDIM == 3)
			   amrex::Real* sedgez, const int* z_lo, const int* z_hi, const int* nc_z,
#endif
			   const amrex::Real* umac,   const int* u_lo, const int* u_hi,
			   const amrex::Real* vmac,   const int* v_lo, const int* v_hi,
#if (AMREX_SPACEDIM == 3)
			   const amrex::Real* wmac,   const int* w_lo, const int* w_hi,
#endif
			   const amrex::Real* rho0_old, const amrex::Real* rho0_edge_old,
			   const amrex::Real* rho0_new, const amrex::Real* rho0_edge_new,
			   const amrex::Real* rho0_predicted_edge, const amrex::Real* w0,
			   const int* startcomp, const int* endcomp);

#if (AMREX_SPACEDIM == 3)
    void make_rhoX_flux_3d_sphr(const int* lo, const int* hi,
				amrex::Real* sfluxx, const int* fx_lo, const int* fx_hi, const int* nc_fx,
				amrex::Real* sfluxy, const int* fy_lo, const int* fy_hi, const int* nc_fy,
				amrex::Real* sfluxz, const int* fz_lo, const int* fz_hi, const int* nc_fz,
				amrex::Real* sedgex, const int* x_lo, const int* x_hi, const int* nc_x,
				amrex::Real* sedgey, const int* y_lo, const int* y_hi, const int* nc_y,
				amrex::Real* sedgez, const int* z_lo, const int* z_hi, const int* nc_z,
				const amrex::Real* umac,   const int* u_lo, const int* u_hi,
				const amrex::Real* vmac,   const int* v_lo, const int* v_hi,
				const amrex::Real* wmac,   const int* w_lo, const int* w_hi,
				const amrex::Real* w0macx, const int* wx_lo, const int* wx_hi,
				const amrex::Real* w0macy, const int* wy_lo, const int* wy_hi,
				const amrex::Real* w0macz, const int* wz_lo, const int* wz_hi,
				const amrex::Real* rho0_edgex, const int* rx_lo, const int* rx_hi,
				const amrex::Real* rho0_edgey, const int* ry_lo, const int* ry_hi,
				const amrex::Real* rho0_edgez, const int* rz_lo, const int* rz_hi,
				const int* startcomp, const int* endcomp);
#endif

#if (AMREX_SPACEDIM == 2)
    void make_rhoh_flux_2d(
#elif (AMREX_SPACEDIM == 3)
    void make_rhoh_flux_3d(
#endif
			   const int* lev, const int* lo, const int* hi,
			   amrex::Real* sfluxx, const int* fx_lo, const int* fx_hi, const int* nc_fx,
			   amrex::Real* sfluxy, const int* fy_lo, const int* fy_hi, const int* nc_fy,
#if (AMREX_SPACEDIM == 3)
			   amrex::Real* sfluxz, const int* fz_lo, const int* fz_hi, const int* nc_fz,
#endif
			   amrex::Real* sedgex, const int* x_lo, const int* x_hi, const int* nc_x,
			   amrex::Real* sedgey, const int* y_lo, const int* y_hi, const int* nc_y,
#if (AMREX_SPACEDIM == 3)
			   amrex::Real* sedgez, const int* z_lo, const int* z_hi, const int* nc_z,
#endif
			   const amrex::Real* umac,   const int* u_lo, const int* u_hi,
			   const amrex::Real* vmac,   const int* v_lo, const int* v_hi,
#if (AMREX_SPACEDIM == 3)
			   const amrex::Real* wmac,   const int* w_lo, const int* w_hi,
#endif
			   const amrex::Real* rho0_old, const amrex::Real* rho0_edge_old,
			   const amrex::Real* rho0_new, const amrex::Real* rho0_edge_new,
			   const amrex::Real* rhoh0_old, const amrex::Real* rhoh0_edge_old,
			   const amrex::Real* rhoh0_new, const amrex::Real* rhoh0_edge_new,
			   const amrex::Real* w0);

#if (AMREX_SPACEDIM == 3)
    void make_rhoh_flux_3d_sphr(const int* lo, const int* hi,
				amrex::Real* sfluxx, const int* fx_lo, const int* fx_hi, const int* nc_fx,
				amrex::Real* sfluxy, const int* fy_lo, const int* fy_hi, const int* nc_fy,
				amrex::Real* sfluxz, const int* fz_lo, const int* fz_hi, const int* nc_fz,
				amrex::Real* sedgex, const int* x_lo, const int* x_hi, const int* nc_x,
				amrex::Real* sedgey, const int* y_lo, const int* y_hi, const int* nc_y,
				amrex::Real* sedgez, const int* z_lo, const int* z_hi, const int* nc_z,
				const amrex::Real* umac,   const int* u_lo, const int* u_hi,
				const amrex::Real* vmac,   const int* v_lo, const int* v_hi,
				const amrex::Real* wmac,   const int* w_lo, const int* w_hi,
				const amrex::Real* w0macx, const int* wx_lo, const int* wx_hi,
				const amrex::Real* w0macy, const int* wy_lo, const int* wy_hi,
				const amrex::Real* w0macz, const int* wz_lo, const int* wz_hi,
				const amrex::Real* rho0_edgex, const int* rx_lo, const int* rx_hi,
				const amrex::Real* rho0_edgey, const int* ry_lo, const int* ry_hi,
				const amrex::Real* rho0_edgez, const int* rz_lo, const int* rz_hi,
				const amrex::Real* h0_edgex,   const int* hx_lo, const int* hx_hi,
				const amrex::Real* h0_edgey,   const int* hy_lo, const int* hy_hi,
				const amrex::Real* h0_edgez,   const int* hz_lo, const int* hz_hi);

    void make_rhoh_flux_3d_sphr_irreg(const int* lo, const int* hi,
                                      amrex::Real* sfluxx, const int* fx_lo, const int* fx_hi, const int* nc_fx,
                                      amrex::Real* sfluxy, const int* fy_lo, const int* fy_hi, const int* nc_fy,
                                      amrex::Real* sfluxz, const int* fz_lo, const int* fz_hi, const int* nc_fz,
                                      amrex::Real* sedgex, const int* x_lo, const int* x_hi, const int* nc_x,
                                      amrex::Real* sedgey, const int* y_lo, const int* y_hi, const int* nc_y,
                                      amrex::Real* sedgez, const int* z_lo, const int* z_hi, const int* nc_z,
                                      const amrex::Real* umac,   const int* u_lo, const int* u_hi,
                                      const amrex::Real* vmac,   const int* v_lo, const int* v_hi,
                                      const amrex::Real* wmac,   const int* w_lo, const int* w_hi,
                                      const amrex::Real* w0macx, const int* wx_lo, const int* wx_hi,
                                      const amrex::Real* w0macy, const int* wy_lo, const int* wy_hi,
                                      const amrex::Real* w0macz, const int* wz_lo, const int* wz_hi,
                                      const amrex::Real* rhoh0_edgex,   const int* hx_lo, const int* hx_hi,
                                      const amrex::Real* rhoh0_edgey,   const int* hy_lo, const int* hy_hi,
                                      const amrex::Real* rhoh0_edgez,   const int* hz_lo, const int* hz_hi);
#endif
    //////////////////////

    //////////////////////
    // in make_gamma.F90
    void make_gamma(const int* lo, const int* hi, 
                          amrex::Real* gamma, const int* g_lo, const int* g_hi,
                    const amrex::Real* scal,  const int* s_lo, const int* s_hi,
                    const amrex::Real* p0_cart, const int* p0_lo, const int* p0_hi);

    //////////////////////

    //////////////////////
    // in make_grav.f90
    void make_grav_cell(      amrex::Real* grav_cell,
                        const amrex::Real* rho0,
                        const amrex::Real* r_cc_loc,
                        const amrex::Real* r_edge_loc);

    void make_grav_edge(      amrex::Real* grav_edge,
                        const amrex::Real* rho0,
                        const amrex::Real* r_edge_loc);
    //////////////////////

    //////////////////////
    // in make_heating.f90
    void make_heating(const int* lo, const int* hi,
                            amrex::Real* rho_Hext, const int* r_lo, const int* r_hi,
                      const amrex::Real* scal,     const int* s_lo, const int* s_hi, const int* nc_s,
                      const amrex::Real* dx, const amrex::Real* time);
    //////////////////////

    //////////////////////
    // in make_pi_cc.F90
    void make_pi_cc(const int* lo, const int* hi,
                    const amrex::Real* pi,         const int* p_lo, const int* p_hi,
                          amrex::Real* pi_cc,      const int* c_lo, const int* c_hi,
                    const amrex::Real* beta0_cart, const int* b_lo, const int* b_hi);
    //////////////////////

    //////////////////////
    // in make_plot_variables.F90
    void make_magvel(const int* lo, const int* hi,
                     const amrex::Real* vel, const int* v_lo, const int* v_hi,
                     const amrex::Real* w0, const int* w_lo, const int* w_hi, const int nc_w0,
                     amrex::Real* magvel, const int* m_lo, const int* m_hi);

    void make_magvel_sphr(const int* lo, const int* hi,
                          const amrex::Real* vel, const int* v_lo, const int* v_hi,
                          amrex::Real* w0macx, const int* x_lo, const int* x_hi,
                          amrex::Real* w0macy, const int* y_lo, const int* y_hi,
                          amrex::Real* w0macz, const int* z_lo, const int* z_hi,
                          amrex::Real* magvel, const int* m_lo, const int* m_hi);

    void make_velrc(const int* lo, const int* hi,
                        const amrex::Real* vel, const int* v_lo, const int* v_hi,
                        const amrex::Real* w0rcart, const int* w_lo, const int* w_hi,
                        const amrex::Real* normal, const int* n_lo, const int* n_hi,
                        amrex::Real* rad_vel, const int* r_lo, const int* r_hi,
                        amrex::Real* circ_vel, const int* c_lo, const int* c_hi);

    void make_ad_excess(const int* lo, const int* hi,
                        const amrex::Real* state, const int* s_lo, const int* s_hi,
                        const int nc_s,
                        amrex::Real* ad_excess, const int* a_lo, const int* a_hi);

    void make_ad_excess_sphr(const int* lo, const int* hi,
                        const amrex::Real* state, const int* s_lo, const int* s_hi,
                        const int nc_s,
                        const amrex::Real* normal, const int* n_lo, const int* n_hi,
                        amrex::Real* ad_excess, const int* a_lo, const int* a_hi);

    void make_vorticity(const int* lo, const int* hi,
                        const amrex::Real* vel, const int* v_lo, const int* v_hi,
                        const amrex::Real* dx,
                        amrex::Real* vorticity, const int* d_lo, const int* d_hi,
                        const int* bc);

    void make_deltagamma(const int* lo, const int* hi,
                         const amrex::Real* state, const int* s_lo, const int* s_hi,
                         const int nc_s,
                         const amrex::Real* p0_cart, const int* p_lo, const int* p_hi,
                         const amrex::Real* gamma1bar_cart, const int* g_lo, const int* g_hi,
                         amrex::Real* deltagamma, const int* d_lo, const int* d_hi);

    void make_entropy(const int* lo, const int* hi, const int lev,
                     const amrex::Real* state, const int* s_lo, const int* s_hi,
                     const int nc_s,
                     amrex::Real* entropy, const int* e_lo, const int* e_hi);

    void make_divw0(const int* lo, const int* hi, 
                    const amrex::Real* w0, const int* w_lo, const int* w_hi, const int nc_w0,
                    const amrex::Real* dx,
                    amrex::Real* divw0, const int* d_lo, const int* d_hi);

    void make_divw0_sphr(const int* lo, const int* hi,
                         const amrex::Real* w0macx, const int* x_lo, const int* x_hi,
                         const amrex::Real* w0macy, const int* y_lo, const int* y_hi,
                         const amrex::Real* w0macz, const int* z_lo, const int* z_hi,
                         const amrex::Real* dx,
                         amrex::Real* divw0, const int* d_lo, const int* d_hi);

     void make_pidivu(const int* lo, const int* hi,
                     const amrex::Real* vel, const int* v_lo, const int* v_hi,
                     const amrex::Real* dx,
                     const amrex::Real* pi_cc, const int* p_lo, const int* p_hi, const int nc,
                     amrex::Real* pidivuw0, const int* d_lo, const int* d_hi);

    void make_abar(const int* lo, const int* hi,
<<<<<<< HEAD
                 const amrex::Real* state, const int* s_lo, const int* s_hi, const int nc_s,
                 amrex::Real* abar, const int* a_lo, const int* a_hi);
    /////////////////////
=======
                   const amrex::Real* state, const int* s_lo, const int* s_hi, const int nc_s,
                   amrex::Real* abar, const int* a_lo, const int* a_hi);
/////////////////////
>>>>>>> fac19708

    //////////////////////
    // in make_psi.F90
    void make_psi_planar(const amrex::Real* etarho_cc,
			       amrex::Real* psi);

    void make_psi_spherical(amrex::Real* psi,
			    const amrex::Real* w0,
			    const amrex::Real* gamma1bar,
			    const amrex::Real* p0_avg,
			    const amrex::Real* Sbar_in,
			    const amrex::Real* r_cc_loc,
			    const amrex::Real* r_edge_loc);

    void make_psi_irreg(const amrex::Real* etarho_cc,
			const amrex::Real* grav_cell,
			      amrex::Real* psi);

    // void make_psi_irreg(amrex::Real* psi,
    // 			const amrex::Real* p0_old,
    // 			const amrex::Real* p0_new,
    // 			const amrex::Real* dt);
    //////////////////////

    //////////////////////
    // in make_reaction_rates.F90
    void instantaneous_reaction_rates(const int* lo, const int* hi,
				      amrex::Real* rho_omegadot, const int* o_lo, const int* o_hi,
				      amrex::Real* rho_Hext, const int* h_lo, const int* h_hi,
				      const amrex::Real* scal, const int* s_lo, const int* s_hi);
    //////////////////////

    //////////////////////
    // in make_S.f90

    // compute S from constraint div(u) = S
    void make_S_cc(const int* lo, const int* hi, const int lev,
                   amrex::Real* S_cc,  const int* s_lo, const int* s_hi,
                   amrex::Real* delta_gamma1_term,  const int* dg_lo, const int* dg_hi,
                   amrex::Real* delta_gamma1,  const int* df_lo, const int* df_hi,
                   const amrex::Real* scal,  const int* c_lo, const int* c_hi,
                   const amrex::Real* u,     const int* u_lo, const int* u_hi,
                   const amrex::Real* rodot, const int* r_lo, const int* r_hi,
                   const amrex::Real* rHnuc, const int* n_lo, const int* n_hi,
                   const amrex::Real* rHext, const int* e_lo, const int* e_hi,
                   const amrex::Real* therm, const int* t_lo, const int* t_hi,
                   const amrex::Real* p0_cart, const int* p0_lo, const int* p0_hi,
                   const amrex::Real* gamma1bar_cart, const int* g_lo, const int* g_hi,
                   const amrex::Real* dx);

     void make_S_cc_sphr(const int* lo, const int* hi,
                         amrex::Real* S_cc,  const int* s_lo, const int* s_hi,
                         amrex::Real* delta_gamma1_term,const int* dg_lo, const int* dg_hi,
                         amrex::Real* delta_gamma1,const int* df_lo, const int* df_hi,
                         const amrex::Real* scal,  const int* c_lo, const int* c_hi,
                         const amrex::Real* u,     const int* u_lo, const int* u_hi,
                         const amrex::Real* rodot, const int* r_lo, const int* r_hi,
                         const amrex::Real* rHnuc, const int* n_lo, const int* n_hi,
                         const amrex::Real* rHext, const int* e_lo, const int* e_hi,
                         const amrex::Real* therm, const int* t_lo, const int* t_hi,
                         const amrex::Real* p0_cart, const int* p0_lo, const int* p0_hi,
                         const amrex::Real* gradp0_cart, const int* gp0_lo, const int* gp0_hi,
                         const amrex::Real* gamma1bar_cart, const int* g_lo, const int* g_hi,
                         const amrex::Real* normal, const int* no_lo, const int* no_hi);

    // rhcc = beta0 * (S - Sbar)
    void make_rhcc_for_nodalproj(const int* lo, const int* hi,
                                 amrex::Real* rhcc,  const int* c_lo, const int* c_hi,
                                 const amrex::Real* S_cc, const int* s_lo, const int* s_hi,
                                 const amrex::Real* Sbar_cart, const int* sb_lo, const int* sb_hi,
                                 const amrex::Real* beta0_cart, const int* b_lo, const int* b_hi,
                                 const amrex::Real* delta_gamma1_term, const int* dg_lo, const int* dg_hi);
    
    void create_correction_cc(const int* lo, const int* hi,
                              amrex::Real* correction_cc, const int* c_lo, const int* c_hi,
                              const amrex::Real* delta_p_term, const int* dp_lo, const int* dp_hi,
                              const amrex::Real* beta0_cart, const int* b_lo, const int* b_hi,
                              const amrex::Real* gamma1bar_cart, const int* g_lo, const int* g_hi,
                              const amrex::Real* p0_cart, const int* p_lo, const int* p_hi,
                              const amrex::Real* rho0_cart, const int* r_lo, const int* r_hi,
                              const amrex::Real dt);

    // rhcc = beta0 * (S - Sbar) + beta0 * delta_chi
    void make_rhcc_for_macproj(const int* lo, const int* hi,
                               amrex::Real* rhcc,  const int* c_lo, const int* c_hi,
                               const amrex::Real* S_cc, const int* s_lo, const int* s_hi,
                               const amrex::Real* Sbar_cart, const int* sb_lo, const int* sb_hi,
                               const amrex::Real* beta0_cart, const int* b_lo, const int* b_hi,
                               const amrex::Real* rho0_cart, const int* r_lo, const int* r_hi,
                               const amrex::Real* delta_gamma1_term, const int* dg_lo, const int* dg_hi,
                               const amrex::Real* gamma1bar_cart, const int* g1_lo, const int* g1_hi,
                               const amrex::Real* p0_cart, const int* p0_lo, const int* p0_hi,
                               const amrex::Real* delta_p_term, const int* dp_lo, const int* dp_hi,
                               amrex::Real* delta_chi, const int* dc_lo, const int* dc_hi,
                               const amrex::Real dt, const int is_predictor);

    void create_correction_delta_gamma1_term(const int* lo, const int* hi,
                                             amrex::Real* delta_gamma1_term, const int* dg_lo, const int* dg_hi,
                                             const amrex::Real* delta_gamma1, const int* df_lo, const int* df_hi,
                                             const amrex::Real* gamma1bar_cart, const int* g1_lo, const int* g1_hi,
                                             const amrex::Real* psi_cart, const int* ps_lo, const int* ps_hi,
                                             const amrex::Real* p0_cart, const int* p0_lo, const int* p0_hi);

    //////////////////////


    //////////////////////
    // in make_scal_force.F90
    void modify_scal_force(const int* lo, const int* hi, const int lev,
                           amrex::Real* force, const int* f_lo, const int* f_hi,
                           const amrex::Real* scal,  const int* s_lo, const int* s_hi,
                           const amrex::Real* umac,  const int* u_lo, const int* u_hi,
                           const amrex::Real* vmac,  const int* v_lo, const int* v_hi,
#if (AMREX_SPACEDIM == 3)
                           const amrex::Real* wmac,  const int* w_lo, const int* w_hi,
#endif
                           const amrex::Real* s0_cart, const int* s0_lo, const int* s0_hi,
                           const amrex::Real* s0_edge_cart, const int* se_lo, const int* se_hi,
                           const amrex::Real* w0_cart, const int* w0_lo, const int* w0_hi,
                           const amrex::Real* dx, const int do_fullform);

    void modify_scal_force_sphr(const int* lo, const int* hi,
                                const int* domlo, const int* domhi,
				amrex::Real* force, const int* f_lo, const int* f_hi,
				const amrex::Real* scal,  const int* s_lo, const int* s_hi,
				const amrex::Real* umac,  const int* u_lo, const int* u_hi,
				const amrex::Real* vmac,  const int* v_lo, const int* v_hi,
				const amrex::Real* wmac,  const int* w_lo, const int* w_hi,
				const amrex::Real* s0,  const int* s0_lo, const int* s0_hi,
				const amrex::Real* dx, const int do_fullform,
				const amrex::Real* divu_cart,  const int* d_lo, const int* d_hi);

    void mkrhohforce(const int* lo, const int* hi, const int lev,
                     amrex::Real* rhoh_force, const int* f_lo, const int* f_hi,
                     const amrex::Real* umac,  const int* u_lo, const int* u_hi,
                     const amrex::Real* vmac,  const int* v_lo, const int* v_hi,
#if (AMREX_SPACEDIM == 3)
                     const amrex::Real* wmac,  const int* w_lo, const int* w_hi,
#endif
                     const amrex::Real* thermal, const int* t_lo, const int* t_hi,
                     const amrex::Real* grav_cart, const int* g_lo, const int* g_hi,
                     const amrex::Real* rho0_cart, const int* r_lo, const int* r_hi,
                     const amrex::Real* p0_cart, const int* p_lo, const int* p_hi,
                     const amrex::Real* p0macx,  const int* x_lo, const int* x_hi,
                     const amrex::Real* p0macy,  const int* y_lo, const int* y_hi,
#if (AMREX_SPACEDIM == 3)
                     const amrex::Real* p0macz,  const int* z_lo, const int* z_hi,
#endif
                     const amrex::Real* psi_cart, const int* ps_lo, const int* ps_hi,
                     const amrex::Real* dx, const int* domhi,
                     const int is_prediction, const int add_thermal);
    //////////////////////

    //////////////////////
    // in make_vel_force.f90
    void make_vel_force(const int* lo, const int* hi,
                        amrex::Real* vel_force, const int* f_lo, const int* f_hi,
                        const amrex::Real* gpi, const int* g_lo, const int* g_hi,
                        const amrex::Real* rho, const int* r_lo, const int* r_hi,
                        const amrex::Real* uedge, const int* u_lo, const int* u_hi,
                        const amrex::Real* vedge, const int* v_lo, const int* v_hi,
#if (AMREX_SPACEDIM == 3)
                        const amrex::Real* wedge, const int* w_lo, const int* w_hi,
#endif
                        const amrex::Real* w0_cart, const int* w0_lo, const int* w0_hi, const int nc_w0,
                        const amrex::Real* w0_force_cart, const int* wf_lo, const int* wf_hi,
                        const amrex::Real* rho0_cart, const int* r0_lo, const int* r0_hi,
                        const amrex::Real* grav_cart, const int* gr_lo, const int* gr_hi,
                        const amrex::Real* dx, const int* domhi,
                        const int do_add_utilde_force);
#if (AMREX_SPACEDIM == 3)
    void make_vel_force_sphr(const int* lo, const int* hi,
			     amrex::Real* vel_force, const int* f_lo, const int* f_hi,
			     const amrex::Real* gpi, const int* g_lo, const int* g_hi,
			     const amrex::Real* rho, const int* r_lo, const int* r_hi,
			     const amrex::Real* uedge, const int* u_lo, const int* u_hi,
			     const amrex::Real* vedge, const int* v_lo, const int* v_hi,
			     const amrex::Real* wedge, const int* w_lo, const int* w_hi,
			     const amrex::Real* normal, const int* n_lo, const int* n_hi,
			     const amrex::Real* w0_cart, const int* w0_lo, const int* w0_hi,
			     const amrex::Real* gradw0_cart, const int* gw_lo, const int* gw_hi,
			     const amrex::Real* w0_force_cart, const int* wf_lo, const int* wf_hi,
			     const amrex::Real* rho0_cart, const int* r0_lo, const int* r0_hi,
                             const amrex::Real* grav_cart, const int* gr_lo, const int* gr_hi,
			     const amrex::Real* dx, const int* domhi,
			     const int do_add_utilde_force);
#endif
    //////////////////////

    //////////////////////
    // in make_w0.f90
    void make_w0(amrex::Real* w0, const amrex::Real* w0_old,
                 const amrex::Real* w0_force, const amrex::Real* Sbar_in,
                 const amrex::Real* rho0_old, const amrex::Real* rho0_new,
                 const amrex::Real* p0_old, const amrex::Real* p0_new,
                 const amrex::Real* gamma1bar_old, const amrex::Real* gamma1bar_new,
                 const amrex::Real* p0_minus_peosbar,
                 const amrex::Real* etarho_ec, const amrex::Real* etarho_cc,
                 const amrex::Real* delta_chi_w0, const amrex::Real* r_cc_loc,
                 const amrex::Real* r_edge_loc, const amrex::Real* dt,
                 const amrex::Real* dtold, const int* is_predictor);
    //////////////////////

    //////////////////////
    // in meth_params.F90

    // read in shared C++/Fortran parameters from inputs file
    void read_method_params();

    // deallocate strings
    void finalize_meth_params();

    //////////////////////

    //////////////////////
    // in mkutrans.F90
#if (AMREX_SPACEDIM == 2)
  void mkutrans_2d(const int* lo, const int* hi,
                   const int idir,
                   const int* domlo, const int* domhi,
                   const amrex::Real* utilde,  const int* ut_lo, const int* ut_hi, const int nc_ut, const int ng_ut,
                   const amrex::Real* ufull,   const int* uf_lo, const int* uf_hi, const int nc_uf, int const ng_uf,
                   amrex::Real* utrans, const int* uu_lo, const int* uu_hi,
                   amrex::Real* vtrans, const int* uv_lo, const int* uv_hi,
                   amrex::Real* Ip, const int* ip_lo, const int* ip_hi,
                   amrex::Real* Im, const int* im_lo, const int* im_hi,
                   const amrex::Real* w0_cart, const int* w_lo, const int* w_hi, 
                   const amrex::Real* dx, const amrex::Real dt,
                   const int* adv_bc, const int* phys_bc);

#elif (AMREX_SPACEDIM == 3)
  void mkutrans_3d(const int* lo, const int* hi,
                   const int idir,
                   const int* domlo, const int* domhi,
                   const amrex::Real* utilde,  const int* ut_lo, const int* ut_hi, const int nc_ut, const int ng_ut,
                   const amrex::Real* ufull,   const int* uf_lo, const int* uf_hi, const int nc_uf, int const ng_uf,
                   amrex::Real* utrans, const int* uu_lo, const int* uu_hi,
                   amrex::Real* vtrans, const int* uv_lo, const int* uv_hi,
                   amrex::Real* wtrans, const int* uw_lo, const int* uw_hi,
                   amrex::Real* Ip, const int* ip_lo, const int* ip_hi,
                   amrex::Real* Im, const int* im_lo, const int* im_hi,
                   const amrex::Real* w0macx, const int* wx_lo, const int* wx_hi,
                   const amrex::Real* w0macy, const int* wy_lo, const int* wy_hi,
                   const amrex::Real* w0macz, const int* wz_lo, const int* wz_hi,
                   const amrex::Real* w0_cart, const int* w_lo, const int* w_hi, 
                   const amrex::Real* dx, const amrex::Real dt,
                   const int* adv_bc, const int* phys_bc);
#endif

    //////////////////////

    //////////////////////
    // in mac_solver.F90
    void mac_solver_rhs(const int* lo, const int* hi, const int lev,
			amrex::Real* newrhs, const int* nrhs_lo, const int* nrhs_hi,
			const amrex::Real* oldrhs, const int* orhs_lo, const int* orhs_hi,
                        const amrex::Real* uedge, const int* u_lo, const int* u_hi,
                        const amrex::Real* vedge, const int* v_lo, const int* v_hi,
#if (AMREX_SPACEDIM == 3)
			const amrex::Real* wedge, const int* w_lo, const int* w_hi,
#endif
			const amrex::Real* dx);

    void mult_beta0(const int* lev, const int* lo, const int* hi,
                    amrex::Real* uedge, const int* u_lo, const int* u_hi,
                    amrex::Real* vedge, const int* v_lo, const int* v_hi,
#if (AMREX_SPACEDIM == 3)
                    amrex::Real* wedge, const int* w_lo, const int* w_hi,
#endif
                    const amrex::Real* beta0_edge,
                    const amrex::Real* beta0, const int* mult_or_div);

    void mac_bcoef_face(const int* lev, const int* lo, const int* hi,
			amrex::Real* xface, const int* x_lo, const int* x_hi,
			amrex::Real* yface, const int* y_lo, const int* y_hi,
#if (AMREX_SPACEDIM == 3)
			amrex::Real* zface, const int* z_lo, const int* z_hi,
#endif
			const amrex::Real* rhocc, const int* r_lo, const int* r_hi);
    //////////////////////


    //////////////////////
    // in ppm.F90
#if (AMREX_SPACEDIM == 2)
    void ppm_2d(const int* lo, const int* hi,
                const amrex::Real* s,  const int* s_lo, const int* s_hi,
                const int nc_s,
                const amrex::Real* u,  const int* u_lo, const int* u_hi,
                const amrex::Real* v,  const int* v_lo, const int* v_hi,
                amrex::Real* Ip, const int* ip_lo, const int* ip_hi,
                amrex::Real* Im, const int* im_lo, const int* im_hi,
                const int* domlo, const int* domhi,
                const int* adv_bc,
                const amrex::Real* dx, const amrex::Real dt,
                const int is_umac, const int comp, const int bccomp, 
                const int nbccomp);
#elif (AMREX_SPACEDIM == 3)
    void ppm_3d(const int* lo, const int* hi,
                const amrex::Real* s,  const int* s_lo, const int* s_hi,
                const int nc_s,
                const amrex::Real* u,  const int* u_lo, const int* u_hi,
                const amrex::Real* v,  const int* v_lo, const int* v_hi,
                const amrex::Real* w,  const int* w_lo, const int* w_hi,
                amrex::Real* Ip, const int* ip_lo, const int* ip_hi,
                amrex::Real* Im, const int* im_lo, const int* im_hi,
                const int* domlo, const int* domhi,
                const int* adv_bc,
                const amrex::Real* dx, const amrex::Real dt,
                const int is_umac, const int comp, const int bccomp, 
                const int nbccomp);
#endif
    //////////////////////

    //////////////////////
    // in regrid.f90
    void regrid_base_state_cc(amrex::Real* state_cc);
    void regrid_base_state_edge(amrex::Real* state_ec);
    //////////////////////

    //////////////////////
    // in rhoh_vs_t.F90
    void makeTfromRhoH (const int* lo, const int* hi,
                        amrex::Real* state, const int* s_lo, const int* s_hi,
                        const amrex::Real* p0, const int* p0_lo, const int* p0_hi);

    void makeTfromRhoP (const int* lo, const int* hi,
                        amrex::Real* state, const int* s_lo, const int* s_hi,
                        const amrex::Real* p0, const int* p0_lo, const int* p0_hi,
                        const int updateRhoH);

    void makePfromRhoH(const int* lo, const int* hi,
		       const amrex::Real* state, const int* s_lo, const int* s_hi,
		       const amrex::Real* temp_old, const int* t_lo, const int* t_hi,
		       amrex::Real* peos, const int* p_lo, const int* p_hi);

    void makeMachfromRhoH (const int* lo, const int* hi,
                           const amrex::Real* state,  const int* s_lo, const int* s_hi,
                           const amrex::Real* u, const int* u_lo, const int* u_hi,
                           const amrex::Real* p0, const int* p0_lo, const int* p0_hi,
                           const amrex::Real* w0, const int* w_lo, const int* w_hi,
                           amrex::Real* mach, const int* m_lo, const int* m_hi);

    void makeCsfromRhoH (const int* lo, const int* hi,
                         const amrex::Real* state, const int* s_lo, const int* s_hi,
                         const amrex::Real* p0cart, const int* p_lo, const int* p_hi,
                         amrex::Real* cs, const int* c_lo, const int* c_hi);
    //////////////////////

    //////////////////////
    // in slope.F90

    void slopex_2d(const int* lo, const int* hi,
                   const amrex::Real* state, const int* s_lo, const int* s_hi, const int nc_s,
                   const amrex::Real* slopex, const int* sl_lo, const int* sl_hi,
                   const int nc_sl,
                   const int* domlo, const int* domhi,
                   const int nvar, const int* adv_bc, const int nbccomp, const int bccomp);

   void slopey_2d(const int* lo, const int* hi,
                  const amrex::Real* state, const int* s_lo, const int* s_hi, const int nc_s,
                  const amrex::Real* slopey, const int* sl_lo, const int* sl_hi,
                  const int nc_sl,
                  const int* domlo, const int* domhi,
                  const int nvar, const int* adv_bc, const int nbccomp, const int bccomp);

    void slopez_3d(const int* lo, const int* hi,
                  const amrex::Real* state, const int* s_lo, const int* s_hi, const int nc_s,
                  const amrex::Real* slopez, const int* sl_lo, const int* sl_hi,
                  const int nc_sl,
                  const int* domlo, const int* domhi,
                  const int nvar, const int* adv_bc, const int nbccomp, const int bccomp);

    //////////////////////

    //////////////////////
    // in sponge.F90
    void init_sponge(const amrex::Real* rho0);

    void init_sponge_irreg(const amrex::Real* rho0,
			   const amrex::Real* r_cc_loc, const amrex::Real* r_edge_loc);

    void mk_sponge (const int* lo, const int* hi,
                    amrex::Real* sponge,  const int* s_lo, const int* s_hi,
                    const amrex::Real* dx, const amrex::Real dt);
    //////////////////////


    //////////////////////
    // in tagging.f90
    void state_error(int* tag, const int* tag_lo, const int* tag_hi,
                     const amrex::Real* state, const int* state_lo, const int* state_hi,
                     const int* tagval, const int* clearval,
                     const int* lo, const int* hi,
                     const amrex::Real* dx,
                     const amrex::Real* time,
		     const int* lev, int* tag_array);

    void tag_boxes(int* tag, const int* tag_lo, const int* tag_hi,
		   const int* tagval, const int* clearval,
		   const int* lo, const int* hi,
		   const amrex::Real* dx,
		   const amrex::Real* time,
		   const int* lev, const int* tag_array);

    void retag_array(const int* tagval, const int* clearval,
		     const int* lo, const int* hi,
		     const int* lev, const int* tag_array);
    //////////////////////

    //////////////////////
    // in update_scal.F90
    void update_rhoX(const int* lo, const int* hi,
                     const amrex::Real* sold, const int* so_lo, const int* so_hi,
                     amrex::Real* snew, const int* sn_lo, const int* sn_hi,
                     const amrex::Real* sfluxx, const int* x_lo, const int* x_hi,
                     const amrex::Real* sfluxy, const int* y_lo, const int* y_hi,
#if (AMREX_SPACEDIM == 3)
                     const amrex::Real* sfluxz, const int* z_lo, const int* z_hi,
#endif
                     const amrex::Real* force,  const int* f_lo, const int* f_hi,
                     const amrex::Real* dx, const amrex::Real dt,
                     const int startcomp, const int endcomp);

    void update_rhoh(const int* lo, const int* hi,
                     const amrex::Real* sold, const int* so_lo, const int* so_hi,
                     amrex::Real* snew, const int* sn_lo, const int* sn_hi,
                     const amrex::Real* sfluxx, const int* x_lo, const int* x_hi,
                     const amrex::Real* sfluxy, const int* y_lo, const int* y_hi,
#if (AMREX_SPACEDIM == 3)
                     const amrex::Real* sfluxz, const int* z_lo, const int* z_hi,
#endif
                     const amrex::Real* force,  const int* f_lo, const int* f_hi,
                     const amrex::Real* p0_new_cart, const int* p_lo, const int* p_hi,
                     const amrex::Real* dx, const amrex::Real dt,
                     const int nspec);
    //////////////////////

    //////////////////////
    // in update_velocity.F90
    void update_velocity(const int* lo, const int* hi, const int lev,
			 const amrex::Real* uold, const int* uo_lo, const int* uo_hi,
			       amrex::Real* unew, const int* un_lo, const int* un_hi,
			 const amrex::Real* umac, const int* u_lo, const int* u_hi,
			 const amrex::Real* vmac, const int* v_lo, const int* v_hi,
#if (AMREX_SPACEDIM == 3)
			 const amrex::Real* wmac, const int* w_lo, const int* w_hi,
#endif
			 const amrex::Real* uedgex, const int* x_lo, const int* x_hi,
			 const amrex::Real* uedgey, const int* y_lo, const int* y_hi,
#if (AMREX_SPACEDIM == 3)
			 const amrex::Real* uedgez, const int* z_lo, const int* z_hi,
#endif
			 const amrex::Real* force, const int* f_lo, const int* f_hi,
			 const amrex::Real* sponge, const int* s_lo, const int* s_hi,
			 const amrex::Real* w0, const int* w0_lo, const int* w0_hi, 
             const amrex::Real* dx, const amrex::Real dt);

    void update_velocity_sphr(const int* lo, const int* hi,
			      const amrex::Real* uold, const int* uo_lo, const int* uo_hi,
                              amrex::Real* unew, const int* un_lo, const int* un_hi,
			      const amrex::Real* umac, const int* u_lo, const int* u_hi,
			      const amrex::Real* vmac, const int* v_lo, const int* v_hi,
			      const amrex::Real* wmac, const int* w_lo, const int* w_hi,
			      const amrex::Real* uedgex, const int* x_lo, const int* x_hi,
			      const amrex::Real* uedgey, const int* y_lo, const int* y_hi,
			      const amrex::Real* uedgez, const int* z_lo, const int* z_hi,
			      const amrex::Real* force, const int* f_lo, const int* f_hi,
			      const amrex::Real* sponge, const int* s_lo, const int* s_hi,
			      const amrex::Real* w0macx, const int* wx_lo, const int* wx_hi,
			      const amrex::Real* w0macy, const int* wy_lo, const int* wy_hi,
			      const amrex::Real* w0macz, const int* wz_lo, const int* wz_hi,
			      const amrex::Real* dx, const amrex::Real dt);
    //////////////////////

    //////////////////////
    // in velpred.F90
#if (AMREX_SPACEDIM == 2)
    void velpred_interface_2d(const int* lo, const int* hi,
                              const int idir,
                              const int* domlo, const int* domhi,
                              const amrex::Real* utilde,  const int* ut_lo, const int* ut_hi, const int nc_ut, int ng_ut,
                              const amrex::Real* ufull,   const int* uf_lo, const int* uf_hi, const int nc_uf, int ng_uf,
                              const amrex::Real* utrans, const int* uu_lo, const int* uu_hi,
                              const amrex::Real* Imu, const int* imu_lo, const int* imu_hi,
                              const amrex::Real* Ipu, const int* ipu_lo, const int* ipu_hi,
                              const amrex::Real* Imv, const int* imv_lo, const int* imv_hi,
                              const amrex::Real* Ipv, const int* ipv_lo, const int* ipv_hi,
                              amrex::Real* ul, const int* ul_lo, const int* ul_hi,
                              amrex::Real* ur, const int* ur_lo, const int* ur_hi,
                              amrex::Real* uimh, const int* ui_lo, const int* ui_hi,
                              const amrex::Real* dx, const amrex::Real dt,
                              const int* adv_bc, const int* phys_bc);

    void velpred_2d(const int* lo, const int* hi,
                    const int lev, const int idir,
                    const int* domlo, const int* domhi,
                    const amrex::Real* utilde,  const int* ut_lo, const int* ut_hi, const int nc_ut, int ng_ut,
                    const amrex::Real* utrans, const int* uu_lo, const int* uu_hi,
                    const amrex::Real* vtrans, const int* uv_lo, const int* uv_hi,
                    amrex::Real* umac, const int* mu_lo, const int* mu_hi,
                    amrex::Real* vmac, const int* mv_lo, const int* mv_hi,
                    const amrex::Real* Imf, const int* imf_lo, const int* imf_hi,
                    const amrex::Real* Ipf, const int* ipf_lo, const int* ipf_hi,
                    const amrex::Real* ulx, const int* ulx_lo, const int* ulx_hi,
                    const amrex::Real* urx, const int* urx_lo, const int* urx_hi,
                    const amrex::Real* uimhx, const int* uix_lo, const int* uix_hi,
                    const amrex::Real* uly, const int* uly_lo, const int* uly_hi,
                    const amrex::Real* ury, const int* ury_lo, const int* ury_hi,
                    const amrex::Real* uimhy, const int* uiy_lo, const int* uiy_hi,
                    const amrex::Real* force, const int* f_lo, const int* f_hi, const int nc_f, int ng_f,
                    const amrex::Real* w0_cart, const int* w_lo, const int* w_hi,
                    const amrex::Real* dx, const amrex::Real dt,
                    const int* adv_bc, const int* phys_bc);

#elif (AMREX_SPACEDIM == 3)
    void velpred_interface_3d(const int* lo, const int* hi,
                              const int idir, const int* domlo, const int* domhi,
                              const amrex::Real* utilde,  const int* ut_lo, const int* ut_hi, const int nc_ut, int ng_ut,
                              const amrex::Real* ufull,   const int* uf_lo, const int* uf_hi, const int nc_uf, int ng_uf,
                              const amrex::Real* utrans, const int* uu_lo, const int* uu_hi,
                              const amrex::Real* Imu, const int* imu_lo, const int* imu_hi,
                              const amrex::Real* Ipu, const int* ipu_lo, const int* ipu_hi,
                              const amrex::Real* Imv, const int* imv_lo, const int* imv_hi,
                              const amrex::Real* Ipv, const int* ipv_lo, const int* ipv_hi,
                              const amrex::Real* Imw, const int* imw_lo, const int* imw_hi,
                              const amrex::Real* Ipw, const int* ipw_lo, const int* ipw_hi,
                              amrex::Real* ul, const int* ul_lo, const int* ul_hi,
                              amrex::Real* ur, const int* ur_lo, const int* ur_hi,
                              amrex::Real* uimh, const int* ui_lo, const int* ui_hi,
                              const amrex::Real* dx, const amrex::Real dt,
                              const int* phys_bc);

    void velpred_transverse_3d(const int* lo, const int* hi,
                               const int base_dir, const int norm_dir,
                               const int* domlo, const int* domhi,
                               const amrex::Real* utilde,  const int* ut_lo, const int* ut_hi, const int nc_ut, int ng_ut,
                               const amrex::Real* utrans, const int* uu_lo, const int* uu_hi,
                               const amrex::Real* vtrans, const int* uv_lo, const int* uv_hi,
                               const amrex::Real* wtrans, const int* uw_lo, const int* uw_hi,
                               const amrex::Real* ulx, const int* ulx_lo, const int* ulx_hi,
                               const amrex::Real* urx, const int* urx_lo, const int* urx_hi,
                               const amrex::Real* uimhx, const int* uix_lo, const int* uix_hi,
                               const amrex::Real* uly, const int* uly_lo, const int* uly_hi,
                               const amrex::Real* ury, const int* ury_lo, const int* ury_hi,
                               const amrex::Real* uimhy, const int* uiy_lo, const int* uiy_hi,
                               const amrex::Real* ulz, const int* ulz_lo, const int* ulz_hi,
                               const amrex::Real* urz, const int* urz_lo, const int* urz_hi,
                               const amrex::Real* uimhz, const int* uiz_lo, const int* uiz_hi,
                               const amrex::Real* uimh_trans, const int* uit_lo, const int* uit_hi,
                               const amrex::Real* dx, const amrex::Real dt,
                               const int* phys_bc);

    void velpred_3d(const int* lo, const int* hi,
                    const int lev, const int idir,
                    const int* domlo, const int* domhi,
                    const amrex::Real* utilde,  const int* ut_lo, const int* ut_hi, const int nc_ut, int ng_ut,
                    const amrex::Real* utrans, const int* uu_lo, const int* uu_hi,
                    const amrex::Real* vtrans, const int* uv_lo, const int* uv_hi,
                    const amrex::Real* wtrans, const int* uw_lo, const int* uw_hi,
                    amrex::Real* umac, const int* mu_lo, const int* mu_hi,
                    amrex::Real* vmac, const int* mv_lo, const int* mv_hi,
                    amrex::Real* wmac, const int* mw_lo, const int* mw_hi,
                    const amrex::Real* w0macx, const int* wx_lo, const int* wx_hi,
                    const amrex::Real* w0macy, const int* wy_lo, const int* wy_hi,
                    const amrex::Real* w0macz, const int* wz_lo, const int* wz_hi,
                    const amrex::Real* Imf, const int* imf_lo, const int* imf_hi,
                    const amrex::Real* Ipf, const int* ipf_lo, const int* ipf_hi,
                    const amrex::Real* ul, const int* ul_lo, const int* ul_hi,
                    const amrex::Real* ur, const int* ur_lo, const int* ur_hi,
                    const amrex::Real* uimhyz, const int* uyz_lo, const int* uyz_hi,
                    const amrex::Real* uimhzy, const int* uzy_lo, const int* uzy_hi,
                    const amrex::Real* vimhxz, const int* vxz_lo, const int* vxz_hi,
                    const amrex::Real* vimhzx, const int* vzx_lo, const int* vzx_hi,
                    const amrex::Real* wimhxy, const int* wxy_lo, const int* wxy_hi,
                    const amrex::Real* wimhyx, const int* wyx_lo, const int* wyx_hi,
                    const amrex::Real* force, const int* f_lo, const int* f_hi, const int nc_f, int ng_f,
                    const amrex::Real* w0_cart, const int* w_lo, const int* w_hi, 
                    const amrex::Real* dx, const amrex::Real dt,
                    const int* phys_bc);

#elif (AMREX_SPACEDIM == 2)
    void velpred_interface_2d(const int* lo, const int* hi,
                              const int idir,
                              const int* domlo, const int* domhi,
                              const amrex::Real* utilde,  const int* ut_lo, const int* ut_hi, const int nc_ut, int ng_ut,
                              const amrex::Real* ufull,   const int* uf_lo, const int* uf_hi, const int nc_uf, int ng_uf,
                              const amrex::Real* utrans, const int* uu_lo, const int* uu_hi,
                              const amrex::Real* Imu, const int* imu_lo, const int* imu_hi,
                              const amrex::Real* Ipu, const int* ipu_lo, const int* ipu_hi,
                              const amrex::Real* Imv, const int* imv_lo, const int* imv_hi,
                              const amrex::Real* Ipv, const int* ipv_lo, const int* ipv_hi,
                              amrex::Real* ul, const int* ul_lo, const int* ul_hi,
                              amrex::Real* ur, const int* ur_lo, const int* ur_hi,
                              amrex::Real* uimh, const int* ui_lo, const int* ui_hi,
                              const amrex::Real* dx, const amrex::Real dt,
                              const int* adv_bc, const int* phys_bc);

    void velpred_2d(const int* lo, const int* hi,
                    const int lev, const int idir,
                    const int* domlo, const int* domhi,
                    const amrex::Real* utilde,  const int* ut_lo, const int* ut_hi, const int nc_ut, int ng_ut,
                    const amrex::Real* utrans, const int* uu_lo, const int* uu_hi,
                    const amrex::Real* vtrans, const int* uv_lo, const int* uv_hi,
                    amrex::Real* umac, const int* mu_lo, const int* mu_hi,
                    amrex::Real* vmac, const int* mv_lo, const int* mv_hi,
                    const amrex::Real* Imf, const int* imf_lo, const int* imf_hi,
                    const amrex::Real* Ipf, const int* ipf_lo, const int* ipf_hi,
                    const amrex::Real* ulx, const int* ulx_lo, const int* ulx_hi,
                    const amrex::Real* urx, const int* urx_lo, const int* urx_hi,
                    const amrex::Real* uimhx, const int* uix_lo, const int* uix_hi,
                    const amrex::Real* uly, const int* uly_lo, const int* uly_hi,
                    const amrex::Real* ury, const int* ury_lo, const int* ury_hi,
                    const amrex::Real* uimhy, const int* uiy_lo, const int* uiy_hi,
                    const amrex::Real* force, const int* f_lo, const int* f_hi, const int nc_f, int ng_f,
                    const amrex::Real* w0, const amrex::Real* dx, const amrex::Real dt,
                    const int* adv_bc, const int* phys_bc);
#endif

    //////////////////////

#ifdef __cplusplus
}
#endif

#endif<|MERGE_RESOLUTION|>--- conflicted
+++ resolved
@@ -117,12 +117,7 @@
                            amrex::Real* rho_odot, const int* r_lo, const int* r_hi,
                            amrex::Real* rho_Hnuc, const int* n_lo, const int* n_hi,
                      const amrex::Real* tempbar_init_in,
-<<<<<<< HEAD
-                     const amrex::Real dt_in,
-                     const amrex::Real time_in,
-=======
                      const amrex::Real dt_in, const amrex::Real time_in, 
->>>>>>> fac19708
                      const int* mask, const int* m_lo, const int* m_hi,
                      const int use_mask);
 
@@ -133,12 +128,7 @@
                                 amrex::Real* rho_odot, const int* r_lo, const int* r_hi,
                                 amrex::Real* rho_Hnuc, const int* n_lo, const int* n_hi,
                           const amrex::Real* tempbar_init_cart, const int* t_lo, const int* t_hi,
-<<<<<<< HEAD
-                          const amrex::Real dt_in,
-                          const amrex::Real time_in,
-=======
                           const amrex::Real dt_in, const amrex::Real time_in, 
->>>>>>> fac19708
                           const int* mask, const int* m_lo, const int* m_hi,
                           const int use_mask);
     
@@ -769,15 +759,8 @@
                      amrex::Real* pidivuw0, const int* d_lo, const int* d_hi);
 
     void make_abar(const int* lo, const int* hi,
-<<<<<<< HEAD
-                 const amrex::Real* state, const int* s_lo, const int* s_hi, const int nc_s,
-                 amrex::Real* abar, const int* a_lo, const int* a_hi);
-    /////////////////////
-=======
                    const amrex::Real* state, const int* s_lo, const int* s_hi, const int nc_s,
                    amrex::Real* abar, const int* a_lo, const int* a_hi);
-/////////////////////
->>>>>>> fac19708
 
     //////////////////////
     // in make_psi.F90
