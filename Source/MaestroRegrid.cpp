
#include <Maestro.H>
#include <Maestro_F.H>

using namespace amrex;

// check to see if we need to regrid, then regrid
void Maestro::Regrid() {
    // timer for profiling
    BL_PROFILE_VAR("Maestro::Regrid()", Regrid);

    // wallclock time
    const Real strt_total = ParallelDescriptor::second();

    BaseState<Real> rho0_temp(base_geom.max_radial_level + 1,
                              base_geom.nr_fine);

    if (!spherical) {
        base_geom.finest_radial_level = finest_level;

        // look at MAESTRO/Source/varden.f90:750-1060
        // Regrid psi, etarho_cc, etarho_ec, and w0.
        // We do not regrid these in spherical since the base state array only
        // contains 1 level of refinement.
        // We do not regrid these if evolve_base_state=F since they are
        // identically zero, set this way in initialize.
        if (evolve_base_state) {
            // We must regrid psi, etarho_cc, etarho_ec, and w0
            // before we call init_multilevel or else we lose
            // track of where the old valid data was

            // FIXME: may need if statement for irregularly-spaced base states
            RegridBaseState(psi);
            RegridBaseState(etarho_cc);
            RegridBaseState(etarho_ec, true);
            RegridBaseState(w0, true);

        } else {
            // evolve_base_state == F and !spherical

            // Here we want to fill in the rho0 array so there is
            // valid data in any new grid locations that are created
            // during the regrid.
            rho0_temp.copy(rho0_old);

            // We will copy rho0_temp back into the rho0 array after we regrid.
            RegridBaseState(rho0_temp);
        }

        // regardless of evolve_base_state, if new grids were
        // created, we need to initialize tempbar_init there, in
        // case drive_initial_convection = T
        RegridBaseState(tempbar_init);
    } else {
        // Here we want to fill in the rho0 array so there is
        // valid data in any new grid locations that are created
        // during the regrid.
        rho0_temp.copy(rho0_old);
    }

    // regrid could add newly refine levels (if finest_level < max_level)
    // so we save the previous finest level index
    regrid(0, t_old);

    // Redefine numdisjointchunks, r_start_coord, r_end_coord
    if (!spherical) {
        TagArray();
    }
    init_multilevel(tag_array.dataPtr(), &finest_level);
    // InitMultilevel(finest_level);
    BaseState<int> tag_array_b(tag_array, base_geom.max_radial_level + 1,
                               base_geom.nr_fine);
    base_geom.InitMultiLevel(finest_level, tag_array_b.array());

    if (spherical) {
        MakeNormal();
        if (use_exact_base_state) {
            Abort(
                "MaestroRegrid.cpp: need to fill cell_cc_to_r for spherical & "
                "exact_base_state");
        }
    }

    for (int lev = 0; lev <= finest_level; ++lev) {
        w0_cart[lev].setVal(0.);
    }
    // put w0 on Cartesian cell-centers
    Put1dArrayOnCart(w0, w0_cart, true, true, bcs_u, 0, 1);

    if (evolve_base_state) {
        // force rho0 to be the average of rho
        Average(sold, rho0_old, Rho);
    } else {
        rho0_old.copy(rho0_temp);
    }

    // compute cutoff coordinates
    ComputeCutoffCoords(rho0_old);
    base_geom.ComputeCutoffCoords(rho0_old.array());

    // make gravity
    MakeGravCell(grav_cell_old, rho0_old);

    // enforce HSE
    EnforceHSE(rho0_old, p0_old, grav_cell_old);

    if (use_tfromp) {
        // compute full state T = T(rho,p0,X)
        TfromRhoP(sold, p0_old, false);
    } else {
        // compute full state T = T(rho,h,X)
        TfromRhoH(sold, p0_old);
    }

    // force tempbar to be the average of temp
    Average(sold, tempbar, Temp);

    // gamma1bar needs to be recomputed
    MakeGamma1bar(sold, gamma1bar_old, p0_old);

    // beta0_old needs to be recomputed
    MakeBeta0(beta0_old, rho0_old, p0_old, gamma1bar_old, grav_cell_old,
              use_exact_base_state);

    // wallclock time
    Real end_total = ParallelDescriptor::second() - strt_total;

    // print wallclock time
    ParallelDescriptor::ReduceRealMax(end_total,
                                      ParallelDescriptor::IOProcessorNumber());
    if (maestro_verbose > 0) {
        Print() << "Time to regrid: " << end_total << '\n';
    }
}

// re-compute tag_array since the actual grid structure changed due to buffering
// this is required in order to compute numdisjointchunks, r_start_coord, r_end_coord
void Maestro::TagArray() {
    // this routine is not required for spherical
    if (spherical) {
        return;
    }

    // timer for profiling
    BL_PROFILE_VAR("Maestro::TagArray()", TagArray);

    for (int lev = 1; lev <= base_geom.max_radial_level; ++lev) {
        for (MFIter mfi(sold[lev], false); mfi.isValid(); ++mfi) {
            const Box& validBox = mfi.validbox();
            // re-compute tag_array since the actual grid structure changed due to buffering
            // this is required in order to compute numdisjointchunks, r_start_coord, r_end_coord
            RetagArray(validBox, lev);
        }
    }
    ParallelDescriptor::ReduceIntMax(
        tag_array.dataPtr(),
        (base_geom.max_radial_level + 1) * base_geom.nr_fine);
}

// tag all cells for refinement
// overrides the pure virtual function in AmrCore
void Maestro::ErrorEst(int lev, TagBoxArray& tags, Real time, int ng) {
    // timer for profiling
    BL_PROFILE_VAR("Maestro::ErrorEst()", ErrorEst);

    // reset the tag_array (marks radii for planar tagging)
    std::fill(tag_array.begin(), tag_array.end(), 0);

    // convert temperature to perturbation values
    if (use_tpert_in_tagging) {
        PutInPertForm(lev, sold, tempbar, Temp, Temp, bcs_s, true);
    }

    // if you add openMP here, make sure to collect tag_array across threads
#ifdef _OPENMP
#pragma omp parallel if (Gpu::notInLaunchRegion())
#endif
    for (MFIter mfi(sold[lev], TilingIfNotGPU()); mfi.isValid(); ++mfi) {
        // tag cells for refinement
        // for planar problems, we keep track of when a cell at a particular
        // latitude is tagged using tag_array
        StateError(tags, sold[lev], mfi, lev, time);
    }

    // for planar refinement, we need to gather tagged entries in arrays
    // from all processors and then re-tag tileboxes across each tagged
    // height
    if (!spherical) {
        ParallelDescriptor::ReduceIntMax(
            tag_array.dataPtr(),
            (base_geom.max_radial_level + 1) * base_geom.nr_fine);

        // NOTE: adding OpenMP breaks the code - not exactly sure why
#ifdef _OPENMP
#pragma omp parallel if (Gpu::notInLaunchRegion())
#endif
        for (MFIter mfi(sold[lev], TilingIfNotGPU()); mfi.isValid(); ++mfi) {
            // tag all cells at a given height if any cells at that height were tagged
            TagBoxes(tags, mfi, lev, time);
        }
    }  // if (!spherical)

    // convert back to full temperature states
    if (use_tpert_in_tagging) {
        PutInPertForm(lev, sold, tempbar, Temp, Temp, bcs_s, false);
    }
}

// within a call to AmrCore::regrid, this function fills in data at a level
// that existed before, using pre-existing fine and interpolated coarse data
// overrides the pure virtual function in AmrCore
void Maestro::RemakeLevel(int lev, Real time, const BoxArray& ba,
                          const DistributionMapping& dm) {
    // timer for profiling
    BL_PROFILE_VAR("Maestro::RemakeLevel()", RemakeLevel);

    const int ng_snew = snew[lev].nGrow();
    const int ng_u = unew[lev].nGrow();
    const int ng_S = S_cc_new[lev].nGrow();
    const int ng_g = gpi[lev].nGrow();
    const int ng_d = dSdt[lev].nGrow();
    const int ng_w = w0_cart[lev].nGrow();
    const int ng_r = rhcc_for_nodalproj[lev].nGrow();
    const int ng_p = pi[lev].nGrow();
#ifdef SDC
    const int ng_i = intra[lev].nGrow();
#endif

    MultiFab snew_state(ba, dm, Nscal, ng_snew);
    MultiFab sold_state(ba, dm, Nscal, ng_snew);
    MultiFab unew_state(ba, dm, AMREX_SPACEDIM, ng_u);
    MultiFab uold_state(ba, dm, AMREX_SPACEDIM, ng_u);
    MultiFab S_cc_new_state(ba, dm, 1, ng_S);
    MultiFab S_cc_old_state(ba, dm, 1, ng_S);
    MultiFab gpi_state(ba, dm, AMREX_SPACEDIM, ng_g);
    MultiFab dSdt_state(ba, dm, 1, ng_d);
    MultiFab w0_cart_state(ba, dm, AMREX_SPACEDIM, ng_w);
    MultiFab rhcc_for_nodalproj_state(ba, dm, 1, ng_r);
    MultiFab pi_state(convert(ba, nodal_flag), dm, 1, ng_p);
#ifdef SDC
    MultiFab intra_state(ba, dm, Nscal, ng_i);
#endif

    FillPatch(lev, time, sold_state, sold, sold, 0, 0, Nscal, 0, bcs_s);
    std::swap(sold_state, sold[lev]);
    std::swap(snew_state, snew[lev]);

    FillPatch(lev, time, uold_state, uold, uold, 0, 0, AMREX_SPACEDIM, 0,
              bcs_u);
    std::swap(uold_state, uold[lev]);
    std::swap(unew_state, unew[lev]);

    FillPatch(lev, time, S_cc_old_state, S_cc_old, S_cc_old, 0, 0, 1, 0, bcs_f);
    std::swap(S_cc_old_state, S_cc_old[lev]);
    std::swap(S_cc_new_state, S_cc_new[lev]);

    FillPatch(lev, time, gpi_state, gpi, gpi, 0, 0, AMREX_SPACEDIM, 0, bcs_f);
    std::swap(gpi_state, gpi[lev]);

    FillPatch(lev, time, dSdt_state, dSdt, dSdt, 0, 0, 1, 0, bcs_f);
    std::swap(dSdt_state, dSdt[lev]);

    std::swap(w0_cart_state, w0_cart[lev]);
    std::swap(rhcc_for_nodalproj_state, rhcc_for_nodalproj[lev]);
    std::swap(pi_state, pi[lev]);
#ifdef SDC
    std::swap(intra_state, intra[lev]);
#endif

    if (spherical) {
        const int ng_n = normal[lev].nGrow();
        const int ng_c = cell_cc_to_r[lev].nGrow();
        MultiFab normal_state(ba, dm, 3, ng_n);
        iMultiFab cell_cc_to_r_state(ba, dm, 1, ng_c);
        std::swap(normal_state, normal[lev]);
        std::swap(cell_cc_to_r_state, cell_cc_to_r[lev]);
    }

    if (lev > 0 && reflux_type == 2) {
<<<<<<< HEAD
        flux_reg_s[lev].reset(
            new FluxRegister(ba, dm, refRatio(lev - 1), lev, Nscal));
=======
        flux_reg_s[lev] = std::make_unique<FluxRegister>(ba, dm, refRatio(lev-1), lev, Nscal);
>>>>>>> 4883f178
    }
}

// within a call to AmrCore::regrid, this function fills in data at a level
// that did NOT exist before, using interpolated coarse data
// overrides the pure virtual function in AmrCore
void Maestro::MakeNewLevelFromCoarse(int lev, Real time, const BoxArray& ba,
                                     const DistributionMapping& dm) {
    // timer for profiling
    BL_PROFILE_VAR("Maestro::MakeNewLevelFromCoarse()", MakeNewLevelFromCoarse);

    sold[lev].define(ba, dm, Nscal, 0);
    snew[lev].define(ba, dm, Nscal, 0);
    uold[lev].define(ba, dm, AMREX_SPACEDIM, 0);
    unew[lev].define(ba, dm, AMREX_SPACEDIM, 0);
    S_cc_old[lev].define(ba, dm, 1, 0);
    S_cc_new[lev].define(ba, dm, 1, 0);
    gpi[lev].define(ba, dm, AMREX_SPACEDIM, 0);
    dSdt[lev].define(ba, dm, 1, 0);
    w0_cart[lev].define(ba, dm, AMREX_SPACEDIM, 2);
    rhcc_for_nodalproj[lev].define(ba, dm, 1, 1);

    pi[lev].define(convert(ba, nodal_flag), dm, 1, 0);  // nodal
#ifdef SDC
    intra[lev].define(ba, dm, Nscal, 0);
#endif

    if (spherical) {
        normal[lev].define(ba, dm, 3, 1);
        cell_cc_to_r[lev].define(ba, dm, 1, 0);
    }

    if (lev > 0 && reflux_type == 2) {
<<<<<<< HEAD
        flux_reg_s[lev].reset(
            new FluxRegister(ba, dm, refRatio(lev - 1), lev, Nscal));
=======
        flux_reg_s[lev] = std::make_unique<FluxRegister>(ba, dm, refRatio(lev-1), lev, Nscal);
>>>>>>> 4883f178
    }

    FillCoarsePatch(lev, time, sold[lev], sold, sold, 0, 0, Nscal, bcs_s);
    FillCoarsePatch(lev, time, uold[lev], uold, uold, 0, 0, AMREX_SPACEDIM,
                    bcs_u, 1);
    FillCoarsePatch(lev, time, S_cc_old[lev], S_cc_old, S_cc_old, 0, 0, 1,
                    bcs_f);
    FillCoarsePatch(lev, time, gpi[lev], gpi, gpi, 0, 0, AMREX_SPACEDIM, bcs_f);
    FillCoarsePatch(lev, time, dSdt[lev], dSdt, dSdt, 0, 0, 1, bcs_f);
#ifdef SDC
    FillCoarsePatch(lev, time, intra[lev], intra, intra, 0, 0, Nscal, bcs_f);
#endif
}

// within a call to AmrCore::regrid, this function deletes all data
// at a level of refinement that is no longer needed
// overrides the pure virtual function in AmrCore
void Maestro::ClearLevel(int lev) {
    // timer for profiling
    BL_PROFILE_VAR("Maestro::ClearLevel()", ClearLevel);

    sold[lev].clear();
    snew[lev].clear();
    uold[lev].clear();
    unew[lev].clear();
    S_cc_old[lev].clear();
    S_cc_new[lev].clear();
    gpi[lev].clear();
    dSdt[lev].clear();
    w0_cart[lev].clear();
    rhcc_for_nodalproj[lev].clear();
    pi[lev].clear();
#ifdef SDC
    intra[lev].clear();
#endif
    if (spherical) {
        normal[lev].clear();
        cell_cc_to_r[lev].clear();
    }

    flux_reg_s[lev].reset(nullptr);
}

void Maestro::RegridBaseState(BaseState<Real>& base_s, const bool is_edge) {
    // timer for profiling
    BL_PROFILE_VAR("Maestro::RegridBaseState()", RegridBaseState);

    const int max_lev = base_geom.max_radial_level + 1;

    const int nrf = is_edge ? base_geom.nr_fine + 1 : base_geom.nr_fine;
    BaseState<Real> state_temp_s(max_lev, nrf);
    auto state_temp = state_temp_s.array();
    auto base = base_s.array();

    // copy the coarsest level of the real arrays into the
    // temp arrays
    AMREX_PARALLEL_FOR_1D(nrf, r, { state_temp(0, r) = base(0, r); });
    Gpu::synchronize();

    // piecewise linear interpolation to fill the cc temp arrays
    for (auto n = 1; n < max_lev; ++n) {
        if (is_edge) {
            const auto nrn = base_geom.nr(n) + 1;
            AMREX_PARALLEL_FOR_1D(nrn, r, {
                if (r % 2 == 0) {
                    state_temp(n, r) = state_temp(n - 1, r / 2);
                } else {
                    state_temp(n, r) =
                        0.5 * (state_temp(n - 1, r / 2) +
                               0.25 * state_temp(n - 1, r / 2 + 1));
                }
            });
        } else {
            const auto nrn = base_geom.nr(n);
            AMREX_PARALLEL_FOR_1D(nrn, r, {
                if (r == 0 || r == nrn - 1) {
                    state_temp(n, r) = state_temp(n - 1, r / 2);
                } else {
                    if (r % 2 == 0) {
                        state_temp(n, r) = 0.75 * state_temp(n - 1, r / 2) +
                                           0.25 * state_temp(n - 1, r / 2 - 1);
                    } else {
                        state_temp(n, r) = 0.75 * state_temp(n - 1, r / 2) +
                                           0.25 * state_temp(n - 1, r / 2 + 1);
                    }
                }
            });
        }
        Gpu::synchronize();
    }

    // copy valid data into temp
    for (auto n = 1; n < max_lev; ++n) {
        for (auto i = 1; i <= base_geom.numdisjointchunks(n); ++i) {
            const auto lo = base_geom.r_start_coord(n, i);
            const auto hi = is_edge ? base_geom.r_end_coord(n, i) + 1
                                    : base_geom.r_end_coord(n, i);
            AMREX_PARALLEL_FOR_1D(hi - lo + 1, k, {
                int r = k + lo;
                state_temp(n, r) = base(n, r);
            });
            Gpu::synchronize();
        }
    }

    // copy temp array back into the real thing
    base_s.copy(state_temp_s);
}<|MERGE_RESOLUTION|>--- conflicted
+++ resolved
@@ -277,12 +277,7 @@
     }
 
     if (lev > 0 && reflux_type == 2) {
-<<<<<<< HEAD
-        flux_reg_s[lev].reset(
-            new FluxRegister(ba, dm, refRatio(lev - 1), lev, Nscal));
-=======
         flux_reg_s[lev] = std::make_unique<FluxRegister>(ba, dm, refRatio(lev-1), lev, Nscal);
->>>>>>> 4883f178
     }
 }
 
@@ -316,12 +311,7 @@
     }
 
     if (lev > 0 && reflux_type == 2) {
-<<<<<<< HEAD
-        flux_reg_s[lev].reset(
-            new FluxRegister(ba, dm, refRatio(lev - 1), lev, Nscal));
-=======
         flux_reg_s[lev] = std::make_unique<FluxRegister>(ba, dm, refRatio(lev-1), lev, Nscal);
->>>>>>> 4883f178
     }
 
     FillCoarsePatch(lev, time, sold[lev], sold, sold, 0, 0, Nscal, bcs_s);
