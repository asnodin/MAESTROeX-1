
#include <Maestro.H>
#include <Maestro_F.H>

using namespace amrex;

// check to see if we need to regrid, then regrid
void
Maestro::Regrid ()
{
    // timer for profiling
    BL_PROFILE_VAR("Maestro::Regrid()", Regrid);

    // wallclock time
    const Real strt_total = ParallelDescriptor::second();
    
    BaseState<Real> rho0_temp(base_geom.max_radial_level+1, base_geom.nr_fine);
    auto rho0_temp_arr = rho0_temp.array();

    if (!spherical) {
        base_geom.finest_radial_level = finest_level;

        // look at MAESTRO/Source/varden.f90:750-1060
        // Regrid psi, etarho_cc, etarho_ec, and w0.
        // We do not regrid these in spherical since the base state array only
        // contains 1 level of refinement.
        // We do not regrid these if evolve_base_state=F since they are
        // identically zero, set this way in initialize.
        if (evolve_base_state) {

            // We must regrid psi, etarho_cc, etarho_ec, and w0
            // before we call init_multilevel or else we lose
            // track of where the old valid data was

            // FIXME: may need if statement for irregularly-spaced base states
            RegridBaseState(psi);
            RegridBaseState(etarho_cc);
            RegridBaseState(etarho_ec, true);
            RegridBaseState(w0, true);

        } else {
            // evolve_base_state == F and spherical == 0

            // Here we want to fill in the rho0 array so there is
            // valid data in any new grid locations that are created
            // during the regrid.
            rho0_temp.copy(rho0_old);

            // We will copy rho0_temp back into the rho0 array after we regrid.
            RegridBaseState(rho0_temp);
        }

        // regardless of evolve_base_state, if new grids were
        // created, we need to initialize tempbar_init there, in
        // case drive_initial_convection = T
        RegridBaseState(tempbar_init);
    } else {
        // Here we want to fill in the rho0 array so there is
        // valid data in any new grid locations that are created
        // during the regrid.
        rho0_temp.copy(rho0_old);
    }

    // regrid could add newly refine levels (if finest_level < max_level)
    // so we save the previous finest level index
    regrid(0, t_old);

    // Redefine numdisjointchunks, r_start_coord, r_end_coord
    if (!spherical) {
        TagArray();
    }
    init_multilevel(tag_array.dataPtr(),&finest_level);
    // InitMultilevel(finest_level);
    BaseState<int> tag_array_b(tag_array, base_geom.max_radial_level+1, base_geom.nr_fine);
    base_geom.InitMultiLevel(finest_level, tag_array_b.array());

    if (spherical) {
        MakeNormal();
        if (use_exact_base_state) {
            Abort("MaestroRegrid.cpp: need to fill cell_cc_to_r for spherical & exact_base_state");
        }
    }
    
    for (int lev = 0; lev <= finest_level; ++lev) {
        w0_cart[lev].setVal(0.);
    }
    // put w0 on Cartesian cell-centers
    Put1dArrayOnCart(w0, w0_cart, 1, 1, bcs_u, 0, 1);

    if (evolve_base_state) {
        // force rho0 to be the average of rho
        Average(sold, rho0_old, Rho);
    } else {
<<<<<<< HEAD
        rho0_old.copy(rho0_temp);
=======
        for (auto lev = 0; lev <= base_geom.max_radial_level+1; ++lev) {
            for (auto r = 0; r < base_geom.nr_fine; ++r) {
                rho0_old[lev + (base_geom.max_radial_level+1)*r] = rho0_temp_arr(lev,r);
            }
        }
>>>>>>> 847051d6
    }

    // compute cutoff coordinates
    ComputeCutoffCoords(rho0_old);
    BaseState<Real> rho0_state(rho0_old, base_geom.max_radial_level+1, base_geom.nr_fine);
    base_geom.ComputeCutoffCoords(rho0_state.array());

    // make gravity
    MakeGravCell(grav_cell_old, rho0_old);

    // enforce HSE
    EnforceHSE(rho0_old, p0_old, grav_cell_old);

    if (use_tfromp) {
        // compute full state T = T(rho,p0,X)
        TfromRhoP(sold, p0_old, 0);
    } else {
        // compute full state T = T(rho,h,X)
        TfromRhoH(sold, p0_old);
    }

    // force tempbar to be the average of temp
    Average(sold, tempbar, Temp);

    // gamma1bar needs to be recomputed
    MakeGamma1bar(sold, gamma1bar_old, p0_old);

    // beta0_old needs to be recomputed
    MakeBeta0(beta0_old, rho0_old, p0_old, gamma1bar_old, 
              grav_cell_old, use_exact_base_state);

    // wallclock time
    Real end_total = ParallelDescriptor::second() - strt_total;

    // print wallclock time
    ParallelDescriptor::ReduceRealMax(end_total,ParallelDescriptor::IOProcessorNumber());
    if (maestro_verbose > 0) {
        Print() << "Time to regrid: " << end_total << '\n';
    }
}

// re-compute tag_array since the actual grid structure changed due to buffering
// this is required in order to compute numdisjointchunks, r_start_coord, r_end_coord
void
Maestro::TagArray ()
{
    // this routine is not required for spherical
    if (spherical) {
        return;
    }

    // timer for profiling
    BL_PROFILE_VAR("Maestro::TagArray()", TagArray);

    for (int lev = 1; lev <= base_geom.max_radial_level; ++lev) {

        for (MFIter mfi(sold[lev], false); mfi.isValid(); ++mfi) {
            const Box& validBox = mfi.validbox();
            // re-compute tag_array since the actual grid structure changed due to buffering
            // this is required in order to compute numdisjointchunks, r_start_coord, r_end_coord
            RetagArray(validBox, lev, tag_array);
        }
    }
    ParallelDescriptor::ReduceIntMax(tag_array.dataPtr(),(base_geom.max_radial_level+1)*base_geom.nr_fine);
}

// tag all cells for refinement
// overrides the pure virtual function in AmrCore
void
Maestro::ErrorEst (int lev, TagBoxArray& tags, Real time, int ng)
{
    // timer for profiling
    BL_PROFILE_VAR("Maestro::ErrorEst()", ErrorEst);

    // reset the tag_array (marks radii for planar tagging)
    std::fill(tag_array.begin(), tag_array.end(), 0);

    // convert temperature to perturbation values
    if (use_tpert_in_tagging) {
        PutInPertForm(lev,sold,tempbar,Temp,Temp,bcs_s,true);
    }

    // if you add openMP here, make sure to collect tag_array across threads
#ifdef _OPENMP
#pragma omp parallel if(Gpu::notInLaunchRegion())
#endif
    for (MFIter mfi(sold[lev], TilingIfNotGPU()); mfi.isValid(); ++mfi) {
        // tag cells for refinement
        // for planar problems, we keep track of when a cell at a particular
        // latitude is tagged using tag_array
        StateError(tags, sold[lev], mfi, lev, tag_array, time);
    }

    // for planar refinement, we need to gather tagged entries in arrays
    // from all processors and then re-tag tileboxes across each tagged
    // height
    if (!spherical) {
        
        ParallelDescriptor::ReduceIntMax(tag_array.dataPtr(),(base_geom.max_radial_level+1)*base_geom.nr_fine);

        // NOTE: adding OpenMP breaks the code - not exactly sure why
#ifdef _OPENMP
#pragma omp parallel if(Gpu::notInLaunchRegion())
#endif
        for (MFIter mfi(sold[lev], TilingIfNotGPU()); mfi.isValid(); ++mfi) {
            // tag all cells at a given height if any cells at that height were tagged
            TagBoxes(tags, mfi, lev, tag_array, time);
        }
    } // if (spherical == 0)

    // convert back to full temperature states
    if (use_tpert_in_tagging) {
        PutInPertForm(lev, sold, tempbar, Temp, Temp, bcs_s, false);
    }
}

// within a call to AmrCore::regrid, this function fills in data at a level
// that existed before, using pre-existing fine and interpolated coarse data
// overrides the pure virtual function in AmrCore
void
Maestro::RemakeLevel (int lev, Real time, const BoxArray& ba,
                      const DistributionMapping& dm)
{
    // timer for profiling
    BL_PROFILE_VAR("Maestro::RemakeLevel()", RemakeLevel);

    const int ng_s = snew[lev].nGrow();
    const int ng_u = unew[lev].nGrow();
    const int ng_S = S_cc_new[lev].nGrow();
    const int ng_g = gpi[lev].nGrow();
    const int ng_d = dSdt[lev].nGrow();
    const int ng_w = w0_cart[lev].nGrow();
    const int ng_r = rhcc_for_nodalproj[lev].nGrow();
    const int ng_p = pi[lev].nGrow();
#ifdef SDC
    const int ng_i = intra[lev].nGrow();
#endif
    
    MultiFab snew_state              (ba, dm,          Nscal, ng_s);
    MultiFab sold_state              (ba, dm,          Nscal, ng_s);
    MultiFab unew_state              (ba, dm, AMREX_SPACEDIM, ng_u);
    MultiFab uold_state              (ba, dm, AMREX_SPACEDIM, ng_u);
    MultiFab S_cc_new_state          (ba, dm,              1, ng_S);
    MultiFab S_cc_old_state          (ba, dm,              1, ng_S);
    MultiFab gpi_state               (ba, dm, AMREX_SPACEDIM, ng_g);
    MultiFab dSdt_state              (ba, dm,              1, ng_d);
    MultiFab w0_cart_state           (ba, dm, AMREX_SPACEDIM, ng_w);
    MultiFab rhcc_for_nodalproj_state(ba, dm,              1, ng_r);
    MultiFab pi_state                (convert(ba,nodal_flag), dm, 1, ng_p);
#ifdef SDC
    MultiFab intra_state             (ba, dm,          Nscal, ng_i);
#endif
    
    FillPatch(lev, time, sold_state, sold, sold, 0, 0, Nscal, 0, bcs_s);
    std::swap(sold_state, sold[lev]);
    std::swap(snew_state, snew[lev]);

    FillPatch(lev, time, uold_state, uold, uold, 0, 0, AMREX_SPACEDIM, 0, bcs_u);
    std::swap(uold_state, uold[lev]);
    std::swap(unew_state, unew[lev]);

    FillPatch(lev, time, S_cc_old_state, S_cc_old, S_cc_old, 0, 0, 1, 0, bcs_f);
    std::swap(S_cc_old_state, S_cc_old[lev]);
    std::swap(S_cc_new_state, S_cc_new[lev]);

    FillPatch(lev, time, gpi_state, gpi, gpi, 0, 0, AMREX_SPACEDIM, 0, bcs_f);
    std::swap(gpi_state, gpi[lev]);

    FillPatch(lev, time, dSdt_state, dSdt, dSdt, 0, 0, 1, 0, bcs_f);
    std::swap(dSdt_state, dSdt[lev]);

    std::swap(           w0_cart_state,            w0_cart[lev]);
    std::swap(rhcc_for_nodalproj_state, rhcc_for_nodalproj[lev]);
    std::swap(                pi_state,                 pi[lev]);
#ifdef SDC
    std::swap(intra_state,intra[lev]);
#endif

    if (spherical) {
        const int ng_n = normal[lev].nGrow();
        const int ng_c = cell_cc_to_r[lev].nGrow();
        MultiFab normal_state(ba, dm, 3, ng_n);
        MultiFab cell_cc_to_r_state(ba, dm, 1, ng_c);
        std::swap(      normal_state,      normal[lev]);
        std::swap(cell_cc_to_r_state,cell_cc_to_r[lev]);
    }

    if (lev > 0 && reflux_type == 2) {
        flux_reg_s[lev].reset(new FluxRegister(ba, dm, refRatio(lev-1), lev, Nscal));
    }
}

// within a call to AmrCore::regrid, this function fills in data at a level
// that did NOT exist before, using interpolated coarse data
// overrides the pure virtual function in AmrCore
void
Maestro::MakeNewLevelFromCoarse (int lev, Real time, const BoxArray& ba,
                                 const DistributionMapping& dm)
{
    // timer for profiling
    BL_PROFILE_VAR("Maestro::MakeNewLevelFromCoarse()", MakeNewLevelFromCoarse);

    sold[lev].define              (ba, dm,          Nscal, 0);
    snew[lev].define              (ba, dm,          Nscal, 0);
    uold[lev].define              (ba, dm, AMREX_SPACEDIM, 0);
    unew[lev].define              (ba, dm, AMREX_SPACEDIM, 0);
    S_cc_old[lev].define          (ba, dm,              1, 0);
    S_cc_new[lev].define          (ba, dm,              1, 0);
    gpi[lev].define               (ba, dm, AMREX_SPACEDIM, 0);
    dSdt[lev].define              (ba, dm,              1, 0);
    w0_cart[lev].define           (ba, dm, AMREX_SPACEDIM, 2);
    rhcc_for_nodalproj[lev].define(ba, dm,              1, 1);

    pi[lev].define(convert(ba,nodal_flag), dm, 1, 0);     // nodal
#ifdef SDC
    intra[lev].define             (ba, dm,          Nscal, 0);
#endif

    if (spherical) {
        normal      [lev].define(ba, dm, 3, 1);
        cell_cc_to_r[lev].define(ba, dm, 1, 0);
    }

    if (lev > 0 && reflux_type == 2) {
        flux_reg_s[lev].reset(new FluxRegister(ba, dm, refRatio(lev-1), lev, Nscal));
    }

    FillCoarsePatch(lev, time,     sold[lev],     sold,     sold, 0, 0,          Nscal, bcs_s);
    FillCoarsePatch(lev, time,     uold[lev],     uold,     uold, 0, 0, AMREX_SPACEDIM, bcs_u, 1);
    FillCoarsePatch(lev, time, S_cc_old[lev], S_cc_old, S_cc_old, 0, 0,              1, bcs_f);
    FillCoarsePatch(lev, time,      gpi[lev],      gpi,      gpi, 0, 0, AMREX_SPACEDIM, bcs_f);
    FillCoarsePatch(lev, time,     dSdt[lev],     dSdt,     dSdt, 0, 0,              1, bcs_f);
#ifdef SDC
    FillCoarsePatch(lev, time,    intra[lev],    intra,    intra, 0, 0,          Nscal, bcs_f);
#endif
}

// within a call to AmrCore::regrid, this function deletes all data
// at a level of refinement that is no longer needed
// overrides the pure virtual function in AmrCore
void
Maestro::ClearLevel (int lev)
{
    // timer for profiling
    BL_PROFILE_VAR("Maestro::ClearLevel()", ClearLevel);

    sold[lev].clear();
    snew[lev].clear();
    uold[lev].clear();
    unew[lev].clear();
    S_cc_old[lev].clear();
    S_cc_new[lev].clear();
    gpi[lev].clear();
    dSdt[lev].clear();
    w0_cart[lev].clear();
    rhcc_for_nodalproj[lev].clear();
    pi[lev].clear();
#ifdef SDC
    intra[lev].clear();
#endif
    if (spherical) {
        normal[lev].clear();
        cell_cc_to_r[lev].clear();
    }

    flux_reg_s[lev].reset(nullptr);
}


void
Maestro::RegridBaseState(RealVector& base_vec, const bool is_edge)
{
    // timer for profiling
    BL_PROFILE_VAR("Maestro::RegridBaseState()", RegridBaseState);

    const int max_lev = base_geom.max_radial_level + 1;

    const int nrf = is_edge ? base_geom.nr_fine+1 : base_geom.nr_fine;
    RealVector state_temp_vec(max_lev*nrf);

    Real * AMREX_RESTRICT base = base_vec.dataPtr();
    Real * AMREX_RESTRICT state_temp = state_temp_vec.dataPtr();

    //copy the coarsest level of the real arrays into the
    // temp arrays
    AMREX_PARALLEL_FOR_1D(nrf, r,
    {
        state_temp[max_lev*r] = base[max_lev*r];
    });
    Gpu::synchronize();

    // piecewise linear interpolation to fill the cc temp arrays
    for (auto n = 1; n < max_lev; ++n) {
        if (is_edge) {
            const auto nrn = base_geom.nr(n) + 1;
            AMREX_PARALLEL_FOR_1D(nrn, r,
            {
                if (r % 2 == 0) {
                    state_temp[n+max_lev*r] = state_temp[n-1+max_lev*r/2];
                } else {
                    state_temp[n+max_lev*r] = 0.5 * (state_temp[n-1+max_lev*r/2] + 0.25 * state_temp[n-1+max_lev*(r/2+1)]);
                }
            });
        } else {
            const auto nrn = base_geom.nr(n);
            AMREX_PARALLEL_FOR_1D(nrn, r,
            {
                if (r == 0 || r == nrn-1) {
                    state_temp[n+max_lev*r] = state_temp[n-1+max_lev*(r/2)];
                } else {
                    if (r % 2 == 0) {
                        state_temp[n+max_lev*r] = 0.75 * state_temp[n-1+max_lev*(r/2)] + 0.25 * state_temp[n-1+max_lev*(r/2-1)];
                    } else {
                        state_temp[n+max_lev*r] = 0.75 * state_temp[n-1+max_lev*(r/2)] + 0.25 * state_temp[n-1+max_lev*(r/2+1)];
                    }
                }
            });
        }
        Gpu::synchronize();
    }

    // copy valid data into temp
    for (auto n = 1; n < max_lev; ++n) {
        for (auto i = 1; i <= base_geom.numdisjointchunks(n); ++i) {
            const auto lo = base_geom.r_start_coord(n,i);
            const auto hi = is_edge ? base_geom.r_end_coord(n,i)+1 : base_geom.r_end_coord(n,i);
            AMREX_PARALLEL_FOR_1D(hi-lo+1, k,
            {
                int r = k + lo;
                state_temp[n+max_lev*r] = base[n+max_lev*r];
            });
            Gpu::synchronize();
        }
    }

    // copy temp array back into the real thing
    AMREX_PARALLEL_FOR_1D(max_lev*nrf, r, {
        base[r] = state_temp[r];
    });
    Gpu::synchronize();
}

void
Maestro::RegridBaseState(BaseState<Real>& base_s, const bool is_edge)
{
    // timer for profiling
    BL_PROFILE_VAR("Maestro::RegridBaseState()", RegridBaseState);

    const int max_lev = base_geom.max_radial_level + 1;

    const int nrf = is_edge ? base_geom.nr_fine+1 : base_geom.nr_fine;
    BaseState<Real> state_temp_s(max_lev, nrf);
    auto state_temp = state_temp_s.array();
    auto base = base_s.array();

    //copy the coarsest level of the real arrays into the
    // temp arrays
    AMREX_PARALLEL_FOR_1D(nrf, r,
    {
        state_temp(0,r) = base(0,r);
    });
    Gpu::synchronize();

    // piecewise linear interpolation to fill the cc temp arrays
    for (auto n = 1; n < max_lev; ++n) {
        if (is_edge) {
            const auto nrn = base_geom.nr(n) + 1;
            AMREX_PARALLEL_FOR_1D(nrn, r,
            {
                if (r % 2 == 0) {
                    state_temp(n,r) = state_temp(n-1,r/2);
                } else {
                    state_temp(n,r) = 0.5 * (state_temp(n-1,r/2) + 0.25 * state_temp(n-1,r/2+1));
                }
            });
        } else {
            const auto nrn = base_geom.nr(n);
            AMREX_PARALLEL_FOR_1D(nrn, r,
            {
                if (r == 0 || r == nrn-1) {
                    state_temp(n,r) = state_temp(n-1,r/2);
                } else {
                    if (r % 2 == 0) {
                        state_temp(n,r) = 0.75 * state_temp(n-1,r/2) + 0.25 * state_temp(n-1,r/2-1);
                    } else {
                        state_temp(n,r) = 0.75 * state_temp(n-1,r/2) + 0.25 * state_temp(n-1,r/2+1);
                    }
                }
            });
        }
        Gpu::synchronize();
    }

    // copy valid data into temp
    for (auto n = 1; n < max_lev; ++n) {
        for (auto i = 1; i <= base_geom.numdisjointchunks(n); ++i) {
            const auto lo = base_geom.r_start_coord(n,i);
            const auto hi = is_edge ? base_geom.r_end_coord(n,i)+1 : base_geom.r_end_coord(n,i);
            AMREX_PARALLEL_FOR_1D(hi-lo+1, k,
            {
                int r = k + lo;
                state_temp(n,r) = base(n,r);
            });
            Gpu::synchronize();
        }
    }

    // copy temp array back into the real thing
    base_s.copy(state_temp_s);
}<|MERGE_RESOLUTION|>--- conflicted
+++ resolved
@@ -91,15 +91,7 @@
         // force rho0 to be the average of rho
         Average(sold, rho0_old, Rho);
     } else {
-<<<<<<< HEAD
         rho0_old.copy(rho0_temp);
-=======
-        for (auto lev = 0; lev <= base_geom.max_radial_level+1; ++lev) {
-            for (auto r = 0; r < base_geom.nr_fine; ++r) {
-                rho0_old[lev + (base_geom.max_radial_level+1)*r] = rho0_temp_arr(lev,r);
-            }
-        }
->>>>>>> 847051d6
     }
 
     // compute cutoff coordinates
