#include <Maestro.H>
#include <Maestro_F.H>

using namespace amrex;

void 
Maestro::Makew0(const RealVector& w0_old, 
                RealVector& w0_force, 
                const RealVector& Sbar_in, 
                const RealVector& rho0_old_in,
                const RealVector& rho0_new_in,
                const RealVector& p0_old_in,
                const RealVector& p0_new_in,
                const RealVector& gamma1bar_old_in,
                const RealVector& gamma1bar_new_in,
                const RealVector& p0_minus_peosbar, 
                RealVector& delta_chi_w0, 
                const Real dt_in, const Real dtold_in, 
                const bool is_predictor) 
{
    // timer for profiling
    BL_PROFILE_VAR("Maestro::Makew0()", Makew0);

    std::fill(w0_force.begin(), w0_force.end(), 0.);

    const int max_lev = base_geom.max_radial_level+1;
    
    if (!spherical) {
        if (do_planar_invsq_grav || do_2d_planar_octant) {
            Makew0PlanarVarg(w0_old, w0_force, Sbar_in, 
                             rho0_old_in, rho0_new_in,
                             p0_old_in, p0_new_in, 
                             gamma1bar_old_in, gamma1bar_new_in, 
                             p0_minus_peosbar, 
                             delta_chi_w0, dt_in, dtold_in);
        } else {
            Makew0Planar(w0_old, w0_force, Sbar_in, 
                         rho0_old_in, rho0_new_in,
                         p0_old_in, p0_new_in, 
                         gamma1bar_old_in, gamma1bar_new_in, 
                         p0_minus_peosbar, 
                         delta_chi_w0, dt_in, dtold_in,
                         is_predictor);
        }
    } else {
        if (use_exact_base_state) {
            Makew0SphrIrreg(w0_old, w0_force, Sbar_in, 
                            rho0_old_in, rho0_new_in,
                            p0_old_in, p0_new_in, 
                            gamma1bar_old_in, gamma1bar_new_in, 
                            p0_minus_peosbar, 
                            delta_chi_w0, dt_in, dtold_in);
        } else {
            Makew0Sphr(w0_old, w0_force, Sbar_in, 
                       rho0_old_in, rho0_new_in,
                       p0_old_in, p0_new_in, 
                       gamma1bar_old_in, gamma1bar_new_in, 
                       p0_minus_peosbar, 
                       delta_chi_w0, dt_in, dtold_in);
        }
    }

    if (maestro_verbose >= 2) {
        for (auto n = 0; n <= base_geom.finest_radial_level; ++n) {
            Real max_w0 = 0.0;
            for (auto r = base_geom.r_start_coord(n,1); r <= base_geom.r_end_coord(n,1)+1; ++r) {
                max_w0 = max(max_w0, fabs(w0[n+max_lev*r]));
            }
            Print() << "... max CFL of w0: " << max_w0 * dt_in / base_geom.dr(n) << std::endl;
        }
        Print() << std::endl;
    }
}

void 
Maestro::Makew0Planar(const RealVector& w0_old, 
                      RealVector& w0_force, 
                      const RealVector& Sbar_in, 
                      const RealVector& rho0_old_in,
                      const RealVector& rho0_new_in,
                      const RealVector& p0_old_in,
                      const RealVector& p0_new_in,
                      const RealVector& gamma1bar_old_in,
                      const RealVector& gamma1bar_new_in,
                      const RealVector& p0_minus_peosbar,  
                      RealVector& delta_chi_w0, 
                      const Real dt_in, const Real dtold_in, 
                      const bool is_predictor) 
{
    // timer for profiling
    BL_PROFILE_VAR("Maestro::Makew0Planar()", Makew0Planar);

    //!!!!!!!!!!!!!!!!!!!!!!!!!!!!!!!!!!!!!!!!!!!!!!!!!!!!!!!!!!!!!!!!!!!!!!
    // Multilevel Outline
    //
    // Compute w0 at level 1 only
    // Initialize new w0 at bottom of coarse base array to 0.0.
    // do n=1,base_geom.finest_radial_level
    //   Compute w0 on edges at level n
    //   Obtain the starting value of w0 from the coarser grid
    //   if n>1, compare the difference between w0 at top of level n to the
    //           corresponding point on level n-1
    //   do i=n-1,1,-1
    //     Restrict w0 from level n to level i
    //     Offset the w0 on level i above the top of level n
    //   }
    // }
    //!!!!!!!!!!!!!!!!!!!!!!!!!!!!!!!!!!!!!!!!!!!!!!!!!!!!!!!!!!!!!!!!!!!!!!

    std::fill(w0.begin(), w0.end(), 0.);

    const int max_lev = base_geom.max_radial_level+1;

    // local variables 
    BaseState<Real> psi_planar_state(base_geom.nr_fine);
    auto psi_planar = psi_planar_state.array();

    const auto& etarho_cc_p = etarho_cc;
    Real * AMREX_RESTRICT w0_p = w0.dataPtr();
    const Real * AMREX_RESTRICT w0_old_p = w0_old.dataPtr();
    Real * AMREX_RESTRICT w0_force_p = w0_force.dataPtr();

    const Real dt_loc = dt;
    const Real grav_const_loc = grav_const;
    const Real dpdt_factor_loc = dpdt_factor;

    // Compute w0 on edges at level n
    for (auto n = 0; n <= base_geom.max_radial_level; ++n) {

        psi_planar_state.setVal(0.0);
        const int base_cutoff_density_coord = base_geom.base_cutoff_density_coord(n);

        const Real dr_lev = base_geom.dr(n);

        for (auto j = 1; j <= base_geom.numdisjointchunks(n); ++j) {

            if (n == 0) {
                // Initialize new w0 at bottom of coarse base array to 0.0.
                w0[0] = 0.0;
            } else {
                // Obtain the starting value of w0 from the coarser grid
                w0[n+max_lev*base_geom.r_start_coord(n,j)] = w0[n-1+max_lev*base_geom.r_start_coord(n,j)/2];
            }

            // compute psi for level n
            int lo = base_geom.r_start_coord(n,j); 
            int hi = base_geom.r_end_coord(n,j);
            AMREX_PARALLEL_FOR_1D(hi-lo+1, k, {
                int r = k + lo;
<<<<<<< HEAD
                if (r < base_cutoff_density_coord_loc) {
                    psi_planar(r) = etarho_cc_p(n,r) * fabs(grav_const_loc);
=======
                if (r < base_cutoff_density_coord) {
                    psi_planar(r) = etarho_cc_p[n+max_lev*r] * fabs(grav_const_loc);
>>>>>>> d861ad25
                }
            });

            for (auto r = base_geom.r_start_coord(n,j)+1; 
                r <= base_geom.r_end_coord(n,j)+1; ++r) {

                Real gamma1bar_p0_avg = (gamma1bar_old_in[n+max_lev*(r-1)]
                    + gamma1bar_new_in[n+max_lev*(r-1)]) *
                    (p0_old_in[n+max_lev*(r-1)] + 
                    p0_new_in[n+max_lev*(r-1)])/4.0;

                if (r < base_cutoff_density_coord) {
                    if (is_predictor) {
                        delta_chi_w0[n+max_lev*(r-1)] = dpdt_factor_loc * 
                            p0_minus_peosbar[n+max_lev*(r-1)] / 
                            (gamma1bar_old_in[n+max_lev*(r-1)]*
                            p0_old_in[n+max_lev*(r-1)]*dt_loc);
                    } else {
                        delta_chi_w0[n+max_lev*(r-1)] += dpdt_factor_loc *
                            p0_minus_peosbar[n+max_lev*(r-1)] / 
                            (gamma1bar_new_in[n+max_lev*(r-1)]*
                            p0_new_in[n+max_lev*(r-1)]*dt_loc);
                    }
                } else {
                    delta_chi_w0[n+max_lev*(r-1)] = 0.0;
                }

                w0[n+max_lev*r] = w0[n+max_lev*(r-1)]
                    + Sbar_in[n+max_lev*(r-1)] * dr_lev
                    - psi_planar[r-1] / gamma1bar_p0_avg * dr_lev
                    - delta_chi_w0[n+max_lev*(r-1)] * dr_lev;
            }

            if (n > 0) {
                // Compare the difference between w0 at top of level n to
                // the corresponding point on level n-1
                Real offset = w0[n+max_lev*(base_geom.r_end_coord(n,j)+1)]
                    - w0[n-1+max_lev*(base_geom.r_end_coord(n,j)+1)/2];

                for (auto i = n-1; i >= 0; --i) {

                    int refrat = round(pow(2, n-i));

                    // Restrict w0 from level n to level i
                    for (auto r = base_geom.r_start_coord(n,j); r <= base_geom.r_end_coord(n,j)+1; ++r) {
                        if (r % refrat == 0) {
                            w0[n+max_lev*r/refrat] = w0[n+max_lev*r];
                        }
                    }

                    // Offset the w0 on level i above the top of level n
                    lo = (base_geom.r_end_coord(n,j)+1)/refrat+1; 
                    hi = base_geom.nr(i);
                    AMREX_PARALLEL_FOR_1D(hi-lo+1, k, {
                        int r = k + lo;
                        w0_p[i+max_lev*r] += offset;
                    });
                }
            }
        }
    }

    // zero w0 where there is no corresponding full state array
    for (auto n = 1; n <= base_geom.max_radial_level; ++n) {
        for (auto j = 1; j <= base_geom.numdisjointchunks(n); ++j) {
            if (j == base_geom.numdisjointchunks(n)) {
                const int lo = base_geom.r_end_coord(n,j)+2; 
                const int hi = base_geom.nr(n);
                AMREX_PARALLEL_FOR_1D(hi-lo+1, k, {
                    int r = k + lo;
                    w0_p[n+max_lev*r] = 0.0;
                });
            } else {
                const int lo = base_geom.r_end_coord(n,j)+2; 
                const int hi = base_geom.r_start_coord(n,j+1)-1;
                AMREX_PARALLEL_FOR_1D(hi-lo+1, k, {
                    int r = k + lo;
                    w0_p[n+max_lev*r] = 0.0;
                });
            }
        }
    }

    RestrictBase(w0, false);
    FillGhostBase(w0, false);

    for (auto n = 0; n <= base_geom.max_radial_level; ++n) {
        for (auto j = 1; j <= base_geom.numdisjointchunks(n); ++j) {

            // Compute the forcing term in the base state velocity
            // equation, - 1/rho0 grad pi0
            const Real dt_avg = 0.5 * (dt_in + dtold_in);
            const Real dr_lev = base_geom.dr(n);

            const int lo = base_geom.r_start_coord(n,j); 
            const int hi = base_geom.r_end_coord(n,j);
            AMREX_PARALLEL_FOR_1D(hi-lo+1, k, {
                int r = k + lo;

                Real w0_old_cen = 0.5 * (w0_old_p[n+max_lev*r] + 
                    w0_old_p[n+max_lev*(r+1)]);
                Real w0_new_cen = 0.5 * (w0_p[n+max_lev*r] + 
                    w0_p[n+max_lev*(r+1)]);
                Real w0_avg = 0.5 * (dt_in * w0_old_cen + dtold_in *  w0_new_cen) / dt_avg;
                Real div_avg = 0.5 * (dt_in *(w0_old_p[n+max_lev*(r+1)]
                    - w0_old_p[n+max_lev*r]) + dtold_in * (w0_p[n+max_lev*(r+1)] 
                    - w0_p[n+max_lev*r])) / dt_avg;
                w0_force_p[n+max_lev*r] = (w0_new_cen - w0_old_cen)/dt_avg 
                    + w0_avg*div_avg/dr_lev;
            });
        }
    }

    RestrictBase(w0_force, true);
    FillGhostBase(w0_force, true);
}

void 
Maestro::Makew0PlanarVarg(const RealVector& w0_old, 
                          RealVector& w0_force, 
                          const RealVector& Sbar_in, 
                          const RealVector& rho0_old_in,
                          const RealVector& rho0_new_in,
                          const RealVector& p0_old_in,
                          const RealVector& p0_new_in,
                          const RealVector& gamma1bar_old_in,
                          const RealVector& gamma1bar_new_in,
                          const RealVector& p0_minus_peosbar,  
                          RealVector& delta_chi_w0, 
                          const Real dt_in, const Real dtold_in) 
{
    // timer for profiling
    BL_PROFILE_VAR("Maestro::Makew0PlanarVarg()",Makew0PlanarVarg);

    int fine_base_density_cutoff_coord = 0;
    get_base_cutoff_density_coord(base_geom.finest_radial_level, &fine_base_density_cutoff_coord);

    const int max_lev = base_geom.max_radial_level+1;
    const int nr_finest = base_geom.nr(base_geom.finest_radial_level);
    const Real dr_finest = base_geom.dr(base_geom.finest_radial_level);
    const Real dpdt_factor_loc = dpdt_factor;

    Real * AMREX_RESTRICT w0_p = w0.dataPtr();
    Real * AMREX_RESTRICT w0_force_p = w0_force.dataPtr();
    const Real * AMREX_RESTRICT w0_old_p = w0_old.dataPtr();
    const auto& r_edge_loc = base_geom.r_edge_loc;

    // The planar 1/r**2 gravity constraint equation is solved
    // by calling the tridiagonal solver, just like spherical.
    // This is accomplished by putting all the requisite data
    // on the finest basestate grid, solving for w0, and then
    // restricting w0 back down to the coarse grid.

    // 1) allocate the finely-gridded temporary basestate arrays
    BaseState<Real> w0_fine(nr_finest+1);
    BaseState<Real> w0bar_fine(nr_finest+1);
    BaseState<Real> deltaw0_fine(nr_finest+1);
    BaseState<Real> p0_old_fine(nr_finest);
    BaseState<Real> p0_new_fine(nr_finest);
    BaseState<Real> p0_nph_fine(nr_finest);
    BaseState<Real> rho0_old_fine(nr_finest);
    BaseState<Real> rho0_new_fine(nr_finest);
    BaseState<Real> rho0_nph_fine(nr_finest);
    BaseState<Real> gamma1bar_old_fine(nr_finest);
    BaseState<Real> gamma1bar_new_fine(nr_finest);
    BaseState<Real> gamma1bar_nph_fine(nr_finest);
    BaseState<Real> p0_minus_peosbar_fine(nr_finest);
    BaseState<Real> etarho_cc_fine(nr_finest);
    BaseState<Real> Sbar_in_fine(nr_finest);
    BaseState<Real> grav_edge_fine(nr_finest+1);

    // 2) copy the data into the temp, uniformly-gridded basestate arrays.
    ProlongBasetoUniform(p0_old, p0_old_fine);
    ProlongBasetoUniform(p0_new, p0_new_fine);
    ProlongBasetoUniform(rho0_old, rho0_old_fine);
    ProlongBasetoUniform(rho0_new, rho0_new_fine);
    ProlongBasetoUniform(gamma1bar_old, gamma1bar_old_fine);
    ProlongBasetoUniform(gamma1bar_new, gamma1bar_new_fine);
    ProlongBasetoUniform(p0_minus_peosbar, p0_minus_peosbar_fine);
    ProlongBasetoUniform(etarho_cc, etarho_cc_fine);
    ProlongBasetoUniform(Sbar_in, Sbar_in_fine);

    // create time-centered base-state quantities
    // for (auto r = 0; r < nr_finest; ++r) {
    AMREX_PARALLEL_FOR_1D(nr_finest, r, {
        p0_nph_fine(r) = 0.5*(p0_old_fine(r)+ p0_new_fine(r));
        rho0_nph_fine(r) = 0.5*(rho0_old_fine(r) + rho0_new_fine(r));
        gamma1bar_nph_fine(r) = 0.5*(gamma1bar_old_fine(r) + gamma1bar_new_fine(r));
    });


    // 3) solve to w0bar -- here we just take into account the Sbar and
    //    volume discrepancy terms
    // lower boundary condition
    w0bar_fine[0] = 0.0;

    // for (auto r = 1; r <= nr_finest; ++r) {
    int lo = 1; 
    int hi = nr_finest;
    AMREX_PARALLEL_FOR_1D(hi-lo+1, j, {
        int r = j + lo;
        Real gamma1bar_p0_avg = gamma1bar_nph_fine(r-1) * p0_nph_fine(r-1);

        Real volume_discrepancy = (r-1 < fine_base_density_cutoff_coord) ? 
            dpdt_factor_loc * p0_minus_peosbar_fine(r-1)/dt_in : 0.0;

        w0bar_fine(r) =  w0bar_fine(r-1) + 
            Sbar_in_fine(r-1) * dr_finest 
            - (volume_discrepancy / gamma1bar_p0_avg ) * dr_finest;
    });

    // 4) get the edge-centered gravity on the uniformly-gridded
    // basestate arrays
    Abort("make_w0.f90: need to write make_grav_edge_uniform");
    //    call make_grav_edge_uniform(grav_edge_fine, rho0_nph_fine)


    // 5) solve for delta w0
    deltaw0_fine.setVal(0.0);

    // this takes the form of a tri-diagonal matrix:
    // A_j (dw_0)_{j-3/2} +
    // B_j (dw_0)_{j-1/2} +
    // C_j (dw_0)_{j+1/2} = F_j

    BaseState<Real> A_s(nr_finest+1);
    BaseState<Real> B_s(nr_finest+1);
    BaseState<Real> C_s(nr_finest+1);
    BaseState<Real> u_s(nr_finest+1);
    BaseState<Real> F_s(nr_finest+1);

    A_s.setVal(0.0);
    B_s.setVal(0.0);
    C_s.setVal(0.0);
    F_s.setVal(0.0);
    u_s.setVal(0.0);

    auto A = A_s.array();
    auto B = B_s.array();
    auto C = C_s.array();
    auto u = u_s.array();
    auto F = A_s.array();

    // for (auto r = 1; r <= fine_base_density_cutoff_coord; ++r) {
    lo = 1; 
    hi = fine_base_density_cutoff_coord;
    AMREX_PARALLEL_FOR_1D(hi-lo+1, j, {
        int r = j + lo;
        A(r) = gamma1bar_nph_fine(r-1) * p0_nph_fine(r-1);
        A(r) /= dr_finest*dr_finest;

        Real dpdr = (p0_nph_fine(r)-p0_nph_fine(r-1))/dr_finest;

        B(r) = -(gamma1bar_nph_fine(r-1) * p0_nph_fine(r-1) + 
            gamma1bar_nph_fine(r) * p0_nph_fine(r)) 
            / (dr_finest*dr_finest);
        B(r) -= 2.0 * dpdr / (r_edge_loc(base_geom.finest_radial_level,r));

        C(r) = gamma1bar_nph_fine(r) * p0_nph_fine(r);
        C(r) /= dr_finest*dr_finest;

<<<<<<< HEAD
        F(r) = 2.0 * dpdr * w0bar_fine(r) / 
            r_edge_loc_p(finest_radial_level,r) -
            grav_edge_fine(r) * (etarho_cc_fine(r) - etarho_cc_fine(r-1)) / 
=======
        F(r) = 2.0 * dpdr * w0bar_fine[r] / 
            r_edge_loc(base_geom.finest_radial_level,r) -
            grav_edge_fine[r] * (etarho_cc_fine[r] - etarho_cc_fine[r-1]) / 
>>>>>>> d861ad25
            dr_finest;
    });

    // Lower boundary
    A[0] = 0.0;
    B[0] = 1.0;
    C[0] = 0.0;
    F[0] = 0.0;

    // Upper boundary
    A[fine_base_density_cutoff_coord+1] = -1.0;
    B[fine_base_density_cutoff_coord+1] = 1.0;
    C[fine_base_density_cutoff_coord+1] = 0.0;
    F[fine_base_density_cutoff_coord+1] = 0.0;

    // need to synchronize gpu values with updated host values
    Gpu::synchronize();
    
    // Call the tridiagonal solver
    Tridiag(A, B, C, F, u, fine_base_density_cutoff_coord+2);

    // for (auto r = 1; r <= fine_base_density_cutoff_coord+1; ++r) {
    lo = 1; 
    hi = fine_base_density_cutoff_coord+1;
    AMREX_PARALLEL_FOR_1D(hi-lo+1, j, {
        int r = j + lo;
        deltaw0_fine(r) = u(r);
    });

    // for (auto r = fine_base_density_cutoff_coord+2; r <= nr_finest; ++r) {
    lo = fine_base_density_cutoff_coord+2; 
    hi = nr_finest;
    AMREX_PARALLEL_FOR_1D(hi-lo+1, j, {
        int r = j + lo;
        deltaw0_fine(r) = deltaw0_fine(fine_base_density_cutoff_coord+1);
    });

    // 6) compute w0 = w0bar + deltaw0
    // for (auto r = 0; r < w0_fine.size(); ++r) {
<<<<<<< HEAD
    AMREX_PARALLEL_FOR_1D(nr_finest+1, r, {
        w0_fine(r) = w0bar_fine(r) + deltaw0_fine(r);
        w0_p[finest_radial_level+max_lev*r] = w0_fine(r);
=======
    AMREX_PARALLEL_FOR_1D(w0_fine_vec.size(), r, {
        w0_fine[r] = w0bar_fine[r] + deltaw0_fine[r];
        w0_p[base_geom.finest_radial_level+max_lev*r] = w0_fine[r];
>>>>>>> d861ad25
    });

    // 7) fill the multilevel w0 array from the uniformly-gridded w0 we
    // just solved for.  Here, we make the coarse edge underneath equal
    // to the fine edge value.
    for (auto n = base_geom.finest_radial_level; n >= 1; --n) {
        for (auto r = 0; r <= base_geom.nr(n); n+=2) {
            w0[n-1+max_lev*r/2] = w0[n+max_lev*r];
        }
    }

    // 8) zero w0 where there is no corresponding full state array
    for (auto n = 1; n <= base_geom.finest_radial_level; ++n) {
        for (auto j = 1; j <= base_geom.numdisjointchunks(n); ++j) {
            if (j == base_geom.numdisjointchunks(n)) {
                lo = base_geom.r_end_coord(n,j)+2; 
                hi = base_geom.nr(n);
                AMREX_PARALLEL_FOR_1D(hi-lo+1, k, {
                    int r = k + lo;
                    w0_p[n+max_lev*r] = 0.0;
                });
            } else {
                lo = base_geom.r_end_coord(n,j)+2; 
                hi = base_geom.r_start_coord(n,j+1);
                AMREX_PARALLEL_FOR_1D(hi-lo, k, {
                    int r = k + lo;
                    w0_p[n+max_lev*r] = 0.0;
                });
            }
        }
    }

    RestrictBase(w0, false);
    FillGhostBase(w0, false);

    // compute the forcing terms
    for (auto n = 0; n <= base_geom.finest_radial_level; ++n) {
        for (auto j = 1; j <= base_geom.numdisjointchunks(n); ++j) {

            // Compute the forcing term in the base state velocity
            // equation, - 1/rho0 grad pi0
            const Real dt_avg = 0.5 * (dt_in + dtold_in);
            const Real dr_lev = base_geom.dr(n);

            lo = base_geom.r_start_coord(n,j); 
            hi = base_geom.r_end_coord(n,j);
            AMREX_PARALLEL_FOR_1D(hi-lo+1, k, {
                int r = k + lo;
                Real w0_old_cen = 0.5 * (w0_old_p[n+max_lev*r] + w0_old_p[n+max_lev*(r+1)]);
                Real w0_new_cen = 0.5 * (w0_p[n+max_lev*r] + w0_p[n+max_lev*(r+1)]);
                Real w0_avg = 0.5 * (dt_in * w0_old_cen + dtold_in *  w0_new_cen) / dt_avg;
                Real div_avg = 0.5 * (dt_in * (w0_old_p[n+max_lev*(r+1)]-w0_old_p[n+max_lev*r]) + 
                    dtold_in * (w0_p[n+max_lev*(r+1)]-w0_p[n+max_lev*r])) / dt_avg;
                w0_force_p[n+max_lev*r] = (w0_new_cen-w0_old_cen)/dt_avg + w0_avg*div_avg/dr_lev;
            });
        }
    }

    RestrictBase(w0_force, true);
    FillGhostBase(w0_force, true);
}

void 
Maestro::Makew0Sphr(const RealVector& w0_old, 
                    RealVector& w0_force, 
                    const RealVector& Sbar_in, 
                    const RealVector& rho0_old_in,
                    const RealVector& rho0_new_in,
                    const RealVector& p0_old_in,
                    const RealVector& p0_new_in,
                    const RealVector& gamma1bar_old_in,
                    const RealVector& gamma1bar_new_in,
                    const RealVector& p0_minus_peosbar,  
                    RealVector& delta_chi_w0, 
                    const Real dt_in, const Real dtold_in) 
{
    // timer for profiling
    BL_PROFILE_VAR("Maestro::Makew0Sphr()",Makew0Sphr);

    // local variables 
    const int max_lev = base_geom.max_radial_level + 1;
    BaseState<Real> gamma1bar_nph_s(base_geom.nr_fine);
    BaseState<Real> p0_nph_s(base_geom.nr_fine);
    BaseState<Real> A_s(base_geom.nr_fine+1);
    BaseState<Real> B_s(base_geom.nr_fine+1);
    BaseState<Real> C_s(base_geom.nr_fine+1);
    BaseState<Real> u_s(base_geom.nr_fine+1);
    BaseState<Real> F_s(base_geom.nr_fine+1);
    BaseState<Real> w0_from_Sbar_s(base_geom.nr_fine+1);
    BaseState<Real> rho0_nph_s(max_lev,base_geom.nr_fine);
    BaseState<Real> grav_edge_s(max_lev, base_geom.nr_fine+1);

    auto gamma1bar_nph = gamma1bar_nph_s.array();
    auto p0_nph = p0_nph_s.array();
    auto A = A_s.array();
    auto B = B_s.array();
    auto C = C_s.array();
    auto u = u_s.array();
    auto F = F_s.array();
    auto w0_from_Sbar = w0_from_Sbar_s.array();
    auto rho0_nph = rho0_nph_s.array();
    auto grav_edge = grav_edge_s.array();

    const Real * AMREX_RESTRICT p0_old_p = p0_old_in.dataPtr();
    const Real * AMREX_RESTRICT p0_new_p = p0_new_in.dataPtr();
    const Real * AMREX_RESTRICT rho0_old_p = rho0_old_in.dataPtr();
    const Real * AMREX_RESTRICT rho0_new_p = rho0_new_in.dataPtr();
    const Real * AMREX_RESTRICT gamma1bar_old_p = gamma1bar_old_in.dataPtr();
    const Real * AMREX_RESTRICT gamma1bar_new_p = gamma1bar_new_in.dataPtr();
<<<<<<< HEAD
    const auto& r_cc_loc_p = r_cc_loc_b;
    const auto& r_edge_loc_p = r_edge_loc_b;
    const auto& etarho_cc_p = etarho_cc;
    const auto& etarho_ec_p = etarho_ec;
=======
    const auto& r_cc_loc = base_geom.r_cc_loc;
    const auto& r_edge_loc = base_geom.r_edge_loc;
    const Real * AMREX_RESTRICT etarho_cc_p = etarho_cc.dataPtr();
    const Real * AMREX_RESTRICT etarho_ec_p = etarho_ec.dataPtr();
>>>>>>> d861ad25
    Real * AMREX_RESTRICT w0_p = w0.dataPtr();
    const Real * AMREX_RESTRICT w0_old_p = w0_old.dataPtr();
    Real * AMREX_RESTRICT w0_force_p = w0_force.dataPtr();

    Real base_cutoff_dens = 0.0;
    get_base_cutoff_density(&base_cutoff_dens);
    const int base_cutoff_density_coord = base_geom.base_cutoff_density_coord(0);

    const Real dr0 = base_geom.dr(0);
    const Real dpdt_factor_loc = dpdt_factor;

    // create time-centered base-state quantities
    // for (auto r = 0; r < base_geom.nr_fine; ++r) {
    AMREX_PARALLEL_FOR_1D(base_geom.nr_fine, r, {
        p0_nph(r) = 0.5*(p0_old_p[max_lev*r] + p0_new_p[max_lev*r]);
        rho0_nph(0,r) = 0.5*(rho0_old_p[max_lev*r] + rho0_new_p[max_lev*r]);
        gamma1bar_nph(r) = 0.5*(gamma1bar_old_p[max_lev*r] + gamma1bar_new_p[max_lev*r]);
    });

    // NOTE: We first solve for the w0 resulting only from Sbar,
    //      w0_from_sbar by integrating d/dr (r^2 w0_from_sbar) =
    //      (r^2 Sbar).  Then we will solve for the update, delta w0.
    w0_from_Sbar(0) = 0.0;

    for (auto r = 1; r <= base_geom.nr_fine; ++r) {
        Real volume_discrepancy = rho0_old_in[max_lev*(r-1)] > base_cutoff_dens ? 
            dpdt_factor_loc * p0_minus_peosbar[max_lev*(r-1)]/dt_in : 0.0;

        w0_from_Sbar(r) = w0_from_Sbar(r-1) + 
            dr0 * Sbar_in[max_lev*(r-1)] * r_cc_loc(0,r-1)*r_cc_loc(0,r-1);
        if (volume_discrepancy != 0.0) {
            w0_from_Sbar(r) -= dr0 * volume_discrepancy * r_cc_loc(0,r-1)*r_cc_loc(0,r-1) 
            / (gamma1bar_nph(r-1)*p0_nph(r-1));
        }
    }

    // for (auto r = 1; r <= base_geom.nr_fine; ++r) {
    int lo = 1; 
    int hi = base_geom.nr_fine;
    AMREX_PARALLEL_FOR_1D(hi-lo+1, j, {
        int r = j + lo;
        w0_from_Sbar(r) /= (r_edge_loc(0,r)*r_edge_loc(0,r));
    });

    // make the edge-centered gravity
    MakeGravEdge(grav_edge_s, rho0_nph_s);

    // NOTE:  now we solve for the remainder, (r^2 * delta w0)
    // this takes the form of a tri-diagonal matrix:
    // A_j (r^2 dw_0)_{j-3/2} +
    // B_j (r^2 dw_0)_{j-1/2} +
    // C_j (r^2 dw_0)_{j+1/2} = F_j
    A_s.setVal(0.0);
    B_s.setVal(0.0);
    C_s.setVal(0.0);
    F_s.setVal(0.0);
    u_s.setVal(0.0);

    // Note that we are solving for (r^2 delta w0), not just w0.

    int max_cutoff = min(base_cutoff_density_coord, base_geom.nr_fine-1);
    
    // for (auto r = 1; r <= max_cutoff; ++r) {
    lo = 1; 
    hi = max_cutoff;
    AMREX_PARALLEL_FOR_1D(hi-lo+1, j, {
        int r = j + lo;
        A(r) = gamma1bar_nph(r-1) * p0_nph(r-1) / (r_cc_loc(0,r-1)*r_cc_loc(0,r-1));
        A(r) /= dr0*dr0;

        B(r) = -( gamma1bar_nph(r-1) * p0_nph(r-1) / (r_cc_loc(0,r-1)*r_cc_loc(0,r-1))
                + gamma1bar_nph(r) * p0_nph(r) / (r_cc_loc(0,r)*r_cc_loc(0,r)) ) 
                / (dr0*dr0);

        Real dpdr = (p0_nph(r) - p0_nph(r-1)) / dr0;

        B(r) -= 4.0 * dpdr / (r_edge_loc(0,r)*r_edge_loc(0,r)*r_edge_loc(0,r));

        C(r) = gamma1bar_nph(r) * p0_nph(r) / (r_cc_loc(0,r)*r_cc_loc(0,r));
        C(r) /= dr0*dr0;

<<<<<<< HEAD
        F(r) = 4.0 * dpdr * w0_from_Sbar(r) / r_edge_loc_p(0,r) - 
                grav_edge(0,r) * (r_cc_loc_p(0,r)*r_cc_loc_p(0,r) * etarho_cc_p(0,r) - 
                r_cc_loc_p(0,r-1)*r_cc_loc_p(0,r-1) * etarho_cc_p(0,r-1)) / 
                (dr0 * r_edge_loc_p(0,r)*r_edge_loc_p(0,r)) - 
=======
        F(r) = 4.0 * dpdr * w0_from_Sbar(r) / r_edge_loc(0,r) - 
                grav_edge(0,r) * (r_cc_loc(0,r)*r_cc_loc(0,r) * etarho_cc_p[max_lev*r] - 
                r_cc_loc(0,r-1)*r_cc_loc(0,r-1) * etarho_cc_p[max_lev*(r-1)]) / 
                (dr0 * r_edge_loc(0,r)*r_edge_loc(0,r)) - 
>>>>>>> d861ad25
                4.0 * M_PI * Gconst * 0.5 * 
                (rho0_nph(0,r) + rho0_nph(0,r-1)) * etarho_ec_p(0,r);
    });

    // Lower boundary
    A(0) = 0.0;
    B(0) = 1.0;
    C(0) = 0.0;
    F(0) = 0.0;

    // Upper boundary
    A(max_cutoff+1) = -1.0;
    B(max_cutoff+1) = 1.0;
    C(max_cutoff+1) = 0.0;
    F(max_cutoff+1) = 0.0;

    // need to synchronize gpu values with updated host values
    Gpu::synchronize();
    
    // Call the tridiagonal solver
    Tridiag(A, B, C, F, u, max_cutoff+2);

    w0[0] = w0_from_Sbar(0);

    // for (auto r = 1; r <= max_cutoff+1; ++r) {
    lo = 1; 
    hi = max_cutoff+1;
    AMREX_PARALLEL_FOR_1D(hi-lo+1, j, {
        int r = j + lo;
        w0_p[max_lev*r] = u(r) / (r_edge_loc(0,r)*r_edge_loc(0,r)) + w0_from_Sbar(r);
    });

    // for (auto r = max_cutoff+2; r <= base_geom.nr_fine; ++r) {
    lo = max_cutoff+2; 
    hi = base_geom.nr_fine;
    AMREX_PARALLEL_FOR_1D(hi-lo+1, j, {
        int r = j + lo;
        w0_p[max_lev*r] = w0_p[max_cutoff+1] * r_edge_loc(0,max_cutoff+1)*r_edge_loc(0,max_cutoff+1)/(r_edge_loc(0,r)*r_edge_loc(0,r));
    });

    // Compute the forcing term in the base state velocity equation, - 1/rho0 grad pi0
    const Real dt_avg = 0.5 * (dt_in + dtold_in);

    // for (auto r = 0; r < base_geom.nr_fine; ++r) {
    AMREX_PARALLEL_FOR_1D(base_geom.nr_fine, r, {
        Real w0_old_cen = 0.5 * (w0_old_p[max_lev*r] + w0_old_p[max_lev*r+1]);
        Real w0_new_cen = 0.5 * (w0_p[max_lev*r] + w0_p[max_lev*(r+1)]);
        Real w0_avg = 0.5 * (dt_in *  w0_old_cen + dtold_in *  w0_new_cen) / dt_avg;
        Real div_avg = 0.5 * (dt_in * (w0_old_p[max_lev*(r+1)]-w0_old_p[max_lev*r]) + dtold_in * (w0_p[max_lev*(r+1)]-w0_p[max_lev*r])) / dt_avg;
        w0_force_p[max_lev*r] = (w0_new_cen-w0_old_cen) / dt_avg + w0_avg * div_avg / dr0;
    });
}

void 
Maestro::Makew0SphrIrreg(const RealVector& w0_old, 
                        RealVector& w0_force, 
                        const RealVector& Sbar_in, 
                        const RealVector& rho0_old_in,
                        const RealVector& rho0_new_in,
                        const RealVector& p0_old_in,
                        const RealVector& p0_new_in,
                        const RealVector& gamma1bar_old_in,
                        const RealVector& gamma1bar_new_in,
                        const RealVector& p0_minus_peosbar,  
                        RealVector& delta_chi_w0, 
                        const Real dt_in, const Real dtold_in) 
{
    // timer for profiling
    BL_PROFILE_VAR("Maestro::Makew0SphrIrreg()",Makew0SphrIrreg);

    // local variables 
    const int max_lev = base_geom.max_radial_level+1;
    BaseState<Real> gamma1bar_nph_s(base_geom.nr_fine);
    BaseState<Real> p0_nph_s(base_geom.nr_fine);
    BaseState<Real> A_s(base_geom.nr_fine+1);
    BaseState<Real> B_s(base_geom.nr_fine+1);
    BaseState<Real> C_s(base_geom.nr_fine+1);
    BaseState<Real> u_s(base_geom.nr_fine+1);
    BaseState<Real> F_s(base_geom.nr_fine+1);
    BaseState<Real> w0_from_Sbar_s(base_geom.nr_fine+1);
    BaseState<Real> rho0_nph_s(max_lev,base_geom.nr_fine);
    BaseState<Real> grav_edge_s(max_lev, base_geom.nr_fine+1);

    auto gamma1bar_nph = gamma1bar_nph_s.array();
    auto p0_nph = p0_nph_s.array();
    auto A = A_s.array();
    auto B = B_s.array();
    auto C = C_s.array();
    auto u = u_s.array();
    auto F = F_s.array();
    auto w0_from_Sbar = w0_from_Sbar_s.array();
    auto rho0_nph = rho0_nph_s.array();
    auto grav_edge = grav_edge_s.array();

    const Real * AMREX_RESTRICT p0_old_p = p0_old_in.dataPtr();
    const Real * AMREX_RESTRICT p0_new_p = p0_new_in.dataPtr();
    const Real * AMREX_RESTRICT rho0_old_p = rho0_old_in.dataPtr();
    const Real * AMREX_RESTRICT rho0_new_p = rho0_new_in.dataPtr();
    const Real * AMREX_RESTRICT gamma1bar_old_p = gamma1bar_old_in.dataPtr();
    const Real * AMREX_RESTRICT gamma1bar_new_p = gamma1bar_new_in.dataPtr();
<<<<<<< HEAD
    const auto& r_cc_loc_p = r_cc_loc_b;
    const auto& r_edge_loc_p = r_edge_loc_b;
    const auto& etarho_cc_p = etarho_cc;
    const auto& etarho_ec_p = etarho_ec;
=======
    const auto& r_cc_loc = base_geom.r_cc_loc;
    const auto& r_edge_loc = base_geom.r_edge_loc;
    const Real * AMREX_RESTRICT etarho_cc_p = etarho_cc.dataPtr();
    const Real * AMREX_RESTRICT etarho_ec_p = etarho_ec.dataPtr();
>>>>>>> d861ad25
    Real * AMREX_RESTRICT w0_p = w0.dataPtr();
    const Real * AMREX_RESTRICT w0_old_p = w0_old.dataPtr();
    Real * AMREX_RESTRICT w0_force_p = w0_force.dataPtr();

    Real base_cutoff_dens = 0.0;
    get_base_cutoff_density(&base_cutoff_dens);
    const int base_cutoff_density_coord = base_geom.base_cutoff_density_coord(0);
    const Real dpdt_factor_loc = dpdt_factor;

    // create time-centered base-state quantities
    // for (auto r = 0; r < base_geom.nr_fine; ++r) {
    AMREX_PARALLEL_FOR_1D(base_geom.nr_fine, r, {
        p0_nph(r) = 0.5*(p0_old_p[max_lev*r] + p0_new_p[max_lev*r]);
        rho0_nph(r) = 0.5*(rho0_old_p[max_lev*r] + rho0_new_p[max_lev*r]);
        gamma1bar_nph(r) = 0.5*(gamma1bar_old_p[max_lev*r] + gamma1bar_new_p[max_lev*r]);
    });

    // NOTE: We first solve for the w0 resulting only from Sbar,
    //      w0_from_sbar by integrating d/dr (r^2 w0_from_sbar) =
    //      (r^2 Sbar).  Then we will solve for the update, delta w0.
    w0_from_Sbar(0) = 0.0;

    for (auto r = 1; r <= base_geom.nr_fine; ++r) {
        Real volume_discrepancy = rho0_old_in[max_lev*(r-1)] > base_cutoff_dens ? 
            dpdt_factor_loc * p0_minus_peosbar[max_lev*(r-1)]/dt_in : 0.0;

        Real dr1 = r_edge_loc(0,r) - r_edge_loc(0,r-1);
        w0_from_Sbar(r) = w0_from_Sbar(r-1) + 
            dr1 * Sbar_in[max_lev*(r-1)] * r_cc_loc(0,r-1)*r_cc_loc(0,r-1) - 
            dr1* volume_discrepancy * r_cc_loc(0,r-1)*r_cc_loc(0,r-1) 
            / (gamma1bar_nph(r-1)*p0_nph(r-1));
    }

    for (auto r = 1; r <= base_geom.nr_fine; ++r) {
        w0_from_Sbar(r) /= (r_edge_loc(0,r)*r_edge_loc(0,r));
    }

    // make the edge-centered gravity
    MakeGravEdge(grav_edge_s, rho0_nph_s);

    // NOTE:  now we solve for the remainder, (r^2 * delta w0)
    // this takes the form of a tri-diagonal matrix:
    // A_j (r^2 dw_0)_{j-3/2} +
    // B_j (r^2 dw_0)_{j-1/2} +
    // C_j (r^2 dw_0)_{j+1/2} = F_j
    A_s.setVal(0.0);
    B_s.setVal(0.0);
    C_s.setVal(0.0);
    u_s.setVal(0.0);
    F_s.setVal(0.0);

    // Note that we are solving for (r^2 delta w0), not just w0.
    int max_cutoff = base_cutoff_density_coord;
    
    // for (auto r = 1; r <= max_cutoff; ++r) {
    int lo = 1; 
    int hi = max_cutoff;
    AMREX_PARALLEL_FOR_1D(hi-lo+1, j, {
        int r = j + lo;
        Real dr1 = r_edge_loc(0,r) - r_edge_loc(0,r-1);
        Real dr2 = r_edge_loc(0,r+1) - r_edge_loc(0,r);
        Real dr3 = r_cc_loc(0,r) - r_cc_loc(0,r-1);

        A(r) = gamma1bar_nph(r-1) * p0_nph(r-1) / (r_cc_loc(0,r-1)*r_cc_loc(0,r-1));
        A(r) /= dr1*dr3;

        B(r) = -( gamma1bar_nph(r-1) * p0_nph(r-1) / (r_cc_loc(0,r-1)*r_cc_loc(0,r-1)*dr1) 
                + gamma1bar_nph(r) * p0_nph(r) / (r_cc_loc(0,r)*r_cc_loc(0,r)*dr2) ) 
                / dr3;

        Real dpdr = (p0_nph(r) - p0_nph(r-1)) / dr3;

        B(r) -= 4.0 * dpdr / (r_edge_loc(0,r)*r_edge_loc(0,r)*r_edge_loc(0,r));

        C(r) = gamma1bar_nph(r) * p0_nph(r) / (r_cc_loc(0,r)*r_cc_loc(0,r));
        C(r) /= dr2*dr3;

<<<<<<< HEAD
        F(r) = 4.0 * dpdr * w0_from_Sbar(r) / r_edge_loc_p(0,r) - 
                grav_edge(0,r) * (r_cc_loc_p(0,r)*r_cc_loc_p(0,r) * etarho_cc_p(0,r) - 
                r_cc_loc_p(0,r-1)*r_cc_loc_p(0,r-1) * etarho_cc_p(0,r-1)) / 
                (dr3 * r_edge_loc_p(0,r)*r_edge_loc_p(0,r)) - 
=======
        F(r) = 4.0 * dpdr * w0_from_Sbar(r) / r_edge_loc(0,r) - 
                grav_edge(0,r) * (r_cc_loc(0,r)*r_cc_loc(0,r) * etarho_cc_p[max_lev*r] - 
                r_cc_loc(0,r-1)*r_cc_loc(0,r-1) * etarho_cc_p[max_lev*(r-1)]) / 
                (dr3 * r_edge_loc(0,r)*r_edge_loc(0,r)) - 
>>>>>>> d861ad25
                4.0 * M_PI * Gconst * 0.5 * 
                (rho0_nph(0,r) + rho0_nph(0,r-1)) * etarho_ec_p(0,r);
    });

    // Lower boundary
    A(0) = 0.0;
    B(0) = 1.0;
    C(0) = 0.0;
    F(0) = 0.0;

    // Upper boundary
    A(max_cutoff+1) = -1.0;
    B(max_cutoff+1) = 1.0;
    C(max_cutoff+1) = 0.0;
    F(max_cutoff+1) = 0.0;
    
    // need to synchronize gpu values with updated host values
    Gpu::synchronize();
    
    // Call the tridiagonal solver
    Tridiag(A, B, C, F, u, max_cutoff+2);

    w0_p[0] = w0_from_Sbar(0);

    // for (auto r = 1; r <= max_cutoff+1; ++r) {
    lo = 1; 
    hi = max_cutoff+1;
    AMREX_PARALLEL_FOR_1D(hi-lo+1, j, {
        int r = j + lo;
        w0_p[max_lev*r] = u(r) / (r_edge_loc(0,r)*r_edge_loc(0,r)) + w0_from_Sbar(r);
    });

    // for (auto r = max_cutoff+2; r <= base_geom.nr_fine; ++r) {
    lo = max_cutoff+2; 
    hi = base_geom.nr_fine;
    AMREX_PARALLEL_FOR_1D(hi-lo+1, j, {
        int r = j + lo;
        w0_p[max_lev*r] = w0_p[max_lev*(max_cutoff+1)] * r_edge_loc(0,max_cutoff+1)*r_edge_loc(0,max_cutoff+1)/(r_edge_loc(0,r)*r_edge_loc(0,r));
    });

    // Compute the forcing term in the base state velocity equation, - 1/rho0 grad pi0
    const Real dt_avg = 0.5 * (dt_in + dtold_in);

    // for (auto r = 0; r < base_geom.nr_fine; ++r) {
    AMREX_PARALLEL_FOR_1D(base_geom.nr_fine, r, {
        Real dr1 = r_edge_loc(0,r) - r_edge_loc(0,r-1);
        Real w0_old_cen = 0.5 * (w0_old_p[max_lev*r] + w0_old_p[max_lev*(r+1)]);
        Real w0_new_cen = 0.5 * (w0_p[max_lev*r] + w0_p[max_lev*(r+1)]);
        Real w0_avg = 0.5 * (dt_in *  w0_old_cen + dtold_in *  w0_new_cen) / dt_avg;
        Real div_avg = 0.5 * (dt_in * (w0_old_p[max_lev*(r+1)]-w0_old_p[max_lev*r]) + dtold_in * (w0_p[max_lev*(r+1)]-w0_p[max_lev*r])) / dt_avg;
        w0_force_p[max_lev*r] = (w0_new_cen-w0_old_cen) / dt_avg + w0_avg * div_avg / dr1;
    });
}

void
Maestro::Tridiag(const BaseStateArray<Real> a, const BaseStateArray<Real> b, 
                 const BaseStateArray<Real> c, const BaseStateArray<Real> r, 
                 BaseStateArray<Real> u, const int n)
{
    BaseState<Real> gam_s(n);
    auto gam = gam_s.array();

    if (b(0) == 0) Abort("tridiag: CANT HAVE B(0) = 0.0");

    Real bet = b(0);
    u(0) = r(0) / bet;

    for (auto j = 1; j < n; j++) {
        gam(j) = c(j-1) / bet;
        bet = b(j) - a(j) * gam(j);
        if (bet == 0) Abort("tridiag: TRIDIAG FAILED");
        u(j) = (r(j) - a(j) * u(j-1)) / bet;
    }

    for (auto j = n-2; j >= 0; --j) {
        u(j) -= gam(j+1) * u(j+1);
    }
}

void
Maestro::ProlongBasetoUniform(const RealVector& base_ml, 
                              RealVector& base_fine)

{
    // the mask array will keep track of whether we've filled in data
    // in a corresponding radial bin.  .false. indicates that we've
    // already output there.
    IntVector imask_fine(base_geom.nr_fine);
    std::fill(imask_fine.begin(), imask_fine.end(), 1);

    // r1 is the factor between the current level grid spacing and the
    // FINEST level
    int r1 = 1;

    const int max_lev = base_geom.max_radial_level+1;

    for (auto n = base_geom.finest_radial_level; n >= 0; --n) {
        for (auto j = 1; j < base_geom.numdisjointchunks(n); ++j) {
            for (auto r = base_geom.r_start_coord(n,j); r <= base_geom.r_end_coord(n,j); ++r) {
                // sum up mask to see if there are any elements set to true 
                if (std::accumulate(imask_fine.begin()+r*r1-1, imask_fine.begin()+(r+1)*r1-1, 0) > 0) {
                    for (auto i = r*r1-1; i < (r+1)*r1-1; ++r) {
                        base_fine[i] = base_ml[n+max_lev*r];
                        imask_fine[i] = 0;
                    }
                }
            }
        }
        // update r1 for the next coarsest level -- assume a jump by
        // factor of 2
        r1 *= 2;
    }
    
    // check to make sure that no mask values are still true
    if (std::accumulate(imask_fine.begin(), imask_fine.end(), 0) > 0) {
        Abort("ERROR: unfilled cells in prolong_base_to_uniform");
    }
}


void
Maestro::ProlongBasetoUniform(const RealVector& base_ml, 
                              BaseState<Real>& base_fine)

{
    // the mask array will keep track of whether we've filled in data
    // in a corresponding radial bin.  .false. indicates that we've
    // already output there.
    IntVector imask_fine(nr_fine);
    std::fill(imask_fine.begin(), imask_fine.end(), 1);

    // r1 is the factor between the current level grid spacing and the
    // FINEST level
    int r1 = 1;

    const int max_lev = max_radial_level+1;

    for (auto n = finest_radial_level; n >= 0; --n) {
        for (auto j = 1; j < numdisjointchunks(n); ++j) {
            for (auto r = r_start_coord(n,j); r <= r_end_coord(n,j); ++r) {
                // sum up mask to see if there are any elements set to true 
                if (std::accumulate(imask_fine.begin()+r*r1-1, imask_fine.begin()+(r+1)*r1-1, 0) > 0) {
                    for (auto i = r*r1-1; i < (r+1)*r1-1; ++r) {
                        base_fine[i] = base_ml[n+max_lev*r];
                        imask_fine[i] = 0;
                    }
                }
            }
        }
        // update r1 for the next coarsest level -- assume a jump by
        // factor of 2
        r1 *= 2;
    }
    
    // check to make sure that no mask values are still true
    if (std::accumulate(imask_fine.begin(), imask_fine.end(), 0) > 0) {
        Abort("ERROR: unfilled cells in prolong_base_to_uniform");
    }
}

void
Maestro::ProlongBasetoUniform(const BaseState<Real>& base_ml, 
                              BaseState<Real>& base_fine)

{
    // the mask array will keep track of whether we've filled in data
    // in a corresponding radial bin.  .false. indicates that we've
    // already output there.
    IntVector imask_fine(nr_fine);
    std::fill(imask_fine.begin(), imask_fine.end(), 1);

    // r1 is the factor between the current level grid spacing and the
    // FINEST level
    int r1 = 1;

    const int max_lev = max_radial_level+1;

    for (auto n = finest_radial_level; n >= 0; --n) {
        for (auto j = 1; j < numdisjointchunks(n); ++j) {
            for (auto r = r_start_coord(n,j); r <= r_end_coord(n,j); ++r) {
                // sum up mask to see if there are any elements set to true 
                if (std::accumulate(imask_fine.begin()+r*r1-1, imask_fine.begin()+(r+1)*r1-1, 0) > 0) {
                    for (auto i = r*r1-1; i < (r+1)*r1-1; ++r) {
                        base_fine[i] = base_ml(n,r);
                        imask_fine[i] = 0;
                    }
                }
            }
        }
        // update r1 for the next coarsest level -- assume a jump by
        // factor of 2
        r1 *= 2;
    }
    
    // check to make sure that no mask values are still true
    if (std::accumulate(imask_fine.begin(), imask_fine.end(), 0) > 0) {
        Abort("ERROR: unfilled cells in prolong_base_to_uniform");
    }
}<|MERGE_RESOLUTION|>--- conflicted
+++ resolved
@@ -147,13 +147,8 @@
             int hi = base_geom.r_end_coord(n,j);
             AMREX_PARALLEL_FOR_1D(hi-lo+1, k, {
                 int r = k + lo;
-<<<<<<< HEAD
-                if (r < base_cutoff_density_coord_loc) {
+                if (r < base_cutoff_density_coord) {
                     psi_planar(r) = etarho_cc_p(n,r) * fabs(grav_const_loc);
-=======
-                if (r < base_cutoff_density_coord) {
-                    psi_planar(r) = etarho_cc_p[n+max_lev*r] * fabs(grav_const_loc);
->>>>>>> d861ad25
                 }
             });
 
@@ -415,15 +410,9 @@
         C(r) = gamma1bar_nph_fine(r) * p0_nph_fine(r);
         C(r) /= dr_finest*dr_finest;
 
-<<<<<<< HEAD
         F(r) = 2.0 * dpdr * w0bar_fine(r) / 
-            r_edge_loc_p(finest_radial_level,r) -
+            r_edge_loc_p(base_geom.finest_radial_level,r) -
             grav_edge_fine(r) * (etarho_cc_fine(r) - etarho_cc_fine(r-1)) / 
-=======
-        F(r) = 2.0 * dpdr * w0bar_fine[r] / 
-            r_edge_loc(base_geom.finest_radial_level,r) -
-            grav_edge_fine[r] * (etarho_cc_fine[r] - etarho_cc_fine[r-1]) / 
->>>>>>> d861ad25
             dr_finest;
     });
 
@@ -463,15 +452,9 @@
 
     // 6) compute w0 = w0bar + deltaw0
     // for (auto r = 0; r < w0_fine.size(); ++r) {
-<<<<<<< HEAD
     AMREX_PARALLEL_FOR_1D(nr_finest+1, r, {
         w0_fine(r) = w0bar_fine(r) + deltaw0_fine(r);
-        w0_p[finest_radial_level+max_lev*r] = w0_fine(r);
-=======
-    AMREX_PARALLEL_FOR_1D(w0_fine_vec.size(), r, {
-        w0_fine[r] = w0bar_fine[r] + deltaw0_fine[r];
-        w0_p[base_geom.finest_radial_level+max_lev*r] = w0_fine[r];
->>>>>>> d861ad25
+        w0_p[base_geom.finest_radial_level+max_lev*r] = w0_fine(r);
     });
 
     // 7) fill the multilevel w0 array from the uniformly-gridded w0 we
@@ -581,17 +564,10 @@
     const Real * AMREX_RESTRICT rho0_new_p = rho0_new_in.dataPtr();
     const Real * AMREX_RESTRICT gamma1bar_old_p = gamma1bar_old_in.dataPtr();
     const Real * AMREX_RESTRICT gamma1bar_new_p = gamma1bar_new_in.dataPtr();
-<<<<<<< HEAD
-    const auto& r_cc_loc_p = r_cc_loc_b;
-    const auto& r_edge_loc_p = r_edge_loc_b;
-    const auto& etarho_cc_p = etarho_cc;
-    const auto& etarho_ec_p = etarho_ec;
-=======
     const auto& r_cc_loc = base_geom.r_cc_loc;
     const auto& r_edge_loc = base_geom.r_edge_loc;
-    const Real * AMREX_RESTRICT etarho_cc_p = etarho_cc.dataPtr();
-    const Real * AMREX_RESTRICT etarho_ec_p = etarho_ec.dataPtr();
->>>>>>> d861ad25
+    const auto etarho_cc_p = etarho_cc.array();
+    const auto etarho_ec_p = etarho_ec.array();
     Real * AMREX_RESTRICT w0_p = w0.dataPtr();
     const Real * AMREX_RESTRICT w0_old_p = w0_old.dataPtr();
     Real * AMREX_RESTRICT w0_force_p = w0_force.dataPtr();
@@ -673,17 +649,10 @@
         C(r) = gamma1bar_nph(r) * p0_nph(r) / (r_cc_loc(0,r)*r_cc_loc(0,r));
         C(r) /= dr0*dr0;
 
-<<<<<<< HEAD
-        F(r) = 4.0 * dpdr * w0_from_Sbar(r) / r_edge_loc_p(0,r) - 
-                grav_edge(0,r) * (r_cc_loc_p(0,r)*r_cc_loc_p(0,r) * etarho_cc_p(0,r) - 
-                r_cc_loc_p(0,r-1)*r_cc_loc_p(0,r-1) * etarho_cc_p(0,r-1)) / 
-                (dr0 * r_edge_loc_p(0,r)*r_edge_loc_p(0,r)) - 
-=======
         F(r) = 4.0 * dpdr * w0_from_Sbar(r) / r_edge_loc(0,r) - 
-                grav_edge(0,r) * (r_cc_loc(0,r)*r_cc_loc(0,r) * etarho_cc_p[max_lev*r] - 
-                r_cc_loc(0,r-1)*r_cc_loc(0,r-1) * etarho_cc_p[max_lev*(r-1)]) / 
+                grav_edge(0,r) * (r_cc_loc(0,r)*r_cc_loc(0,r) * etarho_cc_p(0,r) - 
+                r_cc_loc(0,r-1)*r_cc_loc(0,r-1) * etarho_cc_p(0,r-1)) / 
                 (dr0 * r_edge_loc(0,r)*r_edge_loc(0,r)) - 
->>>>>>> d861ad25
                 4.0 * M_PI * Gconst * 0.5 * 
                 (rho0_nph(0,r) + rho0_nph(0,r-1)) * etarho_ec_p(0,r);
     });
@@ -784,17 +753,10 @@
     const Real * AMREX_RESTRICT rho0_new_p = rho0_new_in.dataPtr();
     const Real * AMREX_RESTRICT gamma1bar_old_p = gamma1bar_old_in.dataPtr();
     const Real * AMREX_RESTRICT gamma1bar_new_p = gamma1bar_new_in.dataPtr();
-<<<<<<< HEAD
-    const auto& r_cc_loc_p = r_cc_loc_b;
-    const auto& r_edge_loc_p = r_edge_loc_b;
-    const auto& etarho_cc_p = etarho_cc;
-    const auto& etarho_ec_p = etarho_ec;
-=======
     const auto& r_cc_loc = base_geom.r_cc_loc;
     const auto& r_edge_loc = base_geom.r_edge_loc;
-    const Real * AMREX_RESTRICT etarho_cc_p = etarho_cc.dataPtr();
-    const Real * AMREX_RESTRICT etarho_ec_p = etarho_ec.dataPtr();
->>>>>>> d861ad25
+    const auto etarho_cc_p = etarho_cc.array();
+    const auto etarho_ec_p = etarho_ec.array();
     Real * AMREX_RESTRICT w0_p = w0.dataPtr();
     const Real * AMREX_RESTRICT w0_old_p = w0_old.dataPtr();
     Real * AMREX_RESTRICT w0_force_p = w0_force.dataPtr();
@@ -872,17 +834,10 @@
         C(r) = gamma1bar_nph(r) * p0_nph(r) / (r_cc_loc(0,r)*r_cc_loc(0,r));
         C(r) /= dr2*dr3;
 
-<<<<<<< HEAD
-        F(r) = 4.0 * dpdr * w0_from_Sbar(r) / r_edge_loc_p(0,r) - 
-                grav_edge(0,r) * (r_cc_loc_p(0,r)*r_cc_loc_p(0,r) * etarho_cc_p(0,r) - 
-                r_cc_loc_p(0,r-1)*r_cc_loc_p(0,r-1) * etarho_cc_p(0,r-1)) / 
-                (dr3 * r_edge_loc_p(0,r)*r_edge_loc_p(0,r)) - 
-=======
         F(r) = 4.0 * dpdr * w0_from_Sbar(r) / r_edge_loc(0,r) - 
-                grav_edge(0,r) * (r_cc_loc(0,r)*r_cc_loc(0,r) * etarho_cc_p[max_lev*r] - 
-                r_cc_loc(0,r-1)*r_cc_loc(0,r-1) * etarho_cc_p[max_lev*(r-1)]) / 
+                grav_edge(0,r) * (r_cc_loc(0,r)*r_cc_loc(0,r) * etarho_cc_p(0,r) - 
+                r_cc_loc(0,r-1)*r_cc_loc(0,r-1) * etarho_cc_p(0,r-1)) / 
                 (dr3 * r_edge_loc(0,r)*r_edge_loc(0,r)) - 
->>>>>>> d861ad25
                 4.0 * M_PI * Gconst * 0.5 * 
                 (rho0_nph(0,r) + rho0_nph(0,r-1)) * etarho_ec_p(0,r);
     });
