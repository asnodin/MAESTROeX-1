#include <Maestro.H>
#include <Maestro_F.H>

using namespace amrex;

void 
Maestro::Makew0(const RealVector& w0_old, 
                RealVector& w0_force, 
                const RealVector& Sbar_in, 
                const RealVector& rho0_old_in,
                const RealVector& rho0_new_in,
                const RealVector& p0_old_in,
                const RealVector& p0_new_in,
                const RealVector& gamma1bar_old_in,
                const RealVector& gamma1bar_new_in,
                const RealVector& p0_minus_peosbar, 
                RealVector& delta_chi_w0, 
                const Real dt_in, const Real dtold_in, 
                const bool is_predictor) 
{
    // timer for profiling
    BL_PROFILE_VAR("Maestro::Makew0()", Makew0);

    std::fill(w0_force.begin(), w0_force.end(), 0.);

<<<<<<< HEAD
    const int max_lev = max_radial_level+1;
=======
    const int max_lev = base_geom.max_radial_level+1;
>>>>>>> b765b468
    
    if (!spherical) {
        if (do_planar_invsq_grav || do_2d_planar_octant) {
            Makew0PlanarVarg(w0_old, w0_force, Sbar_in, 
                             rho0_old_in, rho0_new_in,
                             p0_old_in, p0_new_in, 
                             gamma1bar_old_in, gamma1bar_new_in, 
                             p0_minus_peosbar, 
                             delta_chi_w0, dt_in, dtold_in);
        } else {
            Makew0Planar(w0_old, w0_force, Sbar_in, 
                         rho0_old_in, rho0_new_in,
                         p0_old_in, p0_new_in, 
                         gamma1bar_old_in, gamma1bar_new_in, 
                         p0_minus_peosbar, 
                         delta_chi_w0, dt_in, dtold_in,
                         is_predictor);
        }
    } else {
        if (use_exact_base_state) {
            Makew0SphrIrreg(w0_old, w0_force, Sbar_in, 
                            rho0_old_in, rho0_new_in,
                            p0_old_in, p0_new_in, 
                            gamma1bar_old_in, gamma1bar_new_in, 
                            p0_minus_peosbar, 
                            delta_chi_w0, dt_in, dtold_in);
        } else {
            Makew0Sphr(w0_old, w0_force, Sbar_in, 
                       rho0_old_in, rho0_new_in,
                       p0_old_in, p0_new_in, 
                       gamma1bar_old_in, gamma1bar_new_in, 
                       p0_minus_peosbar, 
                       delta_chi_w0, dt_in, dtold_in);
        }
    }

    if (maestro_verbose >= 2) {
        for (auto n = 0; n <= base_geom.finest_radial_level; ++n) {
            Real max_w0 = 0.0;
<<<<<<< HEAD
            for (auto r = r_start_coord.array()(n,1); r <= r_end_coord.array()(n,1)+1; ++r) {
                max_w0 = max(max_w0, fabs(w0[n+max_lev*r]));
            }
            Print() << "... max CFL of w0: " << max_w0 * dt_in / dr.array()(n) << std::endl;
=======
            for (auto r = base_geom.r_start_coord(n,1); r <= base_geom.r_end_coord(n,1)+1; ++r) {
                max_w0 = max(max_w0, fabs(w0[n+max_lev*r]));
            }
            Print() << "... max CFL of w0: " << max_w0 * dt_in / base_geom.dr(n) << std::endl;
>>>>>>> b765b468
        }
        Print() << std::endl;
    }
}

void 
Maestro::Makew0Planar(const RealVector& w0_old, 
                      RealVector& w0_force, 
                      const RealVector& Sbar_in, 
                      const RealVector& rho0_old_in,
                      const RealVector& rho0_new_in,
                      const RealVector& p0_old_in,
                      const RealVector& p0_new_in,
                      const RealVector& gamma1bar_old_in,
                      const RealVector& gamma1bar_new_in,
                      const RealVector& p0_minus_peosbar,  
                      RealVector& delta_chi_w0, 
                      const Real dt_in, const Real dtold_in, 
                      const bool is_predictor) 
{
    // timer for profiling
    BL_PROFILE_VAR("Maestro::Makew0Planar()", Makew0Planar);

    //!!!!!!!!!!!!!!!!!!!!!!!!!!!!!!!!!!!!!!!!!!!!!!!!!!!!!!!!!!!!!!!!!!!!!!
    // Multilevel Outline
    //
    // Compute w0 at level 1 only
    // Initialize new w0 at bottom of coarse base array to 0.0.
    // do n=1,base_geom.finest_radial_level
    //   Compute w0 on edges at level n
    //   Obtain the starting value of w0 from the coarser grid
    //   if n>1, compare the difference between w0 at top of level n to the
    //           corresponding point on level n-1
    //   do i=n-1,1,-1
    //     Restrict w0 from level n to level i
    //     Offset the w0 on level i above the top of level n
    //   }
    // }
    //!!!!!!!!!!!!!!!!!!!!!!!!!!!!!!!!!!!!!!!!!!!!!!!!!!!!!!!!!!!!!!!!!!!!!!

    std::fill(w0.begin(), w0.end(), 0.);

    const int max_lev = base_geom.max_radial_level+1;

    // local variables 
<<<<<<< HEAD
    BaseState<Real> psi_planar_base(nr_fine);
=======
    BaseState<Real> psi_planar_state(base_geom.nr_fine);
    auto psi_planar = psi_planar_state.array();
>>>>>>> b765b468

    const Real * AMREX_RESTRICT etarho_cc_p = etarho_cc.dataPtr();
    Real * AMREX_RESTRICT w0_p = w0.dataPtr();
    const Real * AMREX_RESTRICT w0_old_p = w0_old.dataPtr();
    Real * AMREX_RESTRICT w0_force_p = w0_force.dataPtr();

    const Real dt_loc = dt;
    const Real grav_const_loc = grav_const;
    const Real dpdt_factor_loc = dpdt_factor;

    // Compute w0 on edges at level n
    for (auto n = 0; n <= base_geom.max_radial_level; ++n) {

<<<<<<< HEAD
        psi_planar_base.setVal(0.0);
        auto psi_planar = psi_planar_base.array();
        
        int base_cutoff_density_coord_loc = 0;
        get_base_cutoff_density_coord(n, &base_cutoff_density_coord_loc);

        const Real dr_lev = dr.array()(n);

        for (auto j = 1; j <= numdisjointchunks.array()(n); ++j) {
=======
        psi_planar_state.setVal(0.0);
        const int base_cutoff_density_coord = base_geom.base_cutoff_density_coord(n);

        const Real dr_lev = base_geom.dr(n);

        for (auto j = 1; j <= base_geom.numdisjointchunks(n); ++j) {
>>>>>>> b765b468

            if (n == 0) {
                // Initialize new w0 at bottom of coarse base array to 0.0.
                w0[0] = 0.0;
            } else {
                // Obtain the starting value of w0 from the coarser grid
<<<<<<< HEAD
                w0[n+max_lev*r_start_coord.array()(n,j)] = w0[n-1+max_lev*r_start_coord.array()(n,j)/2];
            }

            // compute psi for level n
            int lo = r_start_coord.array()(n,j); 
            int hi = r_end_coord.array()(n,j);
            AMREX_PARALLEL_FOR_1D(hi-lo+1, k, {
                int r = k + lo;
                if (r < base_cutoff_density_coord_loc) {
=======
                w0[n+max_lev*base_geom.r_start_coord(n,j)] = w0[n-1+max_lev*base_geom.r_start_coord(n,j)/2];
            }

            // compute psi for level n
            int lo = base_geom.r_start_coord(n,j); 
            int hi = base_geom.r_end_coord(n,j);
            AMREX_PARALLEL_FOR_1D(hi-lo+1, k, {
                int r = k + lo;
                if (r < base_cutoff_density_coord) {
>>>>>>> b765b468
                    psi_planar(r) = etarho_cc_p[n+max_lev*r] * fabs(grav_const_loc);
                }
            });

<<<<<<< HEAD
            for (auto r = r_start_coord.array()(n,j)+1; 
                r <= r_end_coord.array()(n,j)+1; ++r) {
=======
            for (auto r = base_geom.r_start_coord(n,j)+1; 
                r <= base_geom.r_end_coord(n,j)+1; ++r) {
>>>>>>> b765b468

                Real gamma1bar_p0_avg = (gamma1bar_old_in[n+max_lev*(r-1)]
                    + gamma1bar_new_in[n+max_lev*(r-1)]) *
                    (p0_old_in[n+max_lev*(r-1)] + 
                    p0_new_in[n+max_lev*(r-1)])/4.0;

                if (r < base_cutoff_density_coord) {
                    if (is_predictor) {
                        delta_chi_w0[n+max_lev*(r-1)] = dpdt_factor_loc * 
                            p0_minus_peosbar[n+max_lev*(r-1)] / 
                            (gamma1bar_old_in[n+max_lev*(r-1)]*
                            p0_old_in[n+max_lev*(r-1)]*dt_loc);
                    } else {
                        delta_chi_w0[n+max_lev*(r-1)] += dpdt_factor_loc *
                            p0_minus_peosbar[n+max_lev*(r-1)] / 
                            (gamma1bar_new_in[n+max_lev*(r-1)]*
                            p0_new_in[n+max_lev*(r-1)]*dt_loc);
                    }
                } else {
                    delta_chi_w0[n+max_lev*(r-1)] = 0.0;
                }

                w0[n+max_lev*r] = w0[n+max_lev*(r-1)]
                    + Sbar_in[n+max_lev*(r-1)] * dr_lev
                    - psi_planar[r-1] / gamma1bar_p0_avg * dr_lev
                    - delta_chi_w0[n+max_lev*(r-1)] * dr_lev;
            }

            if (n > 0) {
                // Compare the difference between w0 at top of level n to
                // the corresponding point on level n-1
<<<<<<< HEAD
                Real offset = w0[n+max_lev*(r_end_coord.array()(n,j)+1)]
                    - w0[n-1+max_lev*(r_end_coord.array()(n,j)+1)/2];
=======
                Real offset = w0[n+max_lev*(base_geom.r_end_coord(n,j)+1)]
                    - w0[n-1+max_lev*(base_geom.r_end_coord(n,j)+1)/2];
>>>>>>> b765b468

                for (auto i = n-1; i >= 0; --i) {

                    int refrat = round(pow(2, n-i));

                    // Restrict w0 from level n to level i
<<<<<<< HEAD
                    for (auto r = r_start_coord.array()(n,j); r <= r_end_coord.array()(n,j)+1; ++r) {
=======
                    for (auto r = base_geom.r_start_coord(n,j); r <= base_geom.r_end_coord(n,j)+1; ++r) {
>>>>>>> b765b468
                        if (r % refrat == 0) {
                            w0[n+max_lev*r/refrat] = w0[n+max_lev*r];
                        }
                    }

                    // Offset the w0 on level i above the top of level n
<<<<<<< HEAD
                    // for (auto r = (r_end_coord(n,j)+1)/refrat+1; r <= nr(i); ++r) {
                    lo = (r_end_coord.array()(n,j)+1)/refrat+1; 
                    hi = nr.array()(i);
=======
                    lo = (base_geom.r_end_coord(n,j)+1)/refrat+1; 
                    hi = base_geom.nr(i);
>>>>>>> b765b468
                    AMREX_PARALLEL_FOR_1D(hi-lo+1, k, {
                        int r = k + lo;
                        w0_p[i+max_lev*r] += offset;
                    });
                }
            }
        }
    }

    // zero w0 where there is no corresponding full state array
<<<<<<< HEAD
    for (auto n = 1; n <= max_radial_level; ++n) {
        for (auto j = 1; j <= numdisjointchunks.array()(n); ++j) {
            if (j == numdisjointchunks.array()(n)) {
                // for (auto r = r_end_coord(n,j)+2; 
                //      r <= nr(n); ++r) {
                const int lo = r_end_coord.array()(n,j)+2; 
                const int hi = nr.array()(n);
=======
    for (auto n = 1; n <= base_geom.max_radial_level; ++n) {
        for (auto j = 1; j <= base_geom.numdisjointchunks(n); ++j) {
            if (j == base_geom.numdisjointchunks(n)) {
                const int lo = base_geom.r_end_coord(n,j)+2; 
                const int hi = base_geom.nr(n);
>>>>>>> b765b468
                AMREX_PARALLEL_FOR_1D(hi-lo+1, k, {
                    int r = k + lo;
                    w0_p[n+max_lev*r] = 0.0;
                });
            } else {
<<<<<<< HEAD
                // for (auto r = r_end_coord(n,j)+2; 
                //      r <= r_start_coord(n,j+1)-1; ++r) {
                const int lo = r_end_coord.array()(n,j)+2; 
                const int hi = r_start_coord.array()(n,j+1)-1;
=======
                const int lo = base_geom.r_end_coord(n,j)+2; 
                const int hi = base_geom.r_start_coord(n,j+1)-1;
>>>>>>> b765b468
                AMREX_PARALLEL_FOR_1D(hi-lo+1, k, {
                    int r = k + lo;
                    w0_p[n+max_lev*r] = 0.0;
                });
            }
        }
    }

    RestrictBase(w0, false);
    FillGhostBase(w0, false);

<<<<<<< HEAD
    for (auto n = 0; n <= max_radial_level; ++n) {
        for (auto j = 1; j <= numdisjointchunks.array()(n); ++j) {
=======
    for (auto n = 0; n <= base_geom.max_radial_level; ++n) {
        for (auto j = 1; j <= base_geom.numdisjointchunks(n); ++j) {
>>>>>>> b765b468

            // Compute the forcing term in the base state velocity
            // equation, - 1/rho0 grad pi0
            const Real dt_avg = 0.5 * (dt_in + dtold_in);
<<<<<<< HEAD
            const Real dr_lev = dr.array()(n);

            // for (auto r = r_start_coord(n,j); 
            //      r <= r_end_coord(n,j); ++r) {
            const int lo = r_start_coord.array()(n,j); 
            const int hi = r_end_coord.array()(n,j);
=======
            const Real dr_lev = base_geom.dr(n);

            const int lo = base_geom.r_start_coord(n,j); 
            const int hi = base_geom.r_end_coord(n,j);
>>>>>>> b765b468
            AMREX_PARALLEL_FOR_1D(hi-lo+1, k, {
                int r = k + lo;

                Real w0_old_cen = 0.5 * (w0_old_p[n+max_lev*r] + 
                    w0_old_p[n+max_lev*(r+1)]);
                Real w0_new_cen = 0.5 * (w0_p[n+max_lev*r] + 
                    w0_p[n+max_lev*(r+1)]);
                Real w0_avg = 0.5 * (dt_in * w0_old_cen + dtold_in *  w0_new_cen) / dt_avg;
                Real div_avg = 0.5 * (dt_in *(w0_old_p[n+max_lev*(r+1)]
                    - w0_old_p[n+max_lev*r]) + dtold_in * (w0_p[n+max_lev*(r+1)] 
                    - w0_p[n+max_lev*r])) / dt_avg;
                w0_force_p[n+max_lev*r] = (w0_new_cen - w0_old_cen)/dt_avg 
                    + w0_avg*div_avg/dr_lev;
            });
        }
    }

    RestrictBase(w0_force, true);
    FillGhostBase(w0_force, true);
}

void 
Maestro::Makew0PlanarVarg(const RealVector& w0_old, 
                          RealVector& w0_force, 
                          const RealVector& Sbar_in, 
                          const RealVector& rho0_old_in,
                          const RealVector& rho0_new_in,
                          const RealVector& p0_old_in,
                          const RealVector& p0_new_in,
                          const RealVector& gamma1bar_old_in,
                          const RealVector& gamma1bar_new_in,
                          const RealVector& p0_minus_peosbar,  
                          RealVector& delta_chi_w0, 
                          const Real dt_in, const Real dtold_in) 
{
    // timer for profiling
    BL_PROFILE_VAR("Maestro::Makew0PlanarVarg()",Makew0PlanarVarg);

    int fine_base_density_cutoff_coord = 0;
    get_base_cutoff_density_coord(base_geom.finest_radial_level, &fine_base_density_cutoff_coord);

<<<<<<< HEAD
    const int max_lev = max_radial_level+1;
    const int nr_finest = nr.array()(finest_radial_level);
    const Real dr_finest = dr.array()(finest_radial_level);
=======
    const int max_lev = base_geom.max_radial_level+1;
    const int nr_finest = base_geom.nr(base_geom.finest_radial_level);
    const Real dr_finest = base_geom.dr(base_geom.finest_radial_level);
>>>>>>> b765b468
    const Real dpdt_factor_loc = dpdt_factor;

    Real * AMREX_RESTRICT w0_p = w0.dataPtr();
    Real * AMREX_RESTRICT w0_force_p = w0_force.dataPtr();
    const Real * AMREX_RESTRICT w0_old_p = w0_old.dataPtr();
<<<<<<< HEAD
    const auto r_edge_loc_p = r_edge_loc_b.array();
=======
    const auto& r_edge_loc = base_geom.r_edge_loc;
>>>>>>> b765b468

    // The planar 1/r**2 gravity constraint equation is solved
    // by calling the tridiagonal solver, just like spherical.
    // This is accomplished by putting all the requisite data
    // on the finest basestate grid, solving for w0, and then
    // restricting w0 back down to the coarse grid.

    // 1) allocate the finely-gridded temporary basestate arrays
    RealVector w0_fine_vec(nr_finest+1);
    RealVector w0bar_fine_vec(nr_finest+1);
    RealVector deltaw0_fine_vec(nr_finest+1);
    RealVector p0_old_fine_vec(nr_finest);
    RealVector p0_new_fine_vec(nr_finest);
    RealVector p0_nph_fine_vec(nr_finest);
    RealVector rho0_old_fine_vec(nr_finest);
    RealVector rho0_new_fine_vec(nr_finest);
    RealVector rho0_nph_fine_vec(nr_finest);
    RealVector gamma1bar_old_fine_vec(nr_finest);
    RealVector gamma1bar_new_fine_vec(nr_finest);
    RealVector gamma1bar_nph_fine_vec(nr_finest);
    RealVector p0_minus_peosbar_fine_vec(nr_finest);
    RealVector etarho_cc_fine_vec(nr_finest);
    RealVector Sbar_in_fine_vec(nr_finest);
    RealVector grav_edge_fine_vec(nr_finest+1);

    // 2) copy the data into the temp, uniformly-gridded basestate arrays.
    ProlongBasetoUniform(p0_old,p0_old_fine_vec);
    ProlongBasetoUniform(p0_new,p0_new_fine_vec);
    ProlongBasetoUniform(rho0_old,rho0_old_fine_vec);
    ProlongBasetoUniform(rho0_new,rho0_new_fine_vec);
    ProlongBasetoUniform(gamma1bar_old,gamma1bar_old_fine_vec);
    ProlongBasetoUniform(gamma1bar_new,gamma1bar_new_fine_vec);
    ProlongBasetoUniform(p0_minus_peosbar,p0_minus_peosbar_fine_vec);
    ProlongBasetoUniform(etarho_cc,etarho_cc_fine_vec);
    ProlongBasetoUniform(Sbar_in,Sbar_in_fine_vec);

    Real * AMREX_RESTRICT w0_fine = w0_fine_vec.dataPtr();
    Real * AMREX_RESTRICT w0bar_fine = w0bar_fine_vec.dataPtr();
    Real * AMREX_RESTRICT deltaw0_fine = deltaw0_fine_vec.dataPtr();
    Real * AMREX_RESTRICT p0_old_fine = p0_old_fine_vec.dataPtr();
    Real * AMREX_RESTRICT p0_new_fine = p0_new_fine_vec.dataPtr();
    Real * AMREX_RESTRICT p0_nph_fine = p0_nph_fine_vec.dataPtr();
    Real * AMREX_RESTRICT rho0_old_fine = rho0_old_fine_vec.dataPtr();
    Real * AMREX_RESTRICT rho0_new_fine = rho0_new_fine_vec.dataPtr();
    Real * AMREX_RESTRICT rho0_nph_fine = rho0_nph_fine_vec.dataPtr();
    Real * AMREX_RESTRICT gamma1bar_old_fine = gamma1bar_old_fine_vec.dataPtr();
    Real * AMREX_RESTRICT gamma1bar_new_fine = gamma1bar_new_fine_vec.dataPtr();
    Real * AMREX_RESTRICT gamma1bar_nph_fine = gamma1bar_nph_fine_vec.dataPtr();
    Real * AMREX_RESTRICT p0_minus_peosbar_fine = p0_minus_peosbar_fine_vec.dataPtr();
    Real * AMREX_RESTRICT etarho_cc_fine = etarho_cc_fine_vec.dataPtr();
    Real * AMREX_RESTRICT Sbar_in_fine = Sbar_in_fine_vec.dataPtr();
    Real * AMREX_RESTRICT grav_edge_fine = grav_edge_fine_vec.dataPtr();

    // create time-centered base-state quantities
    // for (auto r = 0; r < nr_finest; ++r) {
    AMREX_PARALLEL_FOR_1D(nr_finest, r, {
        p0_nph_fine[r] = 0.5*(p0_old_fine[r] + p0_new_fine[r]);
        rho0_nph_fine[r] = 0.5*(rho0_old_fine[r] + rho0_new_fine[r]);
        gamma1bar_nph_fine[r] = 0.5*(gamma1bar_old_fine[r] + gamma1bar_new_fine[r]);
    });


    // 3) solve to w0bar -- here we just take into account the Sbar and
    //    volume discrepancy terms
    // lower boundary condition
    w0bar_fine_vec[0] = 0.0;

    // for (auto r = 1; r <= nr_finest; ++r) {
    int lo = 1; 
    int hi = nr_finest;
    AMREX_PARALLEL_FOR_1D(hi-lo+1, j, {
        int r = j + lo;
        Real gamma1bar_p0_avg = gamma1bar_nph_fine[r-1] * p0_nph_fine[r-1];

        Real volume_discrepancy = (r-1 < fine_base_density_cutoff_coord) ? 
            dpdt_factor_loc * p0_minus_peosbar_fine[r-1]/dt_in : 0.0;

        w0bar_fine[r] =  w0bar_fine[r-1] + 
            Sbar_in_fine[r-1] * dr_finest 
            - (volume_discrepancy / gamma1bar_p0_avg ) * dr_finest;
    });

    // 4) get the edge-centered gravity on the uniformly-gridded
    // basestate arrays
    Abort("make_w0.f90: need to write make_grav_edge_uniform");
    //    call make_grav_edge_uniform(grav_edge_fine, rho0_nph_fine)


    // 5) solve for delta w0
    std::fill(deltaw0_fine_vec.begin(), deltaw0_fine_vec.end(), 0.);

    // this takes the form of a tri-diagonal matrix:
    // A_j (dw_0)_{j-3/2} +
    // B_j (dw_0)_{j-1/2} +
    // C_j (dw_0)_{j+1/2} = F_j

<<<<<<< HEAD
    BaseState<Real> A_base(nr_finest+1);
    BaseState<Real> B_base(nr_finest+1);
    BaseState<Real> C_base(nr_finest+1);
    BaseState<Real> u_base(nr_finest+1);
    BaseState<Real> F_base(nr_finest+1);

    A_base.setVal(0.0);
    B_base.setVal(0.0);
    C_base.setVal(0.0);
    F_base.setVal(0.0);
    u_base.setVal(0.0);

    auto A = A_base.array();
    auto B = B_base.array();
    auto C = C_base.array();
    auto F = F_base.array();
    auto u = u_base.array();
=======
    BaseState<Real> A_s(nr_finest+1);
    BaseState<Real> B_s(nr_finest+1);
    BaseState<Real> C_s(nr_finest+1);
    BaseState<Real> u_s(nr_finest+1);
    BaseState<Real> F_s(nr_finest+1);

    A_s.setVal(0.0);
    B_s.setVal(0.0);
    C_s.setVal(0.0);
    F_s.setVal(0.0);
    u_s.setVal(0.0);

    auto A = A_s.array();
    auto B = B_s.array();
    auto C = C_s.array();
    auto u = u_s.array();
    auto F = A_s.array();
>>>>>>> b765b468

    // for (auto r = 1; r <= fine_base_density_cutoff_coord; ++r) {
    lo = 1; 
    hi = fine_base_density_cutoff_coord;
    AMREX_PARALLEL_FOR_1D(hi-lo+1, j, {
        int r = j + lo;
        A(r) = gamma1bar_nph_fine[r-1] * p0_nph_fine[r-1];
        A(r) /= dr_finest*dr_finest;

        Real dpdr = (p0_nph_fine[r]-p0_nph_fine[r-1])/dr_finest;

        B(r) = -(gamma1bar_nph_fine[r-1] * p0_nph_fine[r-1] + 
            gamma1bar_nph_fine[r] * p0_nph_fine[r]) 
            / (dr_finest*dr_finest);
<<<<<<< HEAD
        B(r) -= 2.0 * dpdr / (r_edge_loc_p(finest_radial_level,r));
=======
        B(r) -= 2.0 * dpdr / (r_edge_loc(base_geom.finest_radial_level,r));
>>>>>>> b765b468

        C(r) = gamma1bar_nph_fine[r] * p0_nph_fine[r];
        C(r) /= dr_finest*dr_finest;

        F(r) = 2.0 * dpdr * w0bar_fine[r] / 
<<<<<<< HEAD
            r_edge_loc_p(finest_radial_level,r) -
=======
            r_edge_loc(base_geom.finest_radial_level,r) -
>>>>>>> b765b468
            grav_edge_fine[r] * (etarho_cc_fine[r] - etarho_cc_fine[r-1]) / 
            dr_finest;
    });

    // Lower boundary
<<<<<<< HEAD
    A(0) = 0.0;
    B(0) = 1.0;
    C(0) = 0.0;
    F(0) = 0.0;

    // Upper boundary
    A(fine_base_density_cutoff_coord+1) = -1.0;
    B(fine_base_density_cutoff_coord+1) = 1.0;
    C(fine_base_density_cutoff_coord+1) = 0.0;
    F(fine_base_density_cutoff_coord+1) = 0.0;
=======
    A[0] = 0.0;
    B[0] = 1.0;
    C[0] = 0.0;
    F[0] = 0.0;

    // Upper boundary
    A[fine_base_density_cutoff_coord+1] = -1.0;
    B[fine_base_density_cutoff_coord+1] = 1.0;
    C[fine_base_density_cutoff_coord+1] = 0.0;
    F[fine_base_density_cutoff_coord+1] = 0.0;
>>>>>>> b765b468

    // need to synchronize gpu values with updated host values
    Gpu::synchronize();
    
    // Call the tridiagonal solver
    Tridiag(A, B, C, F, u, fine_base_density_cutoff_coord+2);

    // for (auto r = 1; r <= fine_base_density_cutoff_coord+1; ++r) {
    lo = 1; 
    hi = fine_base_density_cutoff_coord+1;
    AMREX_PARALLEL_FOR_1D(hi-lo+1, j, {
        int r = j + lo;
        deltaw0_fine[r] = u(r);
    });

    // for (auto r = fine_base_density_cutoff_coord+2; r <= nr_finest; ++r) {
    lo = fine_base_density_cutoff_coord+2; 
    hi = nr_finest;
    AMREX_PARALLEL_FOR_1D(hi-lo+1, j, {
        int r = j + lo;
        deltaw0_fine[r] = deltaw0_fine[fine_base_density_cutoff_coord+1];
    });

    // 6) compute w0 = w0bar + deltaw0
    // for (auto r = 0; r < w0_fine.size(); ++r) {
    AMREX_PARALLEL_FOR_1D(w0_fine_vec.size(), r, {
        w0_fine[r] = w0bar_fine[r] + deltaw0_fine[r];
        w0_p[base_geom.finest_radial_level+max_lev*r] = w0_fine[r];
    });

    // 7) fill the multilevel w0 array from the uniformly-gridded w0 we
    // just solved for.  Here, we make the coarse edge underneath equal
    // to the fine edge value.
<<<<<<< HEAD
    for (auto n = finest_radial_level; n >= 1; --n) {
        for (auto r = 0; r <= nr.array()(n); n+=2) {
=======
    for (auto n = base_geom.finest_radial_level; n >= 1; --n) {
        for (auto r = 0; r <= base_geom.nr(n); n+=2) {
>>>>>>> b765b468
            w0[n-1+max_lev*r/2] = w0[n+max_lev*r];
        }
    }

    // 8) zero w0 where there is no corresponding full state array
<<<<<<< HEAD
    for (auto n = 1; n <= finest_radial_level; ++n) {
        for (auto j = 1; j <= numdisjointchunks.array()(n); ++j) {
            if (j == numdisjointchunks.array()(n)) {
                // for (auto r = r_end_coord(n,j)+2; r <= nr(n); ++r) {
                lo = r_end_coord.array()(n,j)+2; 
                hi = nr.array()(n);
=======
    for (auto n = 1; n <= base_geom.finest_radial_level; ++n) {
        for (auto j = 1; j <= base_geom.numdisjointchunks(n); ++j) {
            if (j == base_geom.numdisjointchunks(n)) {
                lo = base_geom.r_end_coord(n,j)+2; 
                hi = base_geom.nr(n);
>>>>>>> b765b468
                AMREX_PARALLEL_FOR_1D(hi-lo+1, k, {
                    int r = k + lo;
                    w0_p[n+max_lev*r] = 0.0;
                });
            } else {
<<<<<<< HEAD
                // for (auto r = r_end_coord(n,j)+2; r < r_start_coord(n,j+1); ++r) {
                lo = r_end_coord.array()(n,j)+2; 
                hi = r_start_coord.array()(n,j+1);
=======
                lo = base_geom.r_end_coord(n,j)+2; 
                hi = base_geom.r_start_coord(n,j+1);
>>>>>>> b765b468
                AMREX_PARALLEL_FOR_1D(hi-lo, k, {
                    int r = k + lo;
                    w0_p[n+max_lev*r] = 0.0;
                });
            }
        }
    }

    RestrictBase(w0, false);
    FillGhostBase(w0, false);

    // compute the forcing terms
<<<<<<< HEAD
    for (auto n = 0; n <= finest_radial_level; ++n) {
        for (auto j = 1; j <= numdisjointchunks.array()(n); ++j) {
=======
    for (auto n = 0; n <= base_geom.finest_radial_level; ++n) {
        for (auto j = 1; j <= base_geom.numdisjointchunks(n); ++j) {
>>>>>>> b765b468

            // Compute the forcing term in the base state velocity
            // equation, - 1/rho0 grad pi0
            const Real dt_avg = 0.5 * (dt_in + dtold_in);
<<<<<<< HEAD
            const Real dr_lev = dr.array()(n);

            // for (auto r = r_start_coord(n,j); r <=r_end_coord(n,j); ++r) {
            lo = r_start_coord.array()(n,j); 
            hi = r_end_coord.array()(n,j);
=======
            const Real dr_lev = base_geom.dr(n);

            lo = base_geom.r_start_coord(n,j); 
            hi = base_geom.r_end_coord(n,j);
>>>>>>> b765b468
            AMREX_PARALLEL_FOR_1D(hi-lo+1, k, {
                int r = k + lo;
                Real w0_old_cen = 0.5 * (w0_old_p[n+max_lev*r] + w0_old_p[n+max_lev*(r+1)]);
                Real w0_new_cen = 0.5 * (w0_p[n+max_lev*r] + w0_p[n+max_lev*(r+1)]);
                Real w0_avg = 0.5 * (dt_in * w0_old_cen + dtold_in *  w0_new_cen) / dt_avg;
                Real div_avg = 0.5 * (dt_in * (w0_old_p[n+max_lev*(r+1)]-w0_old_p[n+max_lev*r]) + 
                    dtold_in * (w0_p[n+max_lev*(r+1)]-w0_p[n+max_lev*r])) / dt_avg;
                w0_force_p[n+max_lev*r] = (w0_new_cen-w0_old_cen)/dt_avg + w0_avg*div_avg/dr_lev;
            });
        }
    }

    RestrictBase(w0_force, true);
    FillGhostBase(w0_force, true);
}

void 
Maestro::Makew0Sphr(const RealVector& w0_old, 
                    RealVector& w0_force, 
                    const RealVector& Sbar_in, 
                    const RealVector& rho0_old_in,
                    const RealVector& rho0_new_in,
                    const RealVector& p0_old_in,
                    const RealVector& p0_new_in,
                    const RealVector& gamma1bar_old_in,
                    const RealVector& gamma1bar_new_in,
                    const RealVector& p0_minus_peosbar,  
                    RealVector& delta_chi_w0, 
                    const Real dt_in, const Real dtold_in) 
{
    // timer for profiling
    BL_PROFILE_VAR("Maestro::Makew0Sphr()",Makew0Sphr);

    // local variables 
<<<<<<< HEAD
    const int max_lev = max_radial_level + 1;
    BaseState<Real> gamma1bar_nph_base(nr_fine);
    BaseState<Real> p0_nph_base(nr_fine);
    BaseState<Real> A_base(nr_fine+1);
    BaseState<Real> B_base(nr_fine+1);
    BaseState<Real> C_base(nr_fine+1);
    BaseState<Real> u_base(nr_fine+1);
    BaseState<Real> F_base(nr_fine+1);
    BaseState<Real> w0_from_Sbar_base(nr_fine+1);
    BaseState<Real> rho0_nph_base(max_lev,nr_fine);
    BaseState<Real> grav_edge_base(max_lev, nr_fine+1);

    auto gamma1bar_nph = gamma1bar_nph_base.array();
    auto p0_nph = p0_nph_base.array();
    auto w0_from_Sbar = w0_from_Sbar_base.array();
    auto rho0_nph = rho0_nph_base.array();
    auto grav_edge = grav_edge_base.array();
    
=======
    const int max_lev = base_geom.max_radial_level + 1;
    BaseState<Real> gamma1bar_nph_s(base_geom.nr_fine);
    BaseState<Real> p0_nph_s(base_geom.nr_fine);
    BaseState<Real> A_s(base_geom.nr_fine+1);
    BaseState<Real> B_s(base_geom.nr_fine+1);
    BaseState<Real> C_s(base_geom.nr_fine+1);
    BaseState<Real> u_s(base_geom.nr_fine+1);
    BaseState<Real> F_s(base_geom.nr_fine+1);
    BaseState<Real> w0_from_Sbar_s(base_geom.nr_fine+1);
    BaseState<Real> rho0_nph_s(max_lev,base_geom.nr_fine);
    BaseState<Real> grav_edge_s(max_lev, base_geom.nr_fine+1);

    auto gamma1bar_nph = gamma1bar_nph_s.array();
    auto p0_nph = p0_nph_s.array();
    auto A = A_s.array();
    auto B = B_s.array();
    auto C = C_s.array();
    auto u = u_s.array();
    auto F = F_s.array();
    auto w0_from_Sbar = w0_from_Sbar_s.array();
    auto rho0_nph = rho0_nph_s.array();
    auto grav_edge = grav_edge_s.array();

>>>>>>> b765b468
    const Real * AMREX_RESTRICT p0_old_p = p0_old_in.dataPtr();
    const Real * AMREX_RESTRICT p0_new_p = p0_new_in.dataPtr();
    const Real * AMREX_RESTRICT rho0_old_p = rho0_old_in.dataPtr();
    const Real * AMREX_RESTRICT rho0_new_p = rho0_new_in.dataPtr();
    const Real * AMREX_RESTRICT gamma1bar_old_p = gamma1bar_old_in.dataPtr();
    const Real * AMREX_RESTRICT gamma1bar_new_p = gamma1bar_new_in.dataPtr();
<<<<<<< HEAD
    const auto r_cc_loc_p = r_cc_loc_b.array();
    const auto r_edge_loc_p = r_edge_loc_b.array();
=======
    const auto& r_cc_loc = base_geom.r_cc_loc;
    const auto& r_edge_loc = base_geom.r_edge_loc;
>>>>>>> b765b468
    const Real * AMREX_RESTRICT etarho_cc_p = etarho_cc.dataPtr();
    const Real * AMREX_RESTRICT etarho_ec_p = etarho_ec.dataPtr();
    Real * AMREX_RESTRICT w0_p = w0.dataPtr();
    const Real * AMREX_RESTRICT w0_old_p = w0_old.dataPtr();
    Real * AMREX_RESTRICT w0_force_p = w0_force.dataPtr();

    Real base_cutoff_dens = 0.0;
    get_base_cutoff_density(&base_cutoff_dens);
    const int base_cutoff_density_coord = base_geom.base_cutoff_density_coord(0);

<<<<<<< HEAD
    const Real dr0 = dr.array()(0);
=======
    const Real dr0 = base_geom.dr(0);
>>>>>>> b765b468
    const Real dpdt_factor_loc = dpdt_factor;
    
    // create time-centered base-state quantities
<<<<<<< HEAD
    // for (auto r = 0; r < nr_fine; ++r) {
    AMREX_PARALLEL_FOR_1D(nr_fine, r, {
=======
    // for (auto r = 0; r < base_geom.nr_fine; ++r) {
    AMREX_PARALLEL_FOR_1D(base_geom.nr_fine, r, {
>>>>>>> b765b468
        p0_nph(r) = 0.5*(p0_old_p[max_lev*r] + p0_new_p[max_lev*r]);
        rho0_nph(0,r) = 0.5*(rho0_old_p[max_lev*r] + rho0_new_p[max_lev*r]);
        gamma1bar_nph(r) = 0.5*(gamma1bar_old_p[max_lev*r] + gamma1bar_new_p[max_lev*r]);
    });
    
    // NOTE: We first solve for the w0 resulting only from Sbar,
    //      w0_from_sbar by integrating d/dr (r^2 w0_from_sbar) =
    //      (r^2 Sbar).  Then we will solve for the update, delta w0.
    w0_from_Sbar(0) = 0.0;

<<<<<<< HEAD
    for (auto r = 1; r <= nr_fine; ++r) {
=======
    for (auto r = 1; r <= base_geom.nr_fine; ++r) {
>>>>>>> b765b468
        Real volume_discrepancy = rho0_old_in[max_lev*(r-1)] > base_cutoff_dens ? 
            dpdt_factor_loc * p0_minus_peosbar[max_lev*(r-1)]/dt_in : 0.0;

        w0_from_Sbar(r) = w0_from_Sbar(r-1) + 
<<<<<<< HEAD
            dr0 * Sbar_in[max_lev*(r-1)] * r_cc_loc_p(0,r-1)*r_cc_loc_p(0,r-1);
        if (volume_discrepancy != 0.0) {
            w0_from_Sbar(r) -= dr0 * volume_discrepancy * r_cc_loc_p(0,r-1)*r_cc_loc_p(0,r-1) 
            / (gamma1bar_nph(r-1)*p0_nph(r-1));
        }
    }
        
    // for (auto r = 1; r <= nr_fine; ++r) {
=======
            dr0 * Sbar_in[max_lev*(r-1)] * r_cc_loc(0,r-1)*r_cc_loc(0,r-1);
        if (volume_discrepancy != 0.0) {
            w0_from_Sbar(r) -= dr0 * volume_discrepancy * r_cc_loc(0,r-1)*r_cc_loc(0,r-1) 
            / (gamma1bar_nph(r-1)*p0_nph(r-1));
        }
    }

    // for (auto r = 1; r <= base_geom.nr_fine; ++r) {
>>>>>>> b765b468
    int lo = 1; 
    int hi = base_geom.nr_fine;
    AMREX_PARALLEL_FOR_1D(hi-lo+1, j, {
        int r = j + lo;
<<<<<<< HEAD
        w0_from_Sbar(r) /= (r_edge_loc_p(0,r)*r_edge_loc_p(0,r));
    });

    // make the edge-centered gravity
    MakeGravEdge(grav_edge_base, rho0_nph_base);
=======
        w0_from_Sbar(r) /= (r_edge_loc(0,r)*r_edge_loc(0,r));
    });

    // make the edge-centered gravity
    MakeGravEdge(grav_edge, rho0_nph);
>>>>>>> b765b468

    // NOTE:  now we solve for the remainder, (r^2 * delta w0)
    // this takes the form of a tri-diagonal matrix:
    // A_j (r^2 dw_0)_{j-3/2} +
    // B_j (r^2 dw_0)_{j-1/2} +
    // C_j (r^2 dw_0)_{j+1/2} = F_j
<<<<<<< HEAD
    A_base.setVal(0.0);
    B_base.setVal(0.0);
    C_base.setVal(0.0);
    F_base.setVal(0.0);
    u_base.setVal(0.0);

    auto A = A_base.array();
    auto B = B_base.array();
    auto C = C_base.array();
    auto F = F_base.array();
    auto u = u_base.array();
    
=======
    A_s.setVal(0.0);
    B_s.setVal(0.0);
    C_s.setVal(0.0);
    F_s.setVal(0.0);
    u_s.setVal(0.0);

>>>>>>> b765b468
    // Note that we are solving for (r^2 delta w0), not just w0.

    int max_cutoff = min(base_cutoff_density_coord, base_geom.nr_fine-1);
    
    // for (auto r = 1; r <= max_cutoff; ++r) {
    lo = 1; 
    hi = max_cutoff;
    //AMREX_PARALLEL_FOR_1D(hi-lo+1, j, {
    amrex::ParallelFor(hi-lo+1, [=] AMREX_GPU_DEVICE (int j) noexcept {
        int r = j + lo;
<<<<<<< HEAD
        A(r) = gamma1bar_nph(r-1) * p0_nph(r-1) / (r_cc_loc_p(0,r-1)*r_cc_loc_p(0,r-1));
        A(r) /= dr0*dr0;

        B(r) = -( gamma1bar_nph(r-1) * p0_nph(r-1) / (r_cc_loc_p(0,r-1)*r_cc_loc_p(0,r-1))
                + gamma1bar_nph(r) * p0_nph(r) / (r_cc_loc_p(0,r)*r_cc_loc_p(0,r)) ) 
=======
        A(r) = gamma1bar_nph(r-1) * p0_nph(r-1) / (r_cc_loc(0,r-1)*r_cc_loc(0,r-1));
        A(r) /= dr0*dr0;

        B(r) = -( gamma1bar_nph(r-1) * p0_nph(r-1) / (r_cc_loc(0,r-1)*r_cc_loc(0,r-1))
                + gamma1bar_nph(r) * p0_nph(r) / (r_cc_loc(0,r)*r_cc_loc(0,r)) ) 
>>>>>>> b765b468
                / (dr0*dr0);
        
        Real dpdr = (p0_nph(r) - p0_nph(r-1)) / dr0;

<<<<<<< HEAD
        B(r) -= 4.0 * dpdr / (r_edge_loc_p(0,r)*r_edge_loc_p(0,r)*r_edge_loc_p(0,r));

        C(r) = gamma1bar_nph(r) * p0_nph(r) / (r_cc_loc_p(0,r)*r_cc_loc_p(0,r));
        C(r) /= dr0*dr0;

        F(r) = 4.0 * dpdr * w0_from_Sbar(r) / r_edge_loc_p(0,r) - 
                grav_edge(0,r) * (r_cc_loc_p(0,r)*r_cc_loc_p(0,r) * etarho_cc_p[max_lev*r] - 
                r_cc_loc_p(0,r-1)*r_cc_loc_p(0,r-1) * etarho_cc_p[max_lev*(r-1)]) / 
                (dr0 * r_edge_loc_p(0,r)*r_edge_loc_p(0,r)) - 
=======
        Real dpdr = (p0_nph(r) - p0_nph(r-1)) / dr0;

        B(r) -= 4.0 * dpdr / (r_edge_loc(0,r)*r_edge_loc(0,r)*r_edge_loc(0,r));

        C(r) = gamma1bar_nph(r) * p0_nph(r) / (r_cc_loc(0,r)*r_cc_loc(0,r));
        C(r) /= dr0*dr0;

        F(r) = 4.0 * dpdr * w0_from_Sbar(r) / r_edge_loc(0,r) - 
                grav_edge(0,r) * (r_cc_loc(0,r)*r_cc_loc(0,r) * etarho_cc_p[max_lev*r] - 
                r_cc_loc(0,r-1)*r_cc_loc(0,r-1) * etarho_cc_p[max_lev*(r-1)]) / 
                (dr0 * r_edge_loc(0,r)*r_edge_loc(0,r)) - 
>>>>>>> b765b468
                4.0 * M_PI * Gconst * 0.5 * 
                (rho0_nph(0,r) + rho0_nph(0,r-1)) * etarho_ec_p[max_lev*r];
    });

    // Lower boundary
    A(0) = 0.0;
    B(0) = 1.0;
    C(0) = 0.0;
    F(0) = 0.0;

    // Upper boundary
    A(max_cutoff+1) = -1.0;
    B(max_cutoff+1) = 1.0;
    C(max_cutoff+1) = 0.0;
    F(max_cutoff+1) = 0.0;

    // need to synchronize gpu values with updated host values
    Gpu::synchronize();

    // Call the tridiagonal solver
    Tridiag(A, B, C, F, u, max_cutoff+2);

    w0[0] = w0_from_Sbar(0);

    // for (auto r = 1; r <= max_cutoff+1; ++r) {
    lo = 1; 
    hi = max_cutoff+1;
    AMREX_PARALLEL_FOR_1D(hi-lo+1, j, {
        int r = j + lo;
<<<<<<< HEAD
        w0_p[max_lev*r] = u(r) / (r_edge_loc_p(0,r)*r_edge_loc_p(0,r)) + w0_from_Sbar(r);
=======
        w0_p[max_lev*r] = u(r) / (r_edge_loc(0,r)*r_edge_loc(0,r)) + w0_from_Sbar(r);
>>>>>>> b765b468
    });

    // for (auto r = max_cutoff+2; r <= base_geom.nr_fine; ++r) {
    lo = max_cutoff+2; 
    hi = base_geom.nr_fine;
    AMREX_PARALLEL_FOR_1D(hi-lo+1, j, {
        int r = j + lo;
<<<<<<< HEAD
        w0_p[max_lev*r] = w0_p[max_cutoff+1] * r_edge_loc_p(0,max_cutoff+1)*r_edge_loc_p(0,max_cutoff+1)/(r_edge_loc_p(0,r)*r_edge_loc_p(0,r));
=======
        w0_p[max_lev*r] = w0_p[max_cutoff+1] * r_edge_loc(0,max_cutoff+1)*r_edge_loc(0,max_cutoff+1)/(r_edge_loc(0,r)*r_edge_loc(0,r));
>>>>>>> b765b468
    });

    // Compute the forcing term in the base state velocity equation, - 1/rho0 grad pi0
    const Real dt_avg = 0.5 * (dt_in + dtold_in);

    // for (auto r = 0; r < base_geom.nr_fine; ++r) {
    AMREX_PARALLEL_FOR_1D(base_geom.nr_fine, r, {
        Real w0_old_cen = 0.5 * (w0_old_p[max_lev*r] + w0_old_p[max_lev*r+1]);
        Real w0_new_cen = 0.5 * (w0_p[max_lev*r] + w0_p[max_lev*(r+1)]);
        Real w0_avg = 0.5 * (dt_in *  w0_old_cen + dtold_in *  w0_new_cen) / dt_avg;
        Real div_avg = 0.5 * (dt_in * (w0_old_p[max_lev*(r+1)]-w0_old_p[max_lev*r]) + dtold_in * (w0_p[max_lev*(r+1)]-w0_p[max_lev*r])) / dt_avg;
        w0_force_p[max_lev*r] = (w0_new_cen-w0_old_cen) / dt_avg + w0_avg * div_avg / dr0;
    });
}

void 
Maestro::Makew0SphrIrreg(const RealVector& w0_old, 
                        RealVector& w0_force, 
                        const RealVector& Sbar_in, 
                        const RealVector& rho0_old_in,
                        const RealVector& rho0_new_in,
                        const RealVector& p0_old_in,
                        const RealVector& p0_new_in,
                        const RealVector& gamma1bar_old_in,
                        const RealVector& gamma1bar_new_in,
                        const RealVector& p0_minus_peosbar,  
                        RealVector& delta_chi_w0, 
                        const Real dt_in, const Real dtold_in) 
{
    // timer for profiling
    BL_PROFILE_VAR("Maestro::Makew0SphrIrreg()",Makew0SphrIrreg);

    // local variables 
<<<<<<< HEAD
    const int max_lev = max_radial_level+1;
    BaseState<Real> gamma1bar_nph_base(nr_fine);
    BaseState<Real> p0_nph_base(nr_fine);
    BaseState<Real> A_base(nr_fine+1);
    BaseState<Real> B_base(nr_fine+1);
    BaseState<Real> C_base(nr_fine+1);
    BaseState<Real> u_base(nr_fine+1);
    BaseState<Real> F_base(nr_fine+1);
    BaseState<Real> w0_from_Sbar_base(nr_fine+1);
    BaseState<Real> rho0_nph_base(max_lev,nr_fine);
    BaseState<Real> grav_edge_base(max_lev,nr_fine+1);

    auto gamma1bar_nph = gamma1bar_nph_base.array();
    auto p0_nph = p0_nph_base.array();
    auto w0_from_Sbar = w0_from_Sbar_base.array();
    auto rho0_nph = rho0_nph_base.array();
    auto grav_edge = grav_edge_base.array();
=======
    const int max_lev = base_geom.max_radial_level+1;
    BaseState<Real> gamma1bar_nph_s(base_geom.nr_fine);
    BaseState<Real> p0_nph_s(base_geom.nr_fine);
    BaseState<Real> A_s(base_geom.nr_fine+1);
    BaseState<Real> B_s(base_geom.nr_fine+1);
    BaseState<Real> C_s(base_geom.nr_fine+1);
    BaseState<Real> u_s(base_geom.nr_fine+1);
    BaseState<Real> F_s(base_geom.nr_fine+1);
    BaseState<Real> w0_from_Sbar_s(base_geom.nr_fine+1);
    BaseState<Real> rho0_nph_s(max_lev,base_geom.nr_fine);
    BaseState<Real> grav_edge_s(max_lev, base_geom.nr_fine+1);

    auto gamma1bar_nph = gamma1bar_nph_s.array();
    auto p0_nph = p0_nph_s.array();
    auto A = A_s.array();
    auto B = B_s.array();
    auto C = C_s.array();
    auto u = u_s.array();
    auto F = F_s.array();
    auto w0_from_Sbar = w0_from_Sbar_s.array();
    auto rho0_nph = rho0_nph_s.array();
    auto grav_edge = grav_edge_s.array();
>>>>>>> b765b468

    const Real * AMREX_RESTRICT p0_old_p = p0_old_in.dataPtr();
    const Real * AMREX_RESTRICT p0_new_p = p0_new_in.dataPtr();
    const Real * AMREX_RESTRICT rho0_old_p = rho0_old_in.dataPtr();
    const Real * AMREX_RESTRICT rho0_new_p = rho0_new_in.dataPtr();
    const Real * AMREX_RESTRICT gamma1bar_old_p = gamma1bar_old_in.dataPtr();
    const Real * AMREX_RESTRICT gamma1bar_new_p = gamma1bar_new_in.dataPtr();
<<<<<<< HEAD
    const auto r_cc_loc_p = r_cc_loc_b.array();
    const auto r_edge_loc_p = r_edge_loc_b.array();
=======
    const auto& r_cc_loc = base_geom.r_cc_loc;
    const auto& r_edge_loc = base_geom.r_edge_loc;
>>>>>>> b765b468
    const Real * AMREX_RESTRICT etarho_cc_p = etarho_cc.dataPtr();
    const Real * AMREX_RESTRICT etarho_ec_p = etarho_ec.dataPtr();
    Real * AMREX_RESTRICT w0_p = w0.dataPtr();
    const Real * AMREX_RESTRICT w0_old_p = w0_old.dataPtr();
    Real * AMREX_RESTRICT w0_force_p = w0_force.dataPtr();

    Real base_cutoff_dens = 0.0;
    get_base_cutoff_density(&base_cutoff_dens);
    const int base_cutoff_density_coord = base_geom.base_cutoff_density_coord(0);
    const Real dpdt_factor_loc = dpdt_factor;

    // create time-centered base-state quantities
<<<<<<< HEAD
    // for (auto r = 0; r < nr_fine; ++r) {
    AMREX_PARALLEL_FOR_1D(nr_fine, r, {
=======
    // for (auto r = 0; r < base_geom.nr_fine; ++r) {
    AMREX_PARALLEL_FOR_1D(base_geom.nr_fine, r, {
>>>>>>> b765b468
        p0_nph(r) = 0.5*(p0_old_p[max_lev*r] + p0_new_p[max_lev*r]);
        rho0_nph(r) = 0.5*(rho0_old_p[max_lev*r] + rho0_new_p[max_lev*r]);
        gamma1bar_nph(r) = 0.5*(gamma1bar_old_p[max_lev*r] + gamma1bar_new_p[max_lev*r]);
    });

    // NOTE: We first solve for the w0 resulting only from Sbar,
    //      w0_from_sbar by integrating d/dr (r^2 w0_from_sbar) =
    //      (r^2 Sbar).  Then we will solve for the update, delta w0.
    w0_from_Sbar(0) = 0.0;

    for (auto r = 1; r <= base_geom.nr_fine; ++r) {
        Real volume_discrepancy = rho0_old_in[max_lev*(r-1)] > base_cutoff_dens ? 
            dpdt_factor_loc * p0_minus_peosbar[max_lev*(r-1)]/dt_in : 0.0;

<<<<<<< HEAD
        Real dr1 = r_edge_loc_p(0,r) - r_edge_loc_p(0,r-1);
        w0_from_Sbar(r) = w0_from_Sbar(r-1) + 
            dr1 * Sbar_in[max_lev*(r-1)] * r_cc_loc_p(0,r-1)*r_cc_loc_p(0,r-1) - 
            dr1* volume_discrepancy * r_cc_loc_p(0,r-1)*r_cc_loc_p(0,r-1) 
            / (gamma1bar_nph(r-1)*p0_nph(r-1));
    }

    for (auto r = 1; r <= nr_fine; ++r) {
        w0_from_Sbar(r) /= (r_edge_loc_p(0,r)*r_edge_loc_p(0,r));
    }

    // make the edge-centered gravity
    MakeGravEdge(grav_edge_base, rho0_nph_base);
=======
        Real dr1 = r_edge_loc(0,r) - r_edge_loc(0,r-1);
        w0_from_Sbar(r) = w0_from_Sbar(r-1) + 
            dr1 * Sbar_in[max_lev*(r-1)] * r_cc_loc(0,r-1)*r_cc_loc(0,r-1) - 
            dr1* volume_discrepancy * r_cc_loc(0,r-1)*r_cc_loc(0,r-1) 
            / (gamma1bar_nph(r-1)*p0_nph(r-1));
    }

    for (auto r = 1; r <= base_geom.nr_fine; ++r) {
        w0_from_Sbar(r) /= (r_edge_loc(0,r)*r_edge_loc(0,r));
    }

    // make the edge-centered gravity
    MakeGravEdge(grav_edge, rho0_nph);
>>>>>>> b765b468

    // NOTE:  now we solve for the remainder, (r^2 * delta w0)
    // this takes the form of a tri-diagonal matrix:
    // A_j (r^2 dw_0)_{j-3/2} +
    // B_j (r^2 dw_0)_{j-1/2} +
    // C_j (r^2 dw_0)_{j+1/2} = F_j
<<<<<<< HEAD
    A_base.setVal(0.0);
    B_base.setVal(0.0);
    C_base.setVal(0.0);
    F_base.setVal(0.0);
    u_base.setVal(0.0);

    auto A = A_base.array();
    auto B = B_base.array();
    auto C = C_base.array();
    auto F = F_base.array();
    auto u = u_base.array();
    
=======
    A_s.setVal(0.0);
    B_s.setVal(0.0);
    C_s.setVal(0.0);
    u_s.setVal(0.0);
    F_s.setVal(0.0);

>>>>>>> b765b468
    // Note that we are solving for (r^2 delta w0), not just w0.
    int max_cutoff = base_cutoff_density_coord;
    
    // for (auto r = 1; r <= max_cutoff; ++r) {
    int lo = 1; 
    int hi = max_cutoff;
    AMREX_PARALLEL_FOR_1D(hi-lo+1, j, {
        int r = j + lo;
<<<<<<< HEAD
        Real dr1 = r_edge_loc_p(0,r) - r_edge_loc_p(0,r-1);
        Real dr2 = r_edge_loc_p(0,r+1) - r_edge_loc_p(0,r);
        Real dr3 = r_cc_loc_p(0,r) - r_cc_loc_p(0,r-1);

        A(r) = gamma1bar_nph(r-1) * p0_nph(r-1) / (r_cc_loc_p(0,r-1)*r_cc_loc_p(0,r-1));
        A(r) /= dr1*dr3;

        B(r) = -( gamma1bar_nph(r-1) * p0_nph(r-1) / (r_cc_loc_p(0,r-1)*r_cc_loc_p(0,r-1)*dr1) 
                + gamma1bar_nph(r) * p0_nph(r) / (r_cc_loc_p(0,r)*r_cc_loc_p(0,r)*dr2) ) 
=======
        Real dr1 = r_edge_loc(0,r) - r_edge_loc(0,r-1);
        Real dr2 = r_edge_loc(0,r+1) - r_edge_loc(0,r);
        Real dr3 = r_cc_loc(0,r) - r_cc_loc(0,r-1);

        A(r) = gamma1bar_nph(r-1) * p0_nph(r-1) / (r_cc_loc(0,r-1)*r_cc_loc(0,r-1));
        A(r) /= dr1*dr3;

        B(r) = -( gamma1bar_nph(r-1) * p0_nph(r-1) / (r_cc_loc(0,r-1)*r_cc_loc(0,r-1)*dr1) 
                + gamma1bar_nph(r) * p0_nph(r) / (r_cc_loc(0,r)*r_cc_loc(0,r)*dr2) ) 
>>>>>>> b765b468
                / dr3;

        Real dpdr = (p0_nph(r) - p0_nph(r-1)) / dr3;

<<<<<<< HEAD
        B(r) -= 4.0 * dpdr / (r_edge_loc_p(0,r)*r_edge_loc_p(0,r)*r_edge_loc_p(0,r));

        C(r) = gamma1bar_nph(r) * p0_nph(r) / (r_cc_loc_p(0,r)*r_cc_loc_p(0,r));
        C(r) /= dr2*dr3;

        F(r) = 4.0 * dpdr * w0_from_Sbar(r) / r_edge_loc_p(0,r) - 
                grav_edge(0,r) * (r_cc_loc_p(0,r)*r_cc_loc_p(0,r) * etarho_cc_p[max_lev*r] - 
                r_cc_loc_p(0,r-1)*r_cc_loc_p(0,r-1) * etarho_cc_p[max_lev*(r-1)]) / 
                (dr3 * r_edge_loc_p(0,r)*r_edge_loc_p(0,r)) - 
=======
        B(r) -= 4.0 * dpdr / (r_edge_loc(0,r)*r_edge_loc(0,r)*r_edge_loc(0,r));

        C(r) = gamma1bar_nph(r) * p0_nph(r) / (r_cc_loc(0,r)*r_cc_loc(0,r));
        C(r) /= dr2*dr3;

        F(r) = 4.0 * dpdr * w0_from_Sbar(r) / r_edge_loc(0,r) - 
                grav_edge(0,r) * (r_cc_loc(0,r)*r_cc_loc(0,r) * etarho_cc_p[max_lev*r] - 
                r_cc_loc(0,r-1)*r_cc_loc(0,r-1) * etarho_cc_p[max_lev*(r-1)]) / 
                (dr3 * r_edge_loc(0,r)*r_edge_loc(0,r)) - 
>>>>>>> b765b468
                4.0 * M_PI * Gconst * 0.5 * 
                (rho0_nph(0,r) + rho0_nph(0,r-1)) * etarho_ec_p[max_lev*r];
    });

    // Lower boundary
    A(0) = 0.0;
    B(0) = 1.0;
    C(0) = 0.0;
    F(0) = 0.0;

    // Upper boundary
    A(max_cutoff+1) = -1.0;
    B(max_cutoff+1) = 1.0;
    C(max_cutoff+1) = 0.0;
    F(max_cutoff+1) = 0.0;
    
    // need to synchronize gpu values with updated host values
    Gpu::synchronize();
    
    // Call the tridiagonal solver
    Tridiag(A, B, C, F, u, max_cutoff+2);

    w0_p[0] = w0_from_Sbar(0);

    // for (auto r = 1; r <= max_cutoff+1; ++r) {
    lo = 1; 
    hi = max_cutoff+1;
    AMREX_PARALLEL_FOR_1D(hi-lo+1, j, {
        int r = j + lo;
<<<<<<< HEAD
        w0_p[max_lev*r] = u(r) / (r_edge_loc_p(0,r)*r_edge_loc_p(0,r)) + w0_from_Sbar(r);
=======
        w0_p[max_lev*r] = u(r) / (r_edge_loc(0,r)*r_edge_loc(0,r)) + w0_from_Sbar(r);
>>>>>>> b765b468
    });

    // for (auto r = max_cutoff+2; r <= base_geom.nr_fine; ++r) {
    lo = max_cutoff+2; 
    hi = base_geom.nr_fine;
    AMREX_PARALLEL_FOR_1D(hi-lo+1, j, {
        int r = j + lo;
<<<<<<< HEAD
        w0_p[max_lev*r] = w0_p[max_lev*(max_cutoff+1)] * r_edge_loc_p(0,max_cutoff+1)*r_edge_loc_p(0,max_cutoff+1)/(r_edge_loc_p(0,r)*r_edge_loc_p(0,r));
=======
        w0_p[max_lev*r] = w0_p[max_lev*(max_cutoff+1)] * r_edge_loc(0,max_cutoff+1)*r_edge_loc(0,max_cutoff+1)/(r_edge_loc(0,r)*r_edge_loc(0,r));
>>>>>>> b765b468
    });

    // Compute the forcing term in the base state velocity equation, - 1/rho0 grad pi0
    const Real dt_avg = 0.5 * (dt_in + dtold_in);

<<<<<<< HEAD
    // for (auto r = 0; r < nr_fine; ++r) {
    AMREX_PARALLEL_FOR_1D(nr_fine, r, {
        Real dr1 = r_edge_loc_p(0,r) - r_edge_loc_p(0,r-1);
=======
    // for (auto r = 0; r < base_geom.nr_fine; ++r) {
    AMREX_PARALLEL_FOR_1D(base_geom.nr_fine, r, {
        Real dr1 = r_edge_loc(0,r) - r_edge_loc(0,r-1);
>>>>>>> b765b468
        Real w0_old_cen = 0.5 * (w0_old_p[max_lev*r] + w0_old_p[max_lev*(r+1)]);
        Real w0_new_cen = 0.5 * (w0_p[max_lev*r] + w0_p[max_lev*(r+1)]);
        Real w0_avg = 0.5 * (dt_in *  w0_old_cen + dtold_in *  w0_new_cen) / dt_avg;
        Real div_avg = 0.5 * (dt_in * (w0_old_p[max_lev*(r+1)]-w0_old_p[max_lev*r]) + dtold_in * (w0_p[max_lev*(r+1)]-w0_p[max_lev*r])) / dt_avg;
        w0_force_p[max_lev*r] = (w0_new_cen-w0_old_cen) / dt_avg + w0_avg * div_avg / dr1;
    });
}

void
<<<<<<< HEAD
Maestro::Tridiag(const BaseStateArray<Real>& a, const BaseStateArray<Real>& b, 
                 const BaseStateArray<Real>& c, const BaseStateArray<Real>& r, 
                 BaseStateArray<Real>& u, const int n)
{
    BaseState<Real> gam_base(n);
    auto gam = gam_base.array();

    if (b(0) == 0) Abort("tridiag: CANT HAVE B[0] = 0.0");
=======
Maestro::Tridiag(const BaseStateArray<Real> a, const BaseStateArray<Real> b, 
                 const BaseStateArray<Real> c, const BaseStateArray<Real> r, 
                 BaseStateArray<Real> u, const int n)
{
    BaseState<Real> gam_s(n);
    auto gam = gam_s.array();

    if (b(0) == 0) Abort("tridiag: CANT HAVE B(0) = 0.0");
>>>>>>> b765b468

    Real bet = b(0);
    u(0) = r(0) / bet;

    for (auto j = 1; j < n; j++) {
        gam(j) = c(j-1) / bet;
        bet = b(j) - a(j) * gam(j);
        if (bet == 0) Abort("tridiag: TRIDIAG FAILED");
        u(j) = (r(j) - a(j) * u(j-1)) / bet;
    }

    for (auto j = n-2; j >= 0; --j) {
        u(j) -= gam(j+1) * u(j+1);
    }
}

void
Maestro::ProlongBasetoUniform(const RealVector& base_ml, 
                              RealVector& base_fine)

{
    // the mask array will keep track of whether we've filled in data
    // in a corresponding radial bin.  .false. indicates that we've
    // already output there.
    IntVector imask_fine(base_geom.nr_fine);
    std::fill(imask_fine.begin(), imask_fine.end(), 1);

    // r1 is the factor between the current level grid spacing and the
    // FINEST level
    int r1 = 1;

<<<<<<< HEAD
    const int max_lev = max_radial_level+1;

    for (auto n = finest_radial_level; n >= 0; --n) {
        for (auto j = 1; j < numdisjointchunks.array()(n); ++j) {
            for (auto r = r_start_coord.array()(n,j); r <= r_end_coord.array()(n,j); ++r) {
=======
    const int max_lev = base_geom.max_radial_level+1;

    for (auto n = base_geom.finest_radial_level; n >= 0; --n) {
        for (auto j = 1; j < base_geom.numdisjointchunks(n); ++j) {
            for (auto r = base_geom.r_start_coord(n,j); r <= base_geom.r_end_coord(n,j); ++r) {
>>>>>>> b765b468
                // sum up mask to see if there are any elements set to true 
                if (std::accumulate(imask_fine.begin()+r*r1-1, imask_fine.begin()+(r+1)*r1-1, 0) > 0) {
                    for (auto i = r*r1-1; i < (r+1)*r1-1; ++r) {
                        base_fine[i] = base_ml[n+max_lev*r];
                        imask_fine[i] = 0;
                    }
                }
            }
        }
        // update r1 for the next coarsest level -- assume a jump by
        // factor of 2
        r1 *= 2;
    }
    
    // check to make sure that no mask values are still true
    if (std::accumulate(imask_fine.begin(), imask_fine.end(), 0) > 0) {
        Abort("ERROR: unfilled cells in prolong_base_to_uniform");
    }
}<|MERGE_RESOLUTION|>--- conflicted
+++ resolved
@@ -23,11 +23,7 @@
 
     std::fill(w0_force.begin(), w0_force.end(), 0.);
 
-<<<<<<< HEAD
-    const int max_lev = max_radial_level+1;
-=======
     const int max_lev = base_geom.max_radial_level+1;
->>>>>>> b765b468
     
     if (!spherical) {
         if (do_planar_invsq_grav || do_2d_planar_octant) {
@@ -67,17 +63,10 @@
     if (maestro_verbose >= 2) {
         for (auto n = 0; n <= base_geom.finest_radial_level; ++n) {
             Real max_w0 = 0.0;
-<<<<<<< HEAD
-            for (auto r = r_start_coord.array()(n,1); r <= r_end_coord.array()(n,1)+1; ++r) {
-                max_w0 = max(max_w0, fabs(w0[n+max_lev*r]));
-            }
-            Print() << "... max CFL of w0: " << max_w0 * dt_in / dr.array()(n) << std::endl;
-=======
             for (auto r = base_geom.r_start_coord(n,1); r <= base_geom.r_end_coord(n,1)+1; ++r) {
                 max_w0 = max(max_w0, fabs(w0[n+max_lev*r]));
             }
             Print() << "... max CFL of w0: " << max_w0 * dt_in / base_geom.dr(n) << std::endl;
->>>>>>> b765b468
         }
         Print() << std::endl;
     }
@@ -123,12 +112,8 @@
     const int max_lev = base_geom.max_radial_level+1;
 
     // local variables 
-<<<<<<< HEAD
-    BaseState<Real> psi_planar_base(nr_fine);
-=======
     BaseState<Real> psi_planar_state(base_geom.nr_fine);
     auto psi_planar = psi_planar_state.array();
->>>>>>> b765b468
 
     const Real * AMREX_RESTRICT etarho_cc_p = etarho_cc.dataPtr();
     Real * AMREX_RESTRICT w0_p = w0.dataPtr();
@@ -142,41 +127,18 @@
     // Compute w0 on edges at level n
     for (auto n = 0; n <= base_geom.max_radial_level; ++n) {
 
-<<<<<<< HEAD
-        psi_planar_base.setVal(0.0);
-        auto psi_planar = psi_planar_base.array();
-        
-        int base_cutoff_density_coord_loc = 0;
-        get_base_cutoff_density_coord(n, &base_cutoff_density_coord_loc);
-
-        const Real dr_lev = dr.array()(n);
-
-        for (auto j = 1; j <= numdisjointchunks.array()(n); ++j) {
-=======
         psi_planar_state.setVal(0.0);
         const int base_cutoff_density_coord = base_geom.base_cutoff_density_coord(n);
 
         const Real dr_lev = base_geom.dr(n);
 
         for (auto j = 1; j <= base_geom.numdisjointchunks(n); ++j) {
->>>>>>> b765b468
 
             if (n == 0) {
                 // Initialize new w0 at bottom of coarse base array to 0.0.
                 w0[0] = 0.0;
             } else {
                 // Obtain the starting value of w0 from the coarser grid
-<<<<<<< HEAD
-                w0[n+max_lev*r_start_coord.array()(n,j)] = w0[n-1+max_lev*r_start_coord.array()(n,j)/2];
-            }
-
-            // compute psi for level n
-            int lo = r_start_coord.array()(n,j); 
-            int hi = r_end_coord.array()(n,j);
-            AMREX_PARALLEL_FOR_1D(hi-lo+1, k, {
-                int r = k + lo;
-                if (r < base_cutoff_density_coord_loc) {
-=======
                 w0[n+max_lev*base_geom.r_start_coord(n,j)] = w0[n-1+max_lev*base_geom.r_start_coord(n,j)/2];
             }
 
@@ -186,18 +148,12 @@
             AMREX_PARALLEL_FOR_1D(hi-lo+1, k, {
                 int r = k + lo;
                 if (r < base_cutoff_density_coord) {
->>>>>>> b765b468
                     psi_planar(r) = etarho_cc_p[n+max_lev*r] * fabs(grav_const_loc);
                 }
             });
 
-<<<<<<< HEAD
-            for (auto r = r_start_coord.array()(n,j)+1; 
-                r <= r_end_coord.array()(n,j)+1; ++r) {
-=======
             for (auto r = base_geom.r_start_coord(n,j)+1; 
                 r <= base_geom.r_end_coord(n,j)+1; ++r) {
->>>>>>> b765b468
 
                 Real gamma1bar_p0_avg = (gamma1bar_old_in[n+max_lev*(r-1)]
                     + gamma1bar_new_in[n+max_lev*(r-1)]) *
@@ -229,38 +185,23 @@
             if (n > 0) {
                 // Compare the difference between w0 at top of level n to
                 // the corresponding point on level n-1
-<<<<<<< HEAD
-                Real offset = w0[n+max_lev*(r_end_coord.array()(n,j)+1)]
-                    - w0[n-1+max_lev*(r_end_coord.array()(n,j)+1)/2];
-=======
                 Real offset = w0[n+max_lev*(base_geom.r_end_coord(n,j)+1)]
                     - w0[n-1+max_lev*(base_geom.r_end_coord(n,j)+1)/2];
->>>>>>> b765b468
 
                 for (auto i = n-1; i >= 0; --i) {
 
                     int refrat = round(pow(2, n-i));
 
                     // Restrict w0 from level n to level i
-<<<<<<< HEAD
-                    for (auto r = r_start_coord.array()(n,j); r <= r_end_coord.array()(n,j)+1; ++r) {
-=======
                     for (auto r = base_geom.r_start_coord(n,j); r <= base_geom.r_end_coord(n,j)+1; ++r) {
->>>>>>> b765b468
                         if (r % refrat == 0) {
                             w0[n+max_lev*r/refrat] = w0[n+max_lev*r];
                         }
                     }
 
                     // Offset the w0 on level i above the top of level n
-<<<<<<< HEAD
-                    // for (auto r = (r_end_coord(n,j)+1)/refrat+1; r <= nr(i); ++r) {
-                    lo = (r_end_coord.array()(n,j)+1)/refrat+1; 
-                    hi = nr.array()(i);
-=======
                     lo = (base_geom.r_end_coord(n,j)+1)/refrat+1; 
                     hi = base_geom.nr(i);
->>>>>>> b765b468
                     AMREX_PARALLEL_FOR_1D(hi-lo+1, k, {
                         int r = k + lo;
                         w0_p[i+max_lev*r] += offset;
@@ -271,35 +212,18 @@
     }
 
     // zero w0 where there is no corresponding full state array
-<<<<<<< HEAD
-    for (auto n = 1; n <= max_radial_level; ++n) {
-        for (auto j = 1; j <= numdisjointchunks.array()(n); ++j) {
-            if (j == numdisjointchunks.array()(n)) {
-                // for (auto r = r_end_coord(n,j)+2; 
-                //      r <= nr(n); ++r) {
-                const int lo = r_end_coord.array()(n,j)+2; 
-                const int hi = nr.array()(n);
-=======
     for (auto n = 1; n <= base_geom.max_radial_level; ++n) {
         for (auto j = 1; j <= base_geom.numdisjointchunks(n); ++j) {
             if (j == base_geom.numdisjointchunks(n)) {
                 const int lo = base_geom.r_end_coord(n,j)+2; 
                 const int hi = base_geom.nr(n);
->>>>>>> b765b468
                 AMREX_PARALLEL_FOR_1D(hi-lo+1, k, {
                     int r = k + lo;
                     w0_p[n+max_lev*r] = 0.0;
                 });
             } else {
-<<<<<<< HEAD
-                // for (auto r = r_end_coord(n,j)+2; 
-                //      r <= r_start_coord(n,j+1)-1; ++r) {
-                const int lo = r_end_coord.array()(n,j)+2; 
-                const int hi = r_start_coord.array()(n,j+1)-1;
-=======
                 const int lo = base_geom.r_end_coord(n,j)+2; 
                 const int hi = base_geom.r_start_coord(n,j+1)-1;
->>>>>>> b765b468
                 AMREX_PARALLEL_FOR_1D(hi-lo+1, k, {
                     int r = k + lo;
                     w0_p[n+max_lev*r] = 0.0;
@@ -311,30 +235,16 @@
     RestrictBase(w0, false);
     FillGhostBase(w0, false);
 
-<<<<<<< HEAD
-    for (auto n = 0; n <= max_radial_level; ++n) {
-        for (auto j = 1; j <= numdisjointchunks.array()(n); ++j) {
-=======
     for (auto n = 0; n <= base_geom.max_radial_level; ++n) {
         for (auto j = 1; j <= base_geom.numdisjointchunks(n); ++j) {
->>>>>>> b765b468
 
             // Compute the forcing term in the base state velocity
             // equation, - 1/rho0 grad pi0
             const Real dt_avg = 0.5 * (dt_in + dtold_in);
-<<<<<<< HEAD
-            const Real dr_lev = dr.array()(n);
-
-            // for (auto r = r_start_coord(n,j); 
-            //      r <= r_end_coord(n,j); ++r) {
-            const int lo = r_start_coord.array()(n,j); 
-            const int hi = r_end_coord.array()(n,j);
-=======
             const Real dr_lev = base_geom.dr(n);
 
             const int lo = base_geom.r_start_coord(n,j); 
             const int hi = base_geom.r_end_coord(n,j);
->>>>>>> b765b468
             AMREX_PARALLEL_FOR_1D(hi-lo+1, k, {
                 int r = k + lo;
 
@@ -376,25 +286,15 @@
     int fine_base_density_cutoff_coord = 0;
     get_base_cutoff_density_coord(base_geom.finest_radial_level, &fine_base_density_cutoff_coord);
 
-<<<<<<< HEAD
-    const int max_lev = max_radial_level+1;
-    const int nr_finest = nr.array()(finest_radial_level);
-    const Real dr_finest = dr.array()(finest_radial_level);
-=======
     const int max_lev = base_geom.max_radial_level+1;
     const int nr_finest = base_geom.nr(base_geom.finest_radial_level);
     const Real dr_finest = base_geom.dr(base_geom.finest_radial_level);
->>>>>>> b765b468
     const Real dpdt_factor_loc = dpdt_factor;
 
     Real * AMREX_RESTRICT w0_p = w0.dataPtr();
     Real * AMREX_RESTRICT w0_force_p = w0_force.dataPtr();
     const Real * AMREX_RESTRICT w0_old_p = w0_old.dataPtr();
-<<<<<<< HEAD
-    const auto r_edge_loc_p = r_edge_loc_b.array();
-=======
     const auto& r_edge_loc = base_geom.r_edge_loc;
->>>>>>> b765b468
 
     // The planar 1/r**2 gravity constraint equation is solved
     // by calling the tridiagonal solver, just like spherical.
@@ -491,25 +391,6 @@
     // B_j (dw_0)_{j-1/2} +
     // C_j (dw_0)_{j+1/2} = F_j
 
-<<<<<<< HEAD
-    BaseState<Real> A_base(nr_finest+1);
-    BaseState<Real> B_base(nr_finest+1);
-    BaseState<Real> C_base(nr_finest+1);
-    BaseState<Real> u_base(nr_finest+1);
-    BaseState<Real> F_base(nr_finest+1);
-
-    A_base.setVal(0.0);
-    B_base.setVal(0.0);
-    C_base.setVal(0.0);
-    F_base.setVal(0.0);
-    u_base.setVal(0.0);
-
-    auto A = A_base.array();
-    auto B = B_base.array();
-    auto C = C_base.array();
-    auto F = F_base.array();
-    auto u = u_base.array();
-=======
     BaseState<Real> A_s(nr_finest+1);
     BaseState<Real> B_s(nr_finest+1);
     BaseState<Real> C_s(nr_finest+1);
@@ -527,7 +408,6 @@
     auto C = C_s.array();
     auto u = u_s.array();
     auto F = A_s.array();
->>>>>>> b765b468
 
     // for (auto r = 1; r <= fine_base_density_cutoff_coord; ++r) {
     lo = 1; 
@@ -542,27 +422,18 @@
         B(r) = -(gamma1bar_nph_fine[r-1] * p0_nph_fine[r-1] + 
             gamma1bar_nph_fine[r] * p0_nph_fine[r]) 
             / (dr_finest*dr_finest);
-<<<<<<< HEAD
-        B(r) -= 2.0 * dpdr / (r_edge_loc_p(finest_radial_level,r));
-=======
         B(r) -= 2.0 * dpdr / (r_edge_loc(base_geom.finest_radial_level,r));
->>>>>>> b765b468
 
         C(r) = gamma1bar_nph_fine[r] * p0_nph_fine[r];
         C(r) /= dr_finest*dr_finest;
 
         F(r) = 2.0 * dpdr * w0bar_fine[r] / 
-<<<<<<< HEAD
-            r_edge_loc_p(finest_radial_level,r) -
-=======
             r_edge_loc(base_geom.finest_radial_level,r) -
->>>>>>> b765b468
             grav_edge_fine[r] * (etarho_cc_fine[r] - etarho_cc_fine[r-1]) / 
             dr_finest;
     });
 
     // Lower boundary
-<<<<<<< HEAD
     A(0) = 0.0;
     B(0) = 1.0;
     C(0) = 0.0;
@@ -573,18 +444,6 @@
     B(fine_base_density_cutoff_coord+1) = 1.0;
     C(fine_base_density_cutoff_coord+1) = 0.0;
     F(fine_base_density_cutoff_coord+1) = 0.0;
-=======
-    A[0] = 0.0;
-    B[0] = 1.0;
-    C[0] = 0.0;
-    F[0] = 0.0;
-
-    // Upper boundary
-    A[fine_base_density_cutoff_coord+1] = -1.0;
-    B[fine_base_density_cutoff_coord+1] = 1.0;
-    C[fine_base_density_cutoff_coord+1] = 0.0;
-    F[fine_base_density_cutoff_coord+1] = 0.0;
->>>>>>> b765b468
 
     // need to synchronize gpu values with updated host values
     Gpu::synchronize();
@@ -618,45 +477,25 @@
     // 7) fill the multilevel w0 array from the uniformly-gridded w0 we
     // just solved for.  Here, we make the coarse edge underneath equal
     // to the fine edge value.
-<<<<<<< HEAD
-    for (auto n = finest_radial_level; n >= 1; --n) {
-        for (auto r = 0; r <= nr.array()(n); n+=2) {
-=======
     for (auto n = base_geom.finest_radial_level; n >= 1; --n) {
         for (auto r = 0; r <= base_geom.nr(n); n+=2) {
->>>>>>> b765b468
             w0[n-1+max_lev*r/2] = w0[n+max_lev*r];
         }
     }
 
     // 8) zero w0 where there is no corresponding full state array
-<<<<<<< HEAD
-    for (auto n = 1; n <= finest_radial_level; ++n) {
-        for (auto j = 1; j <= numdisjointchunks.array()(n); ++j) {
-            if (j == numdisjointchunks.array()(n)) {
-                // for (auto r = r_end_coord(n,j)+2; r <= nr(n); ++r) {
-                lo = r_end_coord.array()(n,j)+2; 
-                hi = nr.array()(n);
-=======
     for (auto n = 1; n <= base_geom.finest_radial_level; ++n) {
         for (auto j = 1; j <= base_geom.numdisjointchunks(n); ++j) {
             if (j == base_geom.numdisjointchunks(n)) {
                 lo = base_geom.r_end_coord(n,j)+2; 
                 hi = base_geom.nr(n);
->>>>>>> b765b468
                 AMREX_PARALLEL_FOR_1D(hi-lo+1, k, {
                     int r = k + lo;
                     w0_p[n+max_lev*r] = 0.0;
                 });
             } else {
-<<<<<<< HEAD
-                // for (auto r = r_end_coord(n,j)+2; r < r_start_coord(n,j+1); ++r) {
-                lo = r_end_coord.array()(n,j)+2; 
-                hi = r_start_coord.array()(n,j+1);
-=======
                 lo = base_geom.r_end_coord(n,j)+2; 
                 hi = base_geom.r_start_coord(n,j+1);
->>>>>>> b765b468
                 AMREX_PARALLEL_FOR_1D(hi-lo, k, {
                     int r = k + lo;
                     w0_p[n+max_lev*r] = 0.0;
@@ -669,29 +508,16 @@
     FillGhostBase(w0, false);
 
     // compute the forcing terms
-<<<<<<< HEAD
-    for (auto n = 0; n <= finest_radial_level; ++n) {
-        for (auto j = 1; j <= numdisjointchunks.array()(n); ++j) {
-=======
     for (auto n = 0; n <= base_geom.finest_radial_level; ++n) {
         for (auto j = 1; j <= base_geom.numdisjointchunks(n); ++j) {
->>>>>>> b765b468
 
             // Compute the forcing term in the base state velocity
             // equation, - 1/rho0 grad pi0
             const Real dt_avg = 0.5 * (dt_in + dtold_in);
-<<<<<<< HEAD
-            const Real dr_lev = dr.array()(n);
-
-            // for (auto r = r_start_coord(n,j); r <=r_end_coord(n,j); ++r) {
-            lo = r_start_coord.array()(n,j); 
-            hi = r_end_coord.array()(n,j);
-=======
             const Real dr_lev = base_geom.dr(n);
 
             lo = base_geom.r_start_coord(n,j); 
             hi = base_geom.r_end_coord(n,j);
->>>>>>> b765b468
             AMREX_PARALLEL_FOR_1D(hi-lo+1, k, {
                 int r = k + lo;
                 Real w0_old_cen = 0.5 * (w0_old_p[n+max_lev*r] + w0_old_p[n+max_lev*(r+1)]);
@@ -726,26 +552,6 @@
     BL_PROFILE_VAR("Maestro::Makew0Sphr()",Makew0Sphr);
 
     // local variables 
-<<<<<<< HEAD
-    const int max_lev = max_radial_level + 1;
-    BaseState<Real> gamma1bar_nph_base(nr_fine);
-    BaseState<Real> p0_nph_base(nr_fine);
-    BaseState<Real> A_base(nr_fine+1);
-    BaseState<Real> B_base(nr_fine+1);
-    BaseState<Real> C_base(nr_fine+1);
-    BaseState<Real> u_base(nr_fine+1);
-    BaseState<Real> F_base(nr_fine+1);
-    BaseState<Real> w0_from_Sbar_base(nr_fine+1);
-    BaseState<Real> rho0_nph_base(max_lev,nr_fine);
-    BaseState<Real> grav_edge_base(max_lev, nr_fine+1);
-
-    auto gamma1bar_nph = gamma1bar_nph_base.array();
-    auto p0_nph = p0_nph_base.array();
-    auto w0_from_Sbar = w0_from_Sbar_base.array();
-    auto rho0_nph = rho0_nph_base.array();
-    auto grav_edge = grav_edge_base.array();
-    
-=======
     const int max_lev = base_geom.max_radial_level + 1;
     BaseState<Real> gamma1bar_nph_s(base_geom.nr_fine);
     BaseState<Real> p0_nph_s(base_geom.nr_fine);
@@ -769,20 +575,14 @@
     auto rho0_nph = rho0_nph_s.array();
     auto grav_edge = grav_edge_s.array();
 
->>>>>>> b765b468
     const Real * AMREX_RESTRICT p0_old_p = p0_old_in.dataPtr();
     const Real * AMREX_RESTRICT p0_new_p = p0_new_in.dataPtr();
     const Real * AMREX_RESTRICT rho0_old_p = rho0_old_in.dataPtr();
     const Real * AMREX_RESTRICT rho0_new_p = rho0_new_in.dataPtr();
     const Real * AMREX_RESTRICT gamma1bar_old_p = gamma1bar_old_in.dataPtr();
     const Real * AMREX_RESTRICT gamma1bar_new_p = gamma1bar_new_in.dataPtr();
-<<<<<<< HEAD
-    const auto r_cc_loc_p = r_cc_loc_b.array();
-    const auto r_edge_loc_p = r_edge_loc_b.array();
-=======
     const auto& r_cc_loc = base_geom.r_cc_loc;
     const auto& r_edge_loc = base_geom.r_edge_loc;
->>>>>>> b765b468
     const Real * AMREX_RESTRICT etarho_cc_p = etarho_cc.dataPtr();
     const Real * AMREX_RESTRICT etarho_ec_p = etarho_ec.dataPtr();
     Real * AMREX_RESTRICT w0_p = w0.dataPtr();
@@ -793,21 +593,12 @@
     get_base_cutoff_density(&base_cutoff_dens);
     const int base_cutoff_density_coord = base_geom.base_cutoff_density_coord(0);
 
-<<<<<<< HEAD
-    const Real dr0 = dr.array()(0);
-=======
     const Real dr0 = base_geom.dr(0);
->>>>>>> b765b468
     const Real dpdt_factor_loc = dpdt_factor;
     
     // create time-centered base-state quantities
-<<<<<<< HEAD
-    // for (auto r = 0; r < nr_fine; ++r) {
-    AMREX_PARALLEL_FOR_1D(nr_fine, r, {
-=======
     // for (auto r = 0; r < base_geom.nr_fine; ++r) {
     AMREX_PARALLEL_FOR_1D(base_geom.nr_fine, r, {
->>>>>>> b765b468
         p0_nph(r) = 0.5*(p0_old_p[max_lev*r] + p0_new_p[max_lev*r]);
         rho0_nph(0,r) = 0.5*(rho0_old_p[max_lev*r] + rho0_new_p[max_lev*r]);
         gamma1bar_nph(r) = 0.5*(gamma1bar_old_p[max_lev*r] + gamma1bar_new_p[max_lev*r]);
@@ -818,25 +609,11 @@
     //      (r^2 Sbar).  Then we will solve for the update, delta w0.
     w0_from_Sbar(0) = 0.0;
 
-<<<<<<< HEAD
-    for (auto r = 1; r <= nr_fine; ++r) {
-=======
     for (auto r = 1; r <= base_geom.nr_fine; ++r) {
->>>>>>> b765b468
         Real volume_discrepancy = rho0_old_in[max_lev*(r-1)] > base_cutoff_dens ? 
             dpdt_factor_loc * p0_minus_peosbar[max_lev*(r-1)]/dt_in : 0.0;
 
         w0_from_Sbar(r) = w0_from_Sbar(r-1) + 
-<<<<<<< HEAD
-            dr0 * Sbar_in[max_lev*(r-1)] * r_cc_loc_p(0,r-1)*r_cc_loc_p(0,r-1);
-        if (volume_discrepancy != 0.0) {
-            w0_from_Sbar(r) -= dr0 * volume_discrepancy * r_cc_loc_p(0,r-1)*r_cc_loc_p(0,r-1) 
-            / (gamma1bar_nph(r-1)*p0_nph(r-1));
-        }
-    }
-        
-    // for (auto r = 1; r <= nr_fine; ++r) {
-=======
             dr0 * Sbar_in[max_lev*(r-1)] * r_cc_loc(0,r-1)*r_cc_loc(0,r-1);
         if (volume_discrepancy != 0.0) {
             w0_from_Sbar(r) -= dr0 * volume_discrepancy * r_cc_loc(0,r-1)*r_cc_loc(0,r-1) 
@@ -845,51 +622,27 @@
     }
 
     // for (auto r = 1; r <= base_geom.nr_fine; ++r) {
->>>>>>> b765b468
     int lo = 1; 
     int hi = base_geom.nr_fine;
     AMREX_PARALLEL_FOR_1D(hi-lo+1, j, {
         int r = j + lo;
-<<<<<<< HEAD
-        w0_from_Sbar(r) /= (r_edge_loc_p(0,r)*r_edge_loc_p(0,r));
+        w0_from_Sbar(r) /= (r_edge_loc(0,r)*r_edge_loc(0,r));
     });
 
     // make the edge-centered gravity
     MakeGravEdge(grav_edge_base, rho0_nph_base);
-=======
-        w0_from_Sbar(r) /= (r_edge_loc(0,r)*r_edge_loc(0,r));
-    });
-
-    // make the edge-centered gravity
-    MakeGravEdge(grav_edge, rho0_nph);
->>>>>>> b765b468
 
     // NOTE:  now we solve for the remainder, (r^2 * delta w0)
     // this takes the form of a tri-diagonal matrix:
     // A_j (r^2 dw_0)_{j-3/2} +
     // B_j (r^2 dw_0)_{j-1/2} +
     // C_j (r^2 dw_0)_{j+1/2} = F_j
-<<<<<<< HEAD
-    A_base.setVal(0.0);
-    B_base.setVal(0.0);
-    C_base.setVal(0.0);
-    F_base.setVal(0.0);
-    u_base.setVal(0.0);
-
-    auto A = A_base.array();
-    auto B = B_base.array();
-    auto C = C_base.array();
-    auto F = F_base.array();
-    auto u = u_base.array();
-    
-=======
     A_s.setVal(0.0);
     B_s.setVal(0.0);
     C_s.setVal(0.0);
     F_s.setVal(0.0);
     u_s.setVal(0.0);
 
->>>>>>> b765b468
     // Note that we are solving for (r^2 delta w0), not just w0.
 
     int max_cutoff = min(base_cutoff_density_coord, base_geom.nr_fine-1);
@@ -900,34 +653,13 @@
     //AMREX_PARALLEL_FOR_1D(hi-lo+1, j, {
     amrex::ParallelFor(hi-lo+1, [=] AMREX_GPU_DEVICE (int j) noexcept {
         int r = j + lo;
-<<<<<<< HEAD
-        A(r) = gamma1bar_nph(r-1) * p0_nph(r-1) / (r_cc_loc_p(0,r-1)*r_cc_loc_p(0,r-1));
-        A(r) /= dr0*dr0;
-
-        B(r) = -( gamma1bar_nph(r-1) * p0_nph(r-1) / (r_cc_loc_p(0,r-1)*r_cc_loc_p(0,r-1))
-                + gamma1bar_nph(r) * p0_nph(r) / (r_cc_loc_p(0,r)*r_cc_loc_p(0,r)) ) 
-=======
         A(r) = gamma1bar_nph(r-1) * p0_nph(r-1) / (r_cc_loc(0,r-1)*r_cc_loc(0,r-1));
         A(r) /= dr0*dr0;
 
         B(r) = -( gamma1bar_nph(r-1) * p0_nph(r-1) / (r_cc_loc(0,r-1)*r_cc_loc(0,r-1))
                 + gamma1bar_nph(r) * p0_nph(r) / (r_cc_loc(0,r)*r_cc_loc(0,r)) ) 
->>>>>>> b765b468
                 / (dr0*dr0);
         
-        Real dpdr = (p0_nph(r) - p0_nph(r-1)) / dr0;
-
-<<<<<<< HEAD
-        B(r) -= 4.0 * dpdr / (r_edge_loc_p(0,r)*r_edge_loc_p(0,r)*r_edge_loc_p(0,r));
-
-        C(r) = gamma1bar_nph(r) * p0_nph(r) / (r_cc_loc_p(0,r)*r_cc_loc_p(0,r));
-        C(r) /= dr0*dr0;
-
-        F(r) = 4.0 * dpdr * w0_from_Sbar(r) / r_edge_loc_p(0,r) - 
-                grav_edge(0,r) * (r_cc_loc_p(0,r)*r_cc_loc_p(0,r) * etarho_cc_p[max_lev*r] - 
-                r_cc_loc_p(0,r-1)*r_cc_loc_p(0,r-1) * etarho_cc_p[max_lev*(r-1)]) / 
-                (dr0 * r_edge_loc_p(0,r)*r_edge_loc_p(0,r)) - 
-=======
         Real dpdr = (p0_nph(r) - p0_nph(r-1)) / dr0;
 
         B(r) -= 4.0 * dpdr / (r_edge_loc(0,r)*r_edge_loc(0,r)*r_edge_loc(0,r));
@@ -939,7 +671,6 @@
                 grav_edge(0,r) * (r_cc_loc(0,r)*r_cc_loc(0,r) * etarho_cc_p[max_lev*r] - 
                 r_cc_loc(0,r-1)*r_cc_loc(0,r-1) * etarho_cc_p[max_lev*(r-1)]) / 
                 (dr0 * r_edge_loc(0,r)*r_edge_loc(0,r)) - 
->>>>>>> b765b468
                 4.0 * M_PI * Gconst * 0.5 * 
                 (rho0_nph(0,r) + rho0_nph(0,r-1)) * etarho_ec_p[max_lev*r];
     });
@@ -969,11 +700,7 @@
     hi = max_cutoff+1;
     AMREX_PARALLEL_FOR_1D(hi-lo+1, j, {
         int r = j + lo;
-<<<<<<< HEAD
-        w0_p[max_lev*r] = u(r) / (r_edge_loc_p(0,r)*r_edge_loc_p(0,r)) + w0_from_Sbar(r);
-=======
         w0_p[max_lev*r] = u(r) / (r_edge_loc(0,r)*r_edge_loc(0,r)) + w0_from_Sbar(r);
->>>>>>> b765b468
     });
 
     // for (auto r = max_cutoff+2; r <= base_geom.nr_fine; ++r) {
@@ -981,11 +708,7 @@
     hi = base_geom.nr_fine;
     AMREX_PARALLEL_FOR_1D(hi-lo+1, j, {
         int r = j + lo;
-<<<<<<< HEAD
-        w0_p[max_lev*r] = w0_p[max_cutoff+1] * r_edge_loc_p(0,max_cutoff+1)*r_edge_loc_p(0,max_cutoff+1)/(r_edge_loc_p(0,r)*r_edge_loc_p(0,r));
-=======
         w0_p[max_lev*r] = w0_p[max_cutoff+1] * r_edge_loc(0,max_cutoff+1)*r_edge_loc(0,max_cutoff+1)/(r_edge_loc(0,r)*r_edge_loc(0,r));
->>>>>>> b765b468
     });
 
     // Compute the forcing term in the base state velocity equation, - 1/rho0 grad pi0
@@ -1019,25 +742,6 @@
     BL_PROFILE_VAR("Maestro::Makew0SphrIrreg()",Makew0SphrIrreg);
 
     // local variables 
-<<<<<<< HEAD
-    const int max_lev = max_radial_level+1;
-    BaseState<Real> gamma1bar_nph_base(nr_fine);
-    BaseState<Real> p0_nph_base(nr_fine);
-    BaseState<Real> A_base(nr_fine+1);
-    BaseState<Real> B_base(nr_fine+1);
-    BaseState<Real> C_base(nr_fine+1);
-    BaseState<Real> u_base(nr_fine+1);
-    BaseState<Real> F_base(nr_fine+1);
-    BaseState<Real> w0_from_Sbar_base(nr_fine+1);
-    BaseState<Real> rho0_nph_base(max_lev,nr_fine);
-    BaseState<Real> grav_edge_base(max_lev,nr_fine+1);
-
-    auto gamma1bar_nph = gamma1bar_nph_base.array();
-    auto p0_nph = p0_nph_base.array();
-    auto w0_from_Sbar = w0_from_Sbar_base.array();
-    auto rho0_nph = rho0_nph_base.array();
-    auto grav_edge = grav_edge_base.array();
-=======
     const int max_lev = base_geom.max_radial_level+1;
     BaseState<Real> gamma1bar_nph_s(base_geom.nr_fine);
     BaseState<Real> p0_nph_s(base_geom.nr_fine);
@@ -1060,7 +764,6 @@
     auto w0_from_Sbar = w0_from_Sbar_s.array();
     auto rho0_nph = rho0_nph_s.array();
     auto grav_edge = grav_edge_s.array();
->>>>>>> b765b468
 
     const Real * AMREX_RESTRICT p0_old_p = p0_old_in.dataPtr();
     const Real * AMREX_RESTRICT p0_new_p = p0_new_in.dataPtr();
@@ -1068,13 +771,8 @@
     const Real * AMREX_RESTRICT rho0_new_p = rho0_new_in.dataPtr();
     const Real * AMREX_RESTRICT gamma1bar_old_p = gamma1bar_old_in.dataPtr();
     const Real * AMREX_RESTRICT gamma1bar_new_p = gamma1bar_new_in.dataPtr();
-<<<<<<< HEAD
-    const auto r_cc_loc_p = r_cc_loc_b.array();
-    const auto r_edge_loc_p = r_edge_loc_b.array();
-=======
     const auto& r_cc_loc = base_geom.r_cc_loc;
     const auto& r_edge_loc = base_geom.r_edge_loc;
->>>>>>> b765b468
     const Real * AMREX_RESTRICT etarho_cc_p = etarho_cc.dataPtr();
     const Real * AMREX_RESTRICT etarho_ec_p = etarho_ec.dataPtr();
     Real * AMREX_RESTRICT w0_p = w0.dataPtr();
@@ -1087,13 +785,8 @@
     const Real dpdt_factor_loc = dpdt_factor;
 
     // create time-centered base-state quantities
-<<<<<<< HEAD
-    // for (auto r = 0; r < nr_fine; ++r) {
-    AMREX_PARALLEL_FOR_1D(nr_fine, r, {
-=======
     // for (auto r = 0; r < base_geom.nr_fine; ++r) {
     AMREX_PARALLEL_FOR_1D(base_geom.nr_fine, r, {
->>>>>>> b765b468
         p0_nph(r) = 0.5*(p0_old_p[max_lev*r] + p0_new_p[max_lev*r]);
         rho0_nph(r) = 0.5*(rho0_old_p[max_lev*r] + rho0_new_p[max_lev*r]);
         gamma1bar_nph(r) = 0.5*(gamma1bar_old_p[max_lev*r] + gamma1bar_new_p[max_lev*r]);
@@ -1108,21 +801,6 @@
         Real volume_discrepancy = rho0_old_in[max_lev*(r-1)] > base_cutoff_dens ? 
             dpdt_factor_loc * p0_minus_peosbar[max_lev*(r-1)]/dt_in : 0.0;
 
-<<<<<<< HEAD
-        Real dr1 = r_edge_loc_p(0,r) - r_edge_loc_p(0,r-1);
-        w0_from_Sbar(r) = w0_from_Sbar(r-1) + 
-            dr1 * Sbar_in[max_lev*(r-1)] * r_cc_loc_p(0,r-1)*r_cc_loc_p(0,r-1) - 
-            dr1* volume_discrepancy * r_cc_loc_p(0,r-1)*r_cc_loc_p(0,r-1) 
-            / (gamma1bar_nph(r-1)*p0_nph(r-1));
-    }
-
-    for (auto r = 1; r <= nr_fine; ++r) {
-        w0_from_Sbar(r) /= (r_edge_loc_p(0,r)*r_edge_loc_p(0,r));
-    }
-
-    // make the edge-centered gravity
-    MakeGravEdge(grav_edge_base, rho0_nph_base);
-=======
         Real dr1 = r_edge_loc(0,r) - r_edge_loc(0,r-1);
         w0_from_Sbar(r) = w0_from_Sbar(r-1) + 
             dr1 * Sbar_in[max_lev*(r-1)] * r_cc_loc(0,r-1)*r_cc_loc(0,r-1) - 
@@ -1135,35 +813,19 @@
     }
 
     // make the edge-centered gravity
-    MakeGravEdge(grav_edge, rho0_nph);
->>>>>>> b765b468
+    MakeGravEdge(grav_edge_base, rho0_nph_base);
 
     // NOTE:  now we solve for the remainder, (r^2 * delta w0)
     // this takes the form of a tri-diagonal matrix:
     // A_j (r^2 dw_0)_{j-3/2} +
     // B_j (r^2 dw_0)_{j-1/2} +
     // C_j (r^2 dw_0)_{j+1/2} = F_j
-<<<<<<< HEAD
-    A_base.setVal(0.0);
-    B_base.setVal(0.0);
-    C_base.setVal(0.0);
-    F_base.setVal(0.0);
-    u_base.setVal(0.0);
-
-    auto A = A_base.array();
-    auto B = B_base.array();
-    auto C = C_base.array();
-    auto F = F_base.array();
-    auto u = u_base.array();
-    
-=======
     A_s.setVal(0.0);
     B_s.setVal(0.0);
     C_s.setVal(0.0);
     u_s.setVal(0.0);
     F_s.setVal(0.0);
 
->>>>>>> b765b468
     // Note that we are solving for (r^2 delta w0), not just w0.
     int max_cutoff = base_cutoff_density_coord;
     
@@ -1172,17 +834,6 @@
     int hi = max_cutoff;
     AMREX_PARALLEL_FOR_1D(hi-lo+1, j, {
         int r = j + lo;
-<<<<<<< HEAD
-        Real dr1 = r_edge_loc_p(0,r) - r_edge_loc_p(0,r-1);
-        Real dr2 = r_edge_loc_p(0,r+1) - r_edge_loc_p(0,r);
-        Real dr3 = r_cc_loc_p(0,r) - r_cc_loc_p(0,r-1);
-
-        A(r) = gamma1bar_nph(r-1) * p0_nph(r-1) / (r_cc_loc_p(0,r-1)*r_cc_loc_p(0,r-1));
-        A(r) /= dr1*dr3;
-
-        B(r) = -( gamma1bar_nph(r-1) * p0_nph(r-1) / (r_cc_loc_p(0,r-1)*r_cc_loc_p(0,r-1)*dr1) 
-                + gamma1bar_nph(r) * p0_nph(r) / (r_cc_loc_p(0,r)*r_cc_loc_p(0,r)*dr2) ) 
-=======
         Real dr1 = r_edge_loc(0,r) - r_edge_loc(0,r-1);
         Real dr2 = r_edge_loc(0,r+1) - r_edge_loc(0,r);
         Real dr3 = r_cc_loc(0,r) - r_cc_loc(0,r-1);
@@ -1192,22 +843,10 @@
 
         B(r) = -( gamma1bar_nph(r-1) * p0_nph(r-1) / (r_cc_loc(0,r-1)*r_cc_loc(0,r-1)*dr1) 
                 + gamma1bar_nph(r) * p0_nph(r) / (r_cc_loc(0,r)*r_cc_loc(0,r)*dr2) ) 
->>>>>>> b765b468
                 / dr3;
 
         Real dpdr = (p0_nph(r) - p0_nph(r-1)) / dr3;
 
-<<<<<<< HEAD
-        B(r) -= 4.0 * dpdr / (r_edge_loc_p(0,r)*r_edge_loc_p(0,r)*r_edge_loc_p(0,r));
-
-        C(r) = gamma1bar_nph(r) * p0_nph(r) / (r_cc_loc_p(0,r)*r_cc_loc_p(0,r));
-        C(r) /= dr2*dr3;
-
-        F(r) = 4.0 * dpdr * w0_from_Sbar(r) / r_edge_loc_p(0,r) - 
-                grav_edge(0,r) * (r_cc_loc_p(0,r)*r_cc_loc_p(0,r) * etarho_cc_p[max_lev*r] - 
-                r_cc_loc_p(0,r-1)*r_cc_loc_p(0,r-1) * etarho_cc_p[max_lev*(r-1)]) / 
-                (dr3 * r_edge_loc_p(0,r)*r_edge_loc_p(0,r)) - 
-=======
         B(r) -= 4.0 * dpdr / (r_edge_loc(0,r)*r_edge_loc(0,r)*r_edge_loc(0,r));
 
         C(r) = gamma1bar_nph(r) * p0_nph(r) / (r_cc_loc(0,r)*r_cc_loc(0,r));
@@ -1217,7 +856,6 @@
                 grav_edge(0,r) * (r_cc_loc(0,r)*r_cc_loc(0,r) * etarho_cc_p[max_lev*r] - 
                 r_cc_loc(0,r-1)*r_cc_loc(0,r-1) * etarho_cc_p[max_lev*(r-1)]) / 
                 (dr3 * r_edge_loc(0,r)*r_edge_loc(0,r)) - 
->>>>>>> b765b468
                 4.0 * M_PI * Gconst * 0.5 * 
                 (rho0_nph(0,r) + rho0_nph(0,r-1)) * etarho_ec_p[max_lev*r];
     });
@@ -1247,11 +885,7 @@
     hi = max_cutoff+1;
     AMREX_PARALLEL_FOR_1D(hi-lo+1, j, {
         int r = j + lo;
-<<<<<<< HEAD
-        w0_p[max_lev*r] = u(r) / (r_edge_loc_p(0,r)*r_edge_loc_p(0,r)) + w0_from_Sbar(r);
-=======
         w0_p[max_lev*r] = u(r) / (r_edge_loc(0,r)*r_edge_loc(0,r)) + w0_from_Sbar(r);
->>>>>>> b765b468
     });
 
     // for (auto r = max_cutoff+2; r <= base_geom.nr_fine; ++r) {
@@ -1259,25 +893,15 @@
     hi = base_geom.nr_fine;
     AMREX_PARALLEL_FOR_1D(hi-lo+1, j, {
         int r = j + lo;
-<<<<<<< HEAD
-        w0_p[max_lev*r] = w0_p[max_lev*(max_cutoff+1)] * r_edge_loc_p(0,max_cutoff+1)*r_edge_loc_p(0,max_cutoff+1)/(r_edge_loc_p(0,r)*r_edge_loc_p(0,r));
-=======
         w0_p[max_lev*r] = w0_p[max_lev*(max_cutoff+1)] * r_edge_loc(0,max_cutoff+1)*r_edge_loc(0,max_cutoff+1)/(r_edge_loc(0,r)*r_edge_loc(0,r));
->>>>>>> b765b468
     });
 
     // Compute the forcing term in the base state velocity equation, - 1/rho0 grad pi0
     const Real dt_avg = 0.5 * (dt_in + dtold_in);
 
-<<<<<<< HEAD
-    // for (auto r = 0; r < nr_fine; ++r) {
-    AMREX_PARALLEL_FOR_1D(nr_fine, r, {
-        Real dr1 = r_edge_loc_p(0,r) - r_edge_loc_p(0,r-1);
-=======
     // for (auto r = 0; r < base_geom.nr_fine; ++r) {
     AMREX_PARALLEL_FOR_1D(base_geom.nr_fine, r, {
         Real dr1 = r_edge_loc(0,r) - r_edge_loc(0,r-1);
->>>>>>> b765b468
         Real w0_old_cen = 0.5 * (w0_old_p[max_lev*r] + w0_old_p[max_lev*(r+1)]);
         Real w0_new_cen = 0.5 * (w0_p[max_lev*r] + w0_p[max_lev*(r+1)]);
         Real w0_avg = 0.5 * (dt_in *  w0_old_cen + dtold_in *  w0_new_cen) / dt_avg;
@@ -1287,16 +911,6 @@
 }
 
 void
-<<<<<<< HEAD
-Maestro::Tridiag(const BaseStateArray<Real>& a, const BaseStateArray<Real>& b, 
-                 const BaseStateArray<Real>& c, const BaseStateArray<Real>& r, 
-                 BaseStateArray<Real>& u, const int n)
-{
-    BaseState<Real> gam_base(n);
-    auto gam = gam_base.array();
-
-    if (b(0) == 0) Abort("tridiag: CANT HAVE B[0] = 0.0");
-=======
 Maestro::Tridiag(const BaseStateArray<Real> a, const BaseStateArray<Real> b, 
                  const BaseStateArray<Real> c, const BaseStateArray<Real> r, 
                  BaseStateArray<Real> u, const int n)
@@ -1305,7 +919,6 @@
     auto gam = gam_s.array();
 
     if (b(0) == 0) Abort("tridiag: CANT HAVE B(0) = 0.0");
->>>>>>> b765b468
 
     Real bet = b(0);
     u(0) = r(0) / bet;
@@ -1337,19 +950,11 @@
     // FINEST level
     int r1 = 1;
 
-<<<<<<< HEAD
-    const int max_lev = max_radial_level+1;
-
-    for (auto n = finest_radial_level; n >= 0; --n) {
-        for (auto j = 1; j < numdisjointchunks.array()(n); ++j) {
-            for (auto r = r_start_coord.array()(n,j); r <= r_end_coord.array()(n,j); ++r) {
-=======
     const int max_lev = base_geom.max_radial_level+1;
 
     for (auto n = base_geom.finest_radial_level; n >= 0; --n) {
         for (auto j = 1; j < base_geom.numdisjointchunks(n); ++j) {
             for (auto r = base_geom.r_start_coord(n,j); r <= base_geom.r_end_coord(n,j); ++r) {
->>>>>>> b765b468
                 // sum up mask to see if there are any elements set to true 
                 if (std::accumulate(imask_fine.begin()+r*r1-1, imask_fine.begin()+(r+1)*r1-1, 0) > 0) {
                     for (auto i = r*r1-1; i < (r+1)*r1-1; ++r) {
