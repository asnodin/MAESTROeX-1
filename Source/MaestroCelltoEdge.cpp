--- conflicted
+++ resolved
@@ -14,28 +14,16 @@
         Abort("Calling CelltoEdge with spherical == true");
     }
 
-<<<<<<< HEAD
-    const int max_lev = max_radial_level+1;
-=======
     const int max_lev = base_geom.max_radial_level+1;
->>>>>>> b765b468
 
     const Real * AMREX_RESTRICT s0_cell = s0_cell_vec.dataPtr();
     Real * AMREX_RESTRICT s0_edge = s0_edge_vec.dataPtr();
 
-<<<<<<< HEAD
-    for (auto n = 0; n <= finest_radial_level; ++n) {
-        for (auto i = 1; i <= numdisjointchunks.array()(n); ++i) {
-            Real nr_lev = nr.array()(n);
-            const int lo = r_start_coord.array()(n,i);
-            const int hi = r_end_coord.array()(n,i)+1;
-=======
     for (auto n = 0; n <= base_geom.finest_radial_level; ++n) {
         for (auto i = 1; i <= base_geom.numdisjointchunks(n); ++i) {
             Real nr_lev = base_geom.nr(n);
             const int lo = base_geom.r_start_coord(n,i);
             const int hi = base_geom.r_end_coord(n,i)+1;
->>>>>>> b765b468
             AMREX_PARALLEL_FOR_1D(hi-lo+1, j, {
                 int r = j + lo;
              
@@ -72,11 +60,7 @@
 
 void 
 Maestro::CelltoEdge(const RealVector& s0_cell_vec, 
-<<<<<<< HEAD
-                    BaseState<Real>& s0_edge) 
-=======
                     BaseState<Real>& s0_edge_state) 
->>>>>>> b765b468
 {
     // timer for profiling
     BL_PROFILE_VAR("Maestro::CelltoEdge()", CelltoEdge);
@@ -85,18 +69,6 @@
         Abort("Calling CelltoEdge with spherical == true");
     }
 
-<<<<<<< HEAD
-    const int max_lev = max_radial_level+1;
-
-    const Real * AMREX_RESTRICT s0_cell = s0_cell_vec.dataPtr();
-    auto s0_edge_arr = s0_edge.array();
-    
-    for (auto n = 0; n <= finest_radial_level; ++n) {
-        for (auto i = 1; i <= numdisjointchunks.array()(n); ++i) {
-            Real nr_lev = nr.array()(n);
-            const int lo = r_start_coord.array()(n,i);
-            const int hi = r_end_coord.array()(n,i)+1;
-=======
     const int max_lev = base_geom.max_radial_level+1;
 
     const Real * AMREX_RESTRICT s0_cell = s0_cell_vec.dataPtr();
@@ -107,26 +79,11 @@
             Real nr_lev = base_geom.nr(n);
             const int lo = base_geom.r_start_coord(n,i);
             const int hi = base_geom.r_end_coord(n,i)+1;
->>>>>>> b765b468
             AMREX_PARALLEL_FOR_1D(hi-lo+1, j, {
                 int r = j + lo;
              
                 if (r == 0) {
                     // if we are at lower domain boundary
-<<<<<<< HEAD
-                    s0_edge_arr(n,r) = s0_cell[n+max_lev*r];
-                } else if (r == 1 || r == lo) {
-                    // if we are at lower domain boundary+1 OR
-                    // if we are at bottom of coarse-fine interface that is not a domain boundary
-                    s0_edge_arr(n,r) = 0.5*(s0_cell[n+max_lev*(r-1)]+s0_cell[n+max_lev*r]);
-                } else if (r == nr_lev) {
-                    // if we are at upper domain boundary
-                    s0_edge_arr(n,r) = s0_cell[n+max_lev*(r-1)];
-                } else if (r == nr_lev-1 || r == hi) {
-                    // if we are at upper domain boundary-1 OR
-                    // if we are at top of coarse-fine interface that is not a domain boundary
-                    s0_edge_arr(n,r) = 0.5*(s0_cell[n+max_lev*r]+s0_cell[n+max_lev*(r-1)]);
-=======
                     s0_edge(n,r) = s0_cell[n+max_lev*r];
                 } else if (r == 1 || r == lo) {
                     // if we are at lower domain boundary+1 OR
@@ -139,27 +96,18 @@
                     // if we are at upper domain boundary-1 OR
                     // if we are at top of coarse-fine interface that is not a domain boundary
                     s0_edge(n,r) = 0.5*(s0_cell[n+max_lev*r]+s0_cell[n+max_lev*(r-1)]);
->>>>>>> b765b468
                 } else {
                     // fourth order
                     Real tmp = 7.0/12.0 * (s0_cell[n+max_lev*r] + s0_cell[n+max_lev*(r-1)]) 
                         -1.0/12.0 * (s0_cell[n+max_lev*(r+1)] + s0_cell[n+max_lev*(r-2)]);
                     Real s0min = min(s0_cell[n+max_lev*r],s0_cell[n+max_lev*(r-1)]);
                     Real s0max = max(s0_cell[n+max_lev*r],s0_cell[n+max_lev*(r-1)]);
-<<<<<<< HEAD
-                    s0_edge_arr(n,r) = min(max(tmp,s0min),s0max);
-=======
                     s0_edge(n,r) = min(max(tmp,s0min),s0max);
->>>>>>> b765b468
                 }
             });
         }
     }
 
     // make the edge values synchronous across levels
-<<<<<<< HEAD
-    RestrictBase(s0_edge, false);
-=======
     RestrictBase(s0_edge_state, false);
->>>>>>> b765b468
 }