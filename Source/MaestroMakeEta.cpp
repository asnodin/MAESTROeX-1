--- conflicted
+++ resolved
@@ -184,26 +184,16 @@
         rho0_nph_cart[lev].define(grids[lev],dmap[lev],1,0);
     }
 
-<<<<<<< HEAD
-    BaseState<Real> rho0_nph(max_lev, nr_fine);
-=======
-    RealVector rho0_nph(max_lev*base_geom.nr_fine);
->>>>>>> d861ad25
+    BaseState<Real> rho0_nph(max_lev, base_geom.nr_fine);
 
     const Real * AMREX_RESTRICT rho0_old_p = rho0_old.dataPtr();
     const Real * AMREX_RESTRICT rho0_new_p = rho0_new.dataPtr();
 
-<<<<<<< HEAD
     for (auto l = 0; l < max_lev; ++l) {
-        AMREX_PARALLEL_FOR_1D(nr_fine, r, {
+        AMREX_PARALLEL_FOR_1D(base_geom.nr_fine, r, {
             rho0_nph(l,r) = 0.5*(rho0_old_p[l+max_lev*r]+rho0_new_p[l+max_lev*r]);
         });
     }
-=======
-    AMREX_PARALLEL_FOR_1D(max_lev*base_geom.nr_fine, i, {
-        rho0_nph_p[i] = 0.5*(rho0_old_p[i]+rho0_new_p[i]);
-    });
->>>>>>> d861ad25
 
     Put1dArrayOnCart(rho0_nph, rho0_nph_cart, 0, 0, bcs_f, 0);
 
@@ -260,17 +250,10 @@
     Average(eta_cart, etarho_cc_vec, 0);
     etarho_cc.copy(etarho_cc_vec);
 
-<<<<<<< HEAD
-    const auto& r_cc_loc_p = r_cc_loc_b;
-    const auto& r_edge_loc_p = r_edge_loc_b;
+    const auto& r_cc_loc = base_geom.r_cc_loc;
+    const auto& r_edge_loc = base_geom.r_edge_loc;
     auto& etarho_ec_p = etarho_ec;
     const auto& etarho_cc_p = etarho_cc;
-=======
-    const auto& r_cc_loc = base_geom.r_cc_loc;
-    const auto& r_edge_loc = base_geom.r_edge_loc;
-    Real * AMREX_RESTRICT etarho_ec_p = etarho_ec.dataPtr();
-    const Real * AMREX_RESTRICT etarho_cc_p = etarho_cc.dataPtr();
->>>>>>> d861ad25
 
     // put eta on base state edges
     // note that in spherical the base state has no refinement
@@ -285,15 +268,9 @@
             etarho_ec_p(0,r) = etarho_cc_p(0,r-1);
         } else {
             if (sph_loc) {
-<<<<<<< HEAD
-                Real dr1 = r_cc_loc_p(0,r) - r_edge_loc_p(0,r);
-                Real dr2 = r_edge_loc_p(0,r) - r_cc_loc_p(0,r-1);
-                etarho_ec_p(0,r) = (dr2*etarho_cc_p(0,r) + dr1*etarho_cc_p(0,r-1))/(dr1+dr2);
-=======
                 Real dr1 = r_cc_loc(0,r) - r_edge_loc(0,r);
                 Real dr2 = r_edge_loc(0,r) - r_cc_loc(0,r-1);
-                etarho_ec_p[r] = (dr2*etarho_cc_p[r] + dr1*etarho_cc_p[r-1])/(dr1+dr2);
->>>>>>> d861ad25
+                etarho_ec_p(0,r) = (dr2*etarho_cc_p(0,r) + dr1*etarho_cc_p(0,r-1))/(dr1+dr2);
             } else {
                 etarho_ec_p(0,r) = 0.5*(etarho_cc_p(0,r) + etarho_cc_p(0,r-1));
             }
