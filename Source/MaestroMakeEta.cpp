--- conflicted
+++ resolved
@@ -76,17 +76,10 @@
                 }
             }
             if (top_edge) {
-<<<<<<< HEAD
                 int k = tilebox.loVect()[2];
                 int j = tilebox.loVect()[1]+1;
                 int lo = tilebox.loVect()[0];
                 int hi = tilebox.hiVect()[0];
-=======
-                int k = validbox.loVect()[2];
-                int j = validbox.hiVect()[1]+1;
-                int lo = validbox.loVect()[0];
-                int hi = validbox.hiVect()[0];
->>>>>>> 6bc7c8ac
 
                 AMREX_HOST_DEVICE_PARALLEL_FOR_1D(hi-lo+1, i, {
                     amrex::Gpu::Atomic::Add(&(etarhosum_p[j+nrf*lev]), etarhoflux_arr(i,j,k));
