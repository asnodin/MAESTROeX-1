--- conflicted
+++ resolved
@@ -64,13 +64,8 @@
             // we only add the contribution at the top edge if we are at the top of the domain
             // this prevents double counting
             auto top_edge = false;
-<<<<<<< HEAD
-            for (auto i = 1; i <= numdisjointchunks.array()(lev); ++i) {
-                if (tilebox.hiVect3d()[1] == r_end_coord.array()(lev,i)) {
-=======
             for (auto i = 1; i <= base_geom.numdisjointchunks(lev); ++i) {
                 if (tilebox.hiVect3d()[1] == base_geom.r_end_coord(lev,i)) {
->>>>>>> b765b468
                     top_edge = true;
                 }
             }
@@ -96,13 +91,8 @@
             // this prevents double counting
             auto top_edge = false;
 
-<<<<<<< HEAD
-            for (auto i = 1; i <= numdisjointchunks.array()(lev); ++i) {
-                if (tilebox.hiVect3d()[2] == r_end_coord.array()(lev,i)) {
-=======
             for (auto i = 1; i <= base_geom.numdisjointchunks(lev); ++i) {
                 if (tilebox.hiVect3d()[2] == base_geom.r_end_coord(lev,i)) {
->>>>>>> b765b468
                     top_edge = true;
                 }
             }
@@ -120,11 +110,7 @@
         }
     }
 
-<<<<<<< HEAD
-    ParallelDescriptor::ReduceRealSum(etarhosum.dataPtr(),(nr_fine+1)*(max_radial_level+1));
-=======
     ParallelDescriptor::ReduceRealSum(etarhosum.dataPtr(),(base_geom.nr_fine+1)*(base_geom.max_radial_level+1));
->>>>>>> b765b468
 
     std::fill(etarho_ec.begin(), etarho_ec.end(), 0.0);
     std::fill(etarho_cc.begin(), etarho_cc.end(), 0.0);
@@ -133,19 +119,11 @@
     const Real * AMREX_RESTRICT etarhosum_p = etarhosum.dataPtr();
     Real * AMREX_RESTRICT etarho_cc_p = etarho_cc.dataPtr();
 
-<<<<<<< HEAD
-    for (auto n = 0; n <= finest_radial_level; ++n) {
-        for (auto i = 1; i <= numdisjointchunks.array()(n); ++i) {
-            Real ncell_lev = ncell[n];
-            const int lo = r_start_coord.array()(n,i);
-            const int hi = r_end_coord.array()(n,i)+1;
-=======
     for (auto n = 0; n <= base_geom.finest_radial_level; ++n) {
         for (auto i = 1; i <= base_geom.numdisjointchunks(n); ++i) {
             Real ncell_lev = ncell[n];
             const int lo = base_geom.r_start_coord(n,i);
             const int hi = base_geom.r_end_coord(n,i)+1;
->>>>>>> b765b468
             AMREX_PARALLEL_FOR_1D(hi-lo+1, j, {
                 int r = j + lo;
                 etarho_ec_p[n+max_lev*r] = etarhosum_p[n+max_lev*r] / ncell_lev;
@@ -160,17 +138,10 @@
     FillGhostBase(etarho_ec, false);
 
     // make the cell-centered etarho_cc by averaging etarho to centers
-<<<<<<< HEAD
-    for (auto n = 0; n <= finest_radial_level; ++n) {
-        for (auto i = 1; i <= numdisjointchunks.array()(n); ++i) {
-            const int lo = r_start_coord.array()(n,i);
-            const int hi = r_end_coord.array()(n,i)+1;
-=======
     for (auto n = 0; n <= base_geom.finest_radial_level; ++n) {
         for (auto i = 1; i <= base_geom.numdisjointchunks(n); ++i) {
             const int lo = base_geom.r_start_coord(n,i);
             const int hi = base_geom.r_end_coord(n,i)+1;
->>>>>>> b765b468
             AMREX_PARALLEL_FOR_1D(hi-lo+1, j, {
                 int r = j + lo;
                 etarho_cc_p[n+max_lev*r] = 0.5 * (etarho_ec_p[n+max_lev*r] + 
@@ -275,13 +246,8 @@
     // compute etarho_cc as the average of eta_cart = [ rho' (U dot e_r) ]
     Average(eta_cart,etarho_cc,0);
 
-<<<<<<< HEAD
-    const auto r_cc_loc_p = r_cc_loc_b.array();
-    const auto r_edge_loc_p = r_edge_loc_b.array();
-=======
     const auto& r_cc_loc = base_geom.r_cc_loc;
     const auto& r_edge_loc = base_geom.r_edge_loc;
->>>>>>> b765b468
     Real * AMREX_RESTRICT etarho_ec_p = etarho_ec.dataPtr();
     const Real * AMREX_RESTRICT etarho_cc_p = etarho_cc.dataPtr();
 
@@ -298,13 +264,8 @@
             etarho_ec_p[r] = etarho_cc_p[r-1];
         } else {
             if (sph_loc) {
-<<<<<<< HEAD
-                Real dr1 = r_cc_loc_p(0,r) - r_edge_loc_p(0,r);
-                Real dr2 = r_edge_loc_p(0,r) - r_cc_loc_p(0,r-1);
-=======
                 Real dr1 = r_cc_loc(0,r) - r_edge_loc(0,r);
                 Real dr2 = r_edge_loc(0,r) - r_cc_loc(0,r-1);
->>>>>>> b765b468
                 etarho_ec_p[r] = (dr2*etarho_cc_p[r] + dr1*etarho_cc_p[r-1])/(dr1+dr2);
             } else {
                 etarho_ec_p[r] = 0.5*(etarho_cc_p[r] + etarho_cc_p[r-1]);
