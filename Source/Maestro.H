#ifndef Maestro_H_
#define Maestro_H_

#ifdef _OPENMP
#include <omp.h>
#endif

#include <AMReX_AmrCore.H>
#include <AMReX_FillPatchUtil.H>
#include <AMReX_FluxRegister.H>
#include <AMReX_MLABecLaplacian.H>
#include <AMReX_MLMG.H>
#include <AMReX_MultiFabUtil.H>
#include <AMReX_ParmParse.H>
#include <AMReX_PlotFileUtil.H>
#include <network.H>
#include <eos.H>
#include <BaseState.H>
#include <BaseStateGeometry.H>

#include <state_indices.H>
#include <ModelParser.H>
#include <SimpleLog.H>
#include <PhysBCFunctMaestro.H>

/// Define Real vector types for CUDA-compatability. If `AMREX_USE_CUDA`, then
/// this will be stored in CUDA managed memory.
#ifdef AMREX_USE_CUDA
typedef amrex::Gpu::ManagedVector<amrex::Real> RealVector;
typedef amrex::Gpu::ManagedVector<int> IntVector;
#else
typedef amrex::Vector< amrex::Real > RealVector;
typedef amrex::Vector< int > IntVector;
#endif

/// hard code a maximum level limit
#define MAESTRO_MAX_LEVELS 15

class Maestro
    : public amrex::AmrCore
{
public:

    /*
      public member functions
    */

    /// constructor
    Maestro ();
    /// destructor
    virtual ~Maestro ();

    // in `MaestroSetup.cpp`
    /// Setup the simulation.
    /// - read in C++/F90 parameters
    /// - define global C++/F90 variables and initialize network
    /// - set up boundary conditions
    /// - initialize base state geometry parameters
    /// - set `istep`, `t_new`, `t_old`
    /// - allocate MultiFabs and base state arrays
    void Setup ();

    // in `MaestroInit.cpp`
    /// Initialize the simulation.
    /// - initialize multifab and base state data
    /// - perform initial projection
    /// - perform divu iters
    /// - perform initial (pressure) iterations
    void Init ();

    // in `MaestroEvolve.cpp`
    /// advance solution to final time
    void Evolve ();

    // for keeping track of the amount of CPU time used. This will persist
    // after restarts
    static amrex::Real      previousCPUTimeUsed;
    static amrex::Real      startCPUTime;

    /// Get the amount of CPU time used. This will persist
    /// after restarts.
    static amrex::Real getCPUTime();

    /// Dump build info
    static void WriteBuildInfo ();

// private:

    /*
      private member functions
    */

    ////////////
    // MaestroAdvance.cpp functions

    /// Advance solution at all levels for a single time step. This uses the old
    /// temporal integration scheme.
    ///
    /// @param is_initIter is it the initial iteration?
    void AdvanceTimeStep (bool is_initIter);

    /// Advance solution for a single time step with irregular base state spacing
    ///
    /// @param is_initIter is it the initial iteration?
    void AdvanceTimeStepIrreg (bool is_initIter);

    /// Advance solution for a single time step with regular base state spacing
    /// and new time-stepping scheme
    ///
    /// @param is_initIter is it the initial iteration?
    void AdvanceTimeStepAverage (bool is_initIter);
    
    // advance solution at all levels for a single time step using SDC
    // instead of Strang splitting
    void AdvanceTimeStepSDC (bool is_initIter);

    // end MaestroAdvance.cpp functions
    ////////////

    ////////////
    // MaestroAdvectBase.cpp functions
    void AdvectBaseDens(RealVector& rho0_predicted_edge);
    void AdvectBaseDensPlanar(RealVector& rho0_predicted_edge);
    void AdvectBaseDensSphr(RealVector& rho0_predicted_edge);

    void AdvectBaseEnthalpy(RealVector& rhoh0_predicted_edge);
    void AdvectBaseEnthalpyPlanar(RealVector& rhoh0_predicted_edge);
    void AdvectBaseEnthalpySphr(RealVector& rhoh0_predicted_edge);

    void AdvectBaseDens(BaseState<amrex::Real>& rho0_predicted_edge);
    void AdvectBaseDensPlanar(BaseState<amrex::Real>& rho0_predicted_edge);
    void AdvectBaseDensSphr(BaseState<amrex::Real>& rho0_predicted_edge);

    void AdvectBaseEnthalpy(BaseState<amrex::Real>& rhoh0_predicted_edge);
    void AdvectBaseEnthalpyPlanar(BaseState<amrex::Real>& rhoh0_predicted_edge);
    void AdvectBaseEnthalpySphr(BaseState<amrex::Real>& rhoh0_predicted_edge);
    // end MaestroAdvectBase.cpp functions
    ////////////

    ////////////
    // MaestroAdvection.cpp functions

    /// Compute unprojected mac velocities
    ///
    /// @param umac             MAC velocity
    /// @param w0mac            MAC base-state velocity
    /// @param w0_force         base-state-velocity force
    /// @param w0_force_cart    base-state-velocity force on cartesian grid
    void AdvancePremac (amrex::Vector<std::array< amrex::MultiFab, AMREX_SPACEDIM > >& umac,
                        const amrex::Vector<std::array< amrex::MultiFab,AMREX_SPACEDIM > >& w0mac,
                        const RealVector& w0_force,
                        const amrex::Vector<amrex::MultiFab>& w0_force_cart);

    /// Calculate `rhoX` flux
    ///
    /// Takes the predicted edges states of the scalars
    /// and the MAC velocities and computes the flux through the
    /// interfaces.
    ///
    /// The construction of the fluxes depends on
    /// what form the incoming edge states take.  This depends on
    /// `species_pred_type`:
    ///
    /// - `predict_rhoprime_and_X`:
    ///   We have rho' and X, and need a edge-centered base state to
    ///   make the final fluxes
    ///
    /// - `predict_rhoX`:
    ///   We use the (rho X) edge state directly to compute the fluxes.
    ///   No base state input needed.
    ///
    /// - `predict_rho_and_X`:
    ///   The fluxes are computed from the product of the rho and X
    ///   edge states, again, no base state input needed.
    ///
    /// @param state            cell-centered scalars
    /// @param sflux            scalar flux
    /// @param etarhoflux       `eta_rho` flux
    /// @param sedge            edge state of scalars
    /// @param umac, w0mac      MAC velocity of full and base-state velocity
    /// @param r0_old           old base-state density
    /// @param r0_edge_old      old base-state density on cell-edges
    /// @param r0mac_old        old MAC-projected base-state density
    /// @param r0_new           new base-state density
    /// @param r0_edge_new      new base-state density on cell-edges
    /// @param r0mac_new        new MAC-projected base-state density
    /// @param r0_predicted_edge  new base-state density on cell edges
    /// @param start_comp       index of component of `state` to begin with
    /// @param num_comp         number of components to perform calculation for
    void MakeRhoXFlux (const amrex::Vector<amrex::MultiFab>& state,
                       amrex::Vector<std::array< amrex::MultiFab, AMREX_SPACEDIM > >& sflux,
                       amrex::Vector<amrex::MultiFab>& etarhoflux,
                       amrex::Vector<std::array< amrex::MultiFab, AMREX_SPACEDIM > >& sedge,
                       const amrex::Vector<std::array< amrex::MultiFab, AMREX_SPACEDIM > >& umac,
                       const amrex::Vector<std::array< amrex::MultiFab, AMREX_SPACEDIM > >& w0mac,
                       const RealVector& r0_old,
                       const RealVector& r0_edge_old,
                       const amrex::Vector<std::array< amrex::MultiFab, AMREX_SPACEDIM > >& r0mac_old,
                       const RealVector& r0_new,
                       const RealVector& r0_edge_new,
                       const amrex::Vector<std::array< amrex::MultiFab, AMREX_SPACEDIM > >& r0mac_new,
                       const RealVector& r0_predicted_edge,
                       int start_comp, int num_comp);

    void MakeRhoXFlux (const amrex::Vector<amrex::MultiFab>& state,
                       amrex::Vector<std::array< amrex::MultiFab, AMREX_SPACEDIM > >& sflux,
                       amrex::Vector<amrex::MultiFab>& etarhoflux,
                       amrex::Vector<std::array< amrex::MultiFab, AMREX_SPACEDIM > >& sedge,
                       const amrex::Vector<std::array< amrex::MultiFab, AMREX_SPACEDIM > >& umac,
                       const amrex::Vector<std::array< amrex::MultiFab, AMREX_SPACEDIM > >& w0mac,
                       const RealVector& r0_old,
                       const BaseState<amrex::Real>& rho0_edge_old,
                       const amrex::Vector<std::array< amrex::MultiFab, AMREX_SPACEDIM > >& r0mac_old,
                       const RealVector& r0_new,
                       const BaseState<amrex::Real>& rho0_edge_new,
                       const amrex::Vector<std::array< amrex::MultiFab, AMREX_SPACEDIM > >& r0mac_new,
                       const BaseState<amrex::Real>& rho0_predicted_edge,
                       int start_comp, int num_comp);

    /// Calculate `rhoh` flux
    ///
    /// Takes the predicted edges states of the scalars
    /// and the MAC velocities and computes the flux through the
    /// interfaces.
    ///
    /// @param state            cell-centered scalars
    /// @param sflux            scalar flux
    /// @param sedge            edge state of scalars
    /// @param umac, w0mac      MAC velocity of full and base-state velocity
    /// @param r0_old           old base-state density
    /// @param r0_edge_old      old base-state density on cell-edges
    /// @param r0mac_old        old MAC-projected base-state density
    /// @param r0_new           new base-state density
    /// @param r0_edge_new      new base-state density on cell-edges
    /// @param r0mac_new        new MAC-projected base-state density
    /// @param rh0_old          old base-state conserved enthalpy
    /// @param rh0_edge_old     old base-state conserved enthalpy on cell-edges
    /// @param rh0mac_old       old MAC-projected base-state conserved enthalpy
    /// @param rh0_new          new base-state conserved enthalpy
    /// @param rh0_edge_new     new base-state conserved enthalpy on cell-edges
    /// @param rh0mac_new       new MAC-projected base-state conserved enthalpy
    /// @param h0mac_old, h0mac_new base-state primitive enthalpy
    void MakeRhoHFlux (const amrex::Vector<amrex::MultiFab>& state,
                       amrex::Vector<std::array< amrex::MultiFab, AMREX_SPACEDIM > >& sflux,
                       amrex::Vector<std::array< amrex::MultiFab, AMREX_SPACEDIM > >& sedge,
                       const amrex::Vector<std::array< amrex::MultiFab, AMREX_SPACEDIM > >& umac,
                       const amrex::Vector<std::array< amrex::MultiFab, AMREX_SPACEDIM > >& w0mac,
                       const RealVector& r0_old,
                       const RealVector& r0_edge_old,
                       const amrex::Vector<std::array< amrex::MultiFab, AMREX_SPACEDIM > >& r0mac_old,
                       const RealVector& r0_new,
                       const RealVector& r0_edge_new,
                       const amrex::Vector<std::array< amrex::MultiFab, AMREX_SPACEDIM > >& r0mac_new,
                       const RealVector& rh0_old,
                       const RealVector& rh0_edge_old,
                       const amrex::Vector<std::array< amrex::MultiFab, AMREX_SPACEDIM > >& rh0mac_old,
                       const RealVector& rh0_new,
                       const RealVector& rh0_edge_new,
                       const amrex::Vector<std::array< amrex::MultiFab, AMREX_SPACEDIM > >& rh0mac_new,
                       const amrex::Vector<std::array< amrex::MultiFab, AMREX_SPACEDIM > >& h0mac_old,
                       const amrex::Vector<std::array< amrex::MultiFab, AMREX_SPACEDIM > >& h0mac_new);

    /// Given scalar fluxes, update scalars
    ///
    /// @param stateold         cell-centered scalars
    /// @param statenew         new scalar flux
    /// @param sflux            scalar fluxes
    /// @param force            velocity force
    /// @param start_scomp      index of component of `state` to begin with
    /// @param num_comp         number of components to perform calculation for
    /// @param p0_cart          base state pressure on cartesian grid
    void UpdateScal (const amrex::Vector<amrex::MultiFab>& stateold,
                     amrex::Vector<amrex::MultiFab>& statenew,
                     const amrex::Vector<std::array< amrex::MultiFab, AMREX_SPACEDIM > >& sflux,
                     const amrex::Vector<amrex::MultiFab>& force,
                     int start_scomp, int num_comp,
                     const amrex::Vector<amrex::MultiFab>& p0_cart);

    /// Update velocity
    ///
    /// @param umac             MAC velocity
    /// @param uedge            edge-based velocity
    /// @param force            velocity force
    /// @param sponge
    /// @param w0mac            base state MAC velocity
    void UpdateVel (const amrex::Vector<std::array< amrex::MultiFab, AMREX_SPACEDIM > >& umac,
                    const amrex::Vector<std::array< amrex::MultiFab, AMREX_SPACEDIM > >& uedge,
                    const amrex::Vector<amrex::MultiFab>& force,
                    const amrex::Vector<amrex::MultiFab>& sponge,
                    const amrex::Vector<std::array< amrex::MultiFab, AMREX_SPACEDIM > >& w0mac);

    // end MaestroAdvection.cpp functions
    ////////////

    ////////////
    // MaestroAverage.cpp functions

    /// Compute the radial average of a quantitiy
    ///
    /// @param mf       MultiFab containing quantity to be averaged
    /// @param phibar   Averaged quantity
    /// @param comp     Index of component of `mf` to average
    void Average (const amrex::Vector<amrex::MultiFab>& mf,
                  RealVector& phibar,
                  int comp);

    // end MaestroAverage.cpp functions
    ////////////

    ////////////
    // MaestroBaseState.cpp functions

    void InitBaseState(RealVector& rho0, RealVector& rhoh0, 
                       RealVector& p0, 
                       const int lev);

    // end MaestroBaseState.cpp functions
    ////////////

    ////////////
    // MaestroBaseStateGeometry.cpp functions

    // void InitBaseStateGeometry(const int max_radial_level_in, 
    //                            const int nr_fine_in,
    //                            const amrex::Real dr_fine_in,
    //                            const int nr_irreg_in);
#if (AMREX_SPACEDIM == 3)
    void InitBaseStateMapSphr(const int lev, const amrex::MFIter& mfi, 
                              const amrex::GpuArray<amrex::Real,AMREX_SPACEDIM> dx_fine, 
                              const amrex::GpuArray<amrex::Real,AMREX_SPACEDIM> dx_lev);
#endif
    void ComputeCutoffCoords(const RealVector& rho0);

    // void InitMultilevel(const int finest_radial_level_in);
                               
    void RestrictBase(RealVector& s0_vec, bool is_cell_centered);
    void FillGhostBase(RealVector& s0_vec, bool is_cell_centered);

    void RestrictBase(BaseState<Real>& s0_vec, bool is_cell_centered);
<<<<<<< HEAD
    void FillGhostBase(BaseState<Real>& s0_vec, bool is_cell_centered);
=======
    void RestrictBase(BaseStateArray<Real> s0_vec, bool is_cell_centered);

    void FillGhostBase(BaseState<Real>& s0_vec, bool is_cell_centered);
    void FillGhostBase(BaseStateArray<Real> s0_vec, bool is_cell_centered);
>>>>>>> b765b468

    // end MaestroBaseStateGeometry.cpp functions
    ////////////

    ////////////
    // MaestroBCFill.cpp functions
    
    static void ScalarFill(const amrex::Array4<amrex::Real>& scal, 
                    const amrex::Box& bx, 
                    const amrex::Box& domainBox,
                    const amrex::Real* dx, 
                    const amrex::BCRec bcs,
                    const amrex::Real* gridlo, const int comp);

    static void VelFill(const amrex::Array4<amrex::Real>& vel, 
                    const amrex::Box& bx, 
                    const amrex::Box& domainBox,
                    const amrex::Real* dx, 
                    const amrex::BCRec bcs,
                    const amrex::Real * gridlo, const int comp=0);

    static void FillExtBC(const amrex::Array4<amrex::Real>& q, 
                   const amrex::Box& bx, 
                   const amrex::Box& domainBox, 
                   const amrex::BCRec bcs,
                   const int comp, const bool is_vel=false);

    // end MaestroBCFill.cpp functions
    ////////////

    ////////////
    // MaestroCelltoEdge.cpp functions

    void CelltoEdge(const RealVector& s0_cell_vec, 
                    RealVector& s0_edge_vec);

    void CelltoEdge(const RealVector& s0_cell_vec, 
                    BaseState<Real>& s0_edge);

    // end MaestroCelltoEdge.cpp functions
    ////////////

    ////////////
    // MaestroCheckpoint.cpp functions

    /// Write a checkpoint at timestep `step`
    void WriteCheckPoint (int step);
    int ReadCheckPoint ();
    void GotoNextLine (std::istream& is);

    // end MaestroCheckpoint.cpp functions
    ////////////

    ////////////
    // MaestroConvert.cpp functions

    /// If `flag`, subtract the base state, returning the perturbed quantity.
    /// Otherwise, add the base state, returning the full quantity.
    /// This version iterates over all levels.
    ///
    /// @param scal     full/perturbed scalar quantity to subtract/add base state to
    /// @param s0       base state scalar
    /// @param comp     component of `scal` to perform calculation on
    /// @param bccomp   component of `bcs_in` to use to enforce boundary conditions
    /// @param bcs_in   boundary conditions
    /// @param flag     determines whether base state is subtracted (true) or added (false)
    void PutInPertForm (amrex::Vector<amrex::MultiFab>& scal,
                        const RealVector& s0,
                        int comp, int bccomp,
                        const amrex::Vector<amrex::BCRec>& bcs_in,
                        bool flag);

    /// If `flag`, subtract the base state, returning the perturbed quantity.
    /// Otherwise, add the base state, returning the full quantity.
    /// This version operates only on a single level.
    ///
    /// @param level    level to perform calculation on
    /// @param scal     full/perturbed scalar quantity to subtract/add base state to
    /// @param s0       base state scalar
    /// @param comp     component of `scal` to perform calculation on
    /// @param bccomp   component of `bcs_in` to use to enforce boundary conditions
    /// @param bcs_in   boundary conditions
    /// @param flag     determines whether base state is subtracted (true) or added (false)
    void PutInPertForm (int level, amrex::Vector<amrex::MultiFab>& scal,
                        const RealVector& s0,
                        int comp, int bccomp,
                        const amrex::Vector<amrex::BCRec>& bcs_in,
                        bool flag);

    /// If `flag`, returns species mass fraction `X` given the conserved variable `rhoX`.
    /// Otherwise, performs inverse operation
    void ConvertRhoXToX (amrex::Vector<amrex::MultiFab>& scal,
                         bool flag);

    /// If `flag`, return enthalpy `h` given the conserved variable `rhoh`.
    /// Otherwise, performs inverse operation
    void ConvertRhoHToH (amrex::Vector<amrex::MultiFab>& scal,
                         bool flag);
    ////////////

    ////////////////////////
    // MaestroDebug.cpp functions

    /// Print out the contents of the base state
    void PrintBase (const RealVector& base, const bool is_cell_centered=true);

    /// Print out the contents of a Vector of MultiFabs
    void PrintMF   (const amrex::Vector<amrex::MultiFab>& CC);

    /// Print out the contents of a Vector of edge-based MultiFabs
    void PrintEdge (const amrex::Vector<std::array< amrex::MultiFab, AMREX_SPACEDIM > >& EDGE,
                    int dir);

    /// Utility to write out a multilevel multifab to a plotfile
    void WriteMF   (const amrex::Vector<amrex::MultiFab>& mf,
                    std::string name);
    ////////////////////////

    ////////////////////////
    // MaestroDensityAdvance.cpp functions

    /// Advance the density
    ///
    /// @param which_step       Is this the predictor (1) or corrector (2) step?
    /// @param scalold          old cell-centered scalars
    /// @param scalnew          new scalars
    /// @param sedge            edge-based scalars
    /// @param sflux            scalar fluxes
    /// @param scal_force       scalar force
    /// @param etarhoflux       `eta_rho` flux
    /// @param umac             MAC velocity
    /// @param w0mac            MAC base state velocity
    /// @param rho0_predicted_edge base state density predicted to cell edges
    void DensityAdvance (int which_step,
                         amrex::Vector<amrex::MultiFab>& scalold,
                         amrex::Vector<amrex::MultiFab>& scalnew,
                         amrex::Vector<std::array< amrex::MultiFab, AMREX_SPACEDIM > >& sedge,
                         amrex::Vector<std::array< amrex::MultiFab, AMREX_SPACEDIM > >& sflux,
                         amrex::Vector<amrex::MultiFab>& scal_force,
                         amrex::Vector<amrex::MultiFab>& etarhoflux,
                         amrex::Vector<std::array< amrex::MultiFab, AMREX_SPACEDIM > >& umac,
                         const amrex::Vector<std::array< amrex::MultiFab,AMREX_SPACEDIM > >& w0mac,
                         const BaseState<amrex::Real>& rho0_predicted_edge);

    // SDC
    void DensityAdvanceSDC (int which_step,
                            amrex::Vector<amrex::MultiFab>& scalold,
                            amrex::Vector<amrex::MultiFab>& scalnew,
                            amrex::Vector<std::array< amrex::MultiFab, AMREX_SPACEDIM > >& sedge,
                            amrex::Vector<std::array< amrex::MultiFab, AMREX_SPACEDIM > >& sflux,
                            amrex::Vector<amrex::MultiFab>& scal_force,
                            amrex::Vector<amrex::MultiFab>& etarhoflux,
                            amrex::Vector<std::array< amrex::MultiFab, AMREX_SPACEDIM > >& umac,
                            const amrex::Vector<std::array< amrex::MultiFab,AMREX_SPACEDIM > >& w0mac,
                            const BaseState<amrex::Real>& rho0_predicted_edge);
    ////////////////////////

    ////////////
    // MaestroDiag.cpp functions

    /// Put together an array of multifabs for writing
    void WriteDiagFile (int& index);

    /// Write plotfile to disk
    void DiagFile (const int step,
                   const amrex::Real dt_in,
                   const RealVector& rho0_in,
                   const RealVector& p0_in,
                   const amrex::Vector<amrex::MultiFab>& u_in,
                   const amrex::Vector<amrex::MultiFab>& s_in,
                   int& index);
    // end MaestroDiag.cpp functions
    ////////////

    ////////////
    // Time step computation in `MaestroDt.cpp`

    /// Compute the time step
    void EstDt ();

    /// Compute initial time step
    void FirstDt ();

    void EstDt_Divu(RealVector& gp0_vec, const RealVector& p0_vec, 
                    const RealVector& gamma1bar_vec);

    // end MaestroDt.cpp functions
    ////////////////////////

    ////////////
    // MaestroEnforceHSE.cpp

    void EnforceHSE(const RealVector& rho0, 
                    RealVector& p0,
                    const RealVector& grav_cell);

    // end  MaestroEnforceHSE.cpp functions
    ////////////////////////

    ////////////////////////
    // MaestroEnthalpyAdvance.cpp functions

    /// Advance the enthalpy
    ///
    /// @param which_step       Is this the predictor (1) or corrector (2) step?
    /// @param scalold          old cell-centered scalars
    /// @param scalnew          new scalars
    /// @param sedge            edge-based scalars
    /// @param sflux            scalar fluxes
    /// @param scal_force       scalar force
    /// @param umac             MAC velocity
    /// @param w0mac            MAC base state velocity
    /// @param thermal          thermal term
    void EnthalpyAdvance (int which_step,
                          amrex::Vector<amrex::MultiFab>& scalold,
                          amrex::Vector<amrex::MultiFab>& scalnew,
                          amrex::Vector<std::array< amrex::MultiFab, AMREX_SPACEDIM > >& sedge,
                          amrex::Vector<std::array< amrex::MultiFab, AMREX_SPACEDIM > >& sflux,
                          amrex::Vector<amrex::MultiFab>& scal_force,
                          amrex::Vector<std::array< amrex::MultiFab, AMREX_SPACEDIM > >& umac,
                          const amrex::Vector<std::array< amrex::MultiFab,AMREX_SPACEDIM > >& w0mac,
                          const amrex::Vector<amrex::MultiFab>& thermal);

    // SDC
    void EnthalpyAdvanceSDC (int which_step,
                          amrex::Vector<amrex::MultiFab>& scalold,
                          amrex::Vector<amrex::MultiFab>& scalnew,
                          amrex::Vector<std::array< amrex::MultiFab, AMREX_SPACEDIM > >& sedge,
                          amrex::Vector<std::array< amrex::MultiFab, AMREX_SPACEDIM > >& sflux,
                          amrex::Vector<amrex::MultiFab>& scal_force,
                          amrex::Vector<std::array< amrex::MultiFab, AMREX_SPACEDIM > >& umac,
                          const amrex::Vector<std::array< amrex::MultiFab,AMREX_SPACEDIM > >& w0mac,
                          const amrex::Vector<amrex::MultiFab>& diff);
    ////////////////////////

    ////////////////////////
    // MaestroFillData.cpp functions

    /// Call `FillPatch` for all levels
    void FillPatch (amrex::Real time,
                    amrex::Vector<amrex::MultiFab>& mf,
                    amrex::Vector<amrex::MultiFab>& mf_old,
                    amrex::Vector<amrex::MultiFab>& mf_new,
                    int srccomp, int destcomp, int ncomp, int startbccomp,
                    const amrex::Vector<amrex::BCRec>& bcs_in, int variable_type=0);

    /// Compute a new multifab by coping in phi from valid region and filling ghost cells
    /// - works for single level and 2-level cases
    /// (fill fine grid ghost by interpolating from coarse)
    /// - `srccomp` is the source component
    /// - `destcomp` is the destination component AND the bc component
    void FillPatch (int lev, amrex::Real time,
                    amrex::MultiFab& mf,
                    amrex::Vector<amrex::MultiFab>& mf_old,
                    amrex::Vector<amrex::MultiFab>& mf_new,
                    int srccomp, int destcomp, int ncomp, int startbccomp,
                    const amrex::Vector<amrex::BCRec>& bcs_in, int variable_type=0);

    /// Fill an entire multifab by interpolating from the coarser level
    /// - this comes into play when a new level of refinement appears
    /// - `srccomp` is the source component
    /// - `destcomp` is the destination component AND the bc component
    void FillCoarsePatch (int lev, amrex::Real time, amrex::MultiFab& mf,
                          amrex::Vector<amrex::MultiFab>& mf_old,
                          amrex::Vector<amrex::MultiFab>& mf_new,
                          int srccomp, int destcomp, int ncomp,
                          const amrex::Vector<amrex::BCRec>& bcs, int variable_type=0);

    /// Utility to copy in data from `mf_old` and/or `mf_new` into `mf`
    /// - if `time=t_old` we copy `mf_old` into` mf`
    /// - if `time=t_new` we copy `mf_new` into `mf`
    /// - otherwise copy in both `mf_old` and `mf_new` into `mf` and the `fillpatch`
    /// routines know to interpolate in time.
    // However in MAESTRO since we don't
    // subcycle I'm not sure if we need this capability?
    void GetData (int lev, amrex::Real time,
                  amrex::Vector<amrex::MultiFab*>& mf,
                  amrex::Vector<amrex::Real>& mftime,
                  amrex::Vector<amrex::MultiFab>& mf_old,
                  amrex::Vector<amrex::MultiFab>& mf_new);

    /// Set covered coarse cells to be the average of overlying fine cells
    ///
    /// @param mf       MultiFab to average
    /// @param comp     Index of first component to average
    /// @param ncomp    Number of components to average
    void AverageDown (amrex::Vector<amrex::MultiFab>& mf,
                      int comp,
                      int ncomp);

    /// Set covered faces to be the average of overlying fine faces
    void AverageDownFaces (amrex::Vector<std::array< amrex::MultiFab, AMREX_SPACEDIM > >& edge);

    /// Fill in ONE ghost cell for all components of a face-centered (MAC) velocity
    /// field behind physical boundaries.  Does not modify the velocities on the boundary
    void FillUmacGhost (amrex::Vector<std::array< amrex::MultiFab, AMREX_SPACEDIM > >& umac,
                        int level=-1);

    /// Fill in all ghost cells for an edge-based MAC velocity field
    void FillPatchUedge(amrex::Vector<std::array< amrex::MultiFab, AMREX_SPACEDIM > >& uedge);

    // end MaestroFillData.cpp functions
    ////////////

    ////////////////////////
    // MaestroFill3dData.cpp functions

    /// Maps 1d arrays onto multi-D cartesian MultiFabs
    ///
    /// @param s0           1d base state
    /// @param s0_cart      base state mapped to multi-d cartesian MultiFab
    /// @param is_input_edge_centered   is the input edge-centered?
    /// @param is_output_a_vector       is the output a vector?
    /// @param bcs          boundary conditions
    /// @param sbccomp      start boundary conditions component
    void Put1dArrayOnCart (const RealVector& s0,
                           amrex::Vector<amrex::MultiFab>& s0_cart,
                           const int is_input_edge_centered,
                           const int is_output_a_vector,
                           const amrex::Vector<amrex::BCRec>& bcs = amrex::Vector<amrex::BCRec>(),
                           const int sbccomp = 0, int variable_type=0);

    void Put1dArrayOnCart (const BaseState<amrex::Real>& s0,
                           amrex::Vector<amrex::MultiFab>& s0_cart,
                           int is_input_edge_centered,
                           int is_output_a_vector,
                           const amrex::Vector<amrex::BCRec>& bcs = amrex::Vector<amrex::BCRec>(),
                           int sbccomp = 0, int variable_type=0);                       

    /// Maps 1d arrays onto multi-D cartesian MultiFabs
    ///
    /// @param level        AMR level to perform calculation on
    /// @param s0           1d base state
    /// @param s0_cart      base state mapped to multi-d cartesian MultiFab
    /// @param is_input_edge_centered   is the input edge-centered?
    /// @param is_output_a_vector       is the output a vector?
    /// @param bcs          boundary conditions
    /// @param sbccomp      start boundary conditions component
    void Put1dArrayOnCart (const int level, const RealVector& s0,
                           amrex::Vector<amrex::MultiFab>& s0_cart,
                           const int is_input_edge_centered,
                           const int is_output_a_vector,
                           const amrex::Vector<amrex::BCRec>& bcs = amrex::Vector<amrex::BCRec>(),
                           int sbccomp = 0);

       /// Maps 1d arrays onto multi-D cartesian MultiFabs
    ///
    /// @param level        AMR level to perform calculation on
    /// @param s0           1d base state
    /// @param s0_cart      base state mapped to multi-d cartesian MultiFab
    /// @param is_input_edge_centered   is the input edge-centered?
    /// @param is_output_a_vector       is the output a vector?
    /// @param bcs          boundary conditions
    /// @param sbccomp      start boundary conditions component
    void Put1dArrayOnCart (const int level, const RealVector& s0,
                           amrex::MultiFab& s0_cart,
                           const int is_input_edge_centered,
                           const int is_output_a_vector,
                           const amrex::Vector<amrex::BCRec>& bcs = amrex::Vector<amrex::BCRec>(),
                           int sbccomp = 0);

    void Put1dArrayOnCart (int level, const BaseState<amrex::Real>& s0,
                           amrex::Vector<amrex::MultiFab>& s0_cart,
                           int is_input_edge_centered,
                           int is_output_a_vector,
                           const amrex::Vector<amrex::BCRec>& bcs = amrex::Vector<amrex::BCRec>(),
                           int sbccomp = 0);                       

    AMREX_GPU_DEVICE amrex::Real QuadInterp(const amrex::Real x, 
                        const amrex::Real x0, const amrex::Real x1, 
                        const amrex::Real x2,
                        const amrex::Real y0, const amrex::Real y1, 
                        const amrex::Real y2,
                        const bool limit=true);

    /// Add (`mult` times) the MAC-projected base state velocity to the edge-based
    /// velocity `uedge`
    ///
    /// @param uedge    edge based velocity
    /// @param w0mac    MAC base state velocity
    /// @param mult     multiplication factor
    void Addw0 (amrex::Vector<std::array< amrex::MultiFab, AMREX_SPACEDIM > >& uedge,
                const amrex::Vector<std::array< amrex::MultiFab, AMREX_SPACEDIM > >& w0mac,
                const amrex::Real& mult);

    /// MAC-project the base state velocity
    void MakeW0mac (amrex::Vector<std::array< amrex::MultiFab,AMREX_SPACEDIM > >& w0mac);

    /// MAC-project the base state scalar `s0`
    void MakeS0mac (const RealVector& s0,
                    amrex::Vector<std::array< amrex::MultiFab,AMREX_SPACEDIM > >& s0mac);

    void MakeS0mac (const BaseState<amrex::Real>& s0,
                    amrex::Vector<std::array< amrex::MultiFab,AMREX_SPACEDIM > >& s0mac);

    /// Create the unit normal across the grids
    void MakeNormal ();

    /// Put the cell-centered data `s_cc` on faces by averaging adjacent cells
    void PutDataOnFaces(const amrex::Vector<amrex::MultiFab>& s_cc,
                        amrex::Vector<std::array< amrex::MultiFab, AMREX_SPACEDIM >>& face,
                        int harmonic_avg);

    void MakeCCtoRadii ();
    // end MaestroFill3dData.cpp functions
    ////////////

    ////////////////////////
    // MaestroForce.cpp functions

    /// Calculate the velocity force term
    void MakeVelForce (amrex::Vector<amrex::MultiFab>& vel_force_cart,
                       const amrex::Vector<std::array< amrex::MultiFab, AMREX_SPACEDIM > >& uedge_in,
                       const amrex::Vector<amrex::MultiFab>& rho,
                       const RealVector& rho0,
                       const RealVector& grav,
                       const amrex::Vector<amrex::MultiFab>& w0_force_cart,
                       int do_add_utilde_force);

    void ModifyScalForce(amrex::Vector<amrex::MultiFab>& scal_force,
                         const amrex::Vector<amrex::MultiFab>& state,
                         const amrex::Vector<std::array< amrex::MultiFab, AMREX_SPACEDIM > >& umac_in,
                         const RealVector& s0,
                         const RealVector& s0_edge,
                         const amrex::Vector<amrex::MultiFab>& s0_cart,
                         int comp,
                         const amrex::Vector<amrex::BCRec>& bcs,
                         int fullform);

    void ModifyScalForce(amrex::Vector<amrex::MultiFab>& scal_force,
                         const amrex::Vector<amrex::MultiFab>& state,
                         const amrex::Vector<std::array< amrex::MultiFab, AMREX_SPACEDIM > >& umac_in,
                         const RealVector& s0,
                         const BaseState<amrex::Real>& s0_edge,
                         const amrex::Vector<amrex::MultiFab>& s0_cart,
                         int comp,
                         const amrex::Vector<amrex::BCRec>& bcs,
                         int fullform);

    /// Calculate the conserved enthalpy force term
    void MakeRhoHForce (amrex::Vector<amrex::MultiFab>& scal_force,
                        const int is_prediction,
                        const amrex::Vector<amrex::MultiFab>& thermal,
                        const amrex::Vector<std::array< amrex::MultiFab, AMREX_SPACEDIM > >& umac_cart,
                        const int add_thermal,
                        const int &which_step);
    
    void MakeTempForce(amrex::Vector<amrex::MultiFab>& temp_force,
                       const amrex::Vector<amrex::MultiFab>& scal,
                       const amrex::Vector<amrex::MultiFab>& thermal,
                       const amrex::Vector<std::array< amrex::MultiFab, AMREX_SPACEDIM > >& umac);
    ////////////////////////

    ////////////
    // MaestroGamma.cpp functions

    /// Calculate the horizontal average of \f$\Gamma_1\f$
    void MakeGamma1bar (const amrex::Vector<amrex::MultiFab>& scal,
                        RealVector& gamma1bar,
                        const RealVector& p0);

    // end MaestroGamma.cpp functions
    ////////////

    ////////////
    // MaestroInit.cpp functions

    /// fill in multifab and base state data
    void InitData ();

    /// During initialization of a simulation, `Maestro::InitData()` calls
    /// `AmrCore::InitFromScratch()`, which calls
    /// a `MakeNewGrids()` function that repeatedly calls this function to create
    /// finer levels.  This function creates a new fine
    /// level that did not exist before by interpolating from the coarser level
    /// overrides the pure virtual function in `AmrCore`
    virtual void MakeNewLevelFromScratch (int lev,
                                          amrex::Real time,
                                          const amrex::BoxArray& ba,
                                          const amrex::DistributionMapping& dm) override;

    /// Performs the initial projection
    void InitProj ();

    /// Performs the divu iteration
    void DivuIter (int istep_divu_iter);
    // SDC
    void DivuIterSDC (int istep_divu_iter);

    /// Performs the initial iteration to initialize `gradpi`
    void InitIter ();

    // end MaestroInit.cpp functions
    ////////////

    ////////////
    // MaestroInitData.cpp functions

    void InitLevelData(const int lev, 
                       const amrex::Real time, 
                       const amrex::MFIter& mfi, 
                       const amrex::Array4<amrex::Real> scal, 
                       const amrex::Array4<amrex::Real> vel, 
                       const Real* s0_p, 
                       const Real* p0_p);

    void InitLevelDataSphr(const int lev,
                           const amrex::Real time, 
                           amrex::MultiFab& scal, 
                           amrex::MultiFab& vel);

    // end MaestroInitData.cpp functions
    ////////////

    ////////////
    // MaestroInletBC.cpp functions

    void SetInletBCs();

    // end InletBC.cpp functions
    ////////////

    ////////////
    // MaestroMacProj.cpp functions

    /// Do the MAC projection
    ///
    /// @param umac enters with face-centered, time-centered `Utilde^*` and should leave with `Utilde`
    /// @param macphi is the solution to the elliptic solve and
    ///   enters as either zero, or the solution to the predictor MAC projection
    /// @param macrhs enters as `beta0*(S-Sbar)`
    /// @param beta0 is a 1d cell-centered array
    void MacProj (amrex::Vector<std::array< amrex::MultiFab, AMREX_SPACEDIM > >& umac,
                  amrex::Vector<amrex::MultiFab>& macphi,
                  const amrex::Vector<amrex::MultiFab>& macrhs,
                  const RealVector& beta0,
                  const int& is_predictor);

    /// Multiply (or divide) face-centered data by `beta0`
    ///
    /// @param edge         face-centered data
    /// @param beta0        cell-centered \f$\beta_0\f$
    /// @param beta0_edge   face-centered \f$\beta_0\f$
    /// @param mult_or_div  do we multiply or divide?
    void MultFacesByBeta0 (amrex::Vector<std::array< amrex::MultiFab, AMREX_SPACEDIM > >& edge,
                           const RealVector& beta0,
                           const RealVector& beta0_edge,
                           const int& mult_or_div);

    /// Compute the RHS for the solve, `RHS = macrhs - div(beta0*umac)`
    ///
    /// @param solverrhs    RHS for the solve
    /// @param macrhs       `macrhs` term
    /// @param umac         MAC velocity
    void ComputeMACSolverRHS (amrex::Vector<amrex::MultiFab>& solverrhs,
                              const amrex::Vector<amrex::MultiFab>& macrhs,
                              const amrex::Vector<std::array< amrex::MultiFab, AMREX_SPACEDIM > >& umac);

    /// Average `bcoefs` at faces using inverse of `rho`
    ///
    /// @param facebcoef    face-centered `bcoefs`
    /// @param rhocc        cell-centered density
    void AvgFaceBcoeffsInv(amrex::Vector<std::array<amrex::MultiFab, AMREX_SPACEDIM > >& facebcoef,
                           const amrex::Vector<amrex::MultiFab>& rhocc);

    /// Set boundaries for `LABecLaplacian` to solve `-div(B grad) phi = RHS`
    void SetMacSolverBCs(amrex::MLABecLaplacian& mlabec);

    // end MaestroMacProj.cpp functions
    ////////////

    ////////////
    // MaestroMakeBeta0.cpp functions

    void MakeBeta0(RealVector& beta, 
                   const RealVector& rho0,
                   const RealVector& p0,
                   const RealVector& gamma1bar,
                   const RealVector& grav_cell,
                   const bool is_irreg=false);

    // end MaestroMakeBeta0.cpp functions
    ////////////

    ////////////
    // MaestroMakeEdgeScal.cpp functions

    /// Calculate scalars on cell edges given cell-centered state
    /// constructs the edge state of a scalar, using a
    /// second-order Taylor expansion in space (through `dx/2`) and time
    /// (though `dt/2`) (if `ppm_type = 0`) or using PPM (for `ppm_type = 1,2`).
    ///
    /// We use only MAC-projected edge velocities in this prediction.
    ///
    /// We are computing all edge states for each variable.  This is what is
    /// done for the final updates of the state variables and velocity.  For
    /// velocity, we should set `is_vel = true`
    ///
    /// @param state            cell-centered scalars
    /// @param sedge            edge state of scalars
    /// @param umac             MAC velocity
    /// @param force            velocity force
    /// @param is_vel           set to true if state is a velocity
    /// @param bcs              boundary conditions
    /// @param nbccomp          number of components of `bcs`
    /// @param start_scomp      index of component of `state` to begin with
    /// @param start_bccomp     index of component of `bcs` to begin with
    /// @param num_comp         number of components to perform calculation for
    /// @param is_conservative  are these conserved quantities?
    void MakeEdgeScal (amrex::Vector<amrex::MultiFab>& state,
                       amrex::Vector<std::array< amrex::MultiFab, AMREX_SPACEDIM > >& sedge,
                       amrex::Vector<std::array< amrex::MultiFab, AMREX_SPACEDIM > >& umac,
                       amrex::Vector<amrex::MultiFab>& force,
                       int is_vel, const amrex::Vector<amrex::BCRec>& bcs, int nbccomp,
                       int start_scomp, int start_bccomp, int num_comp, int is_conservative);
                       
#if (AMREX_SPACEDIM == 2)
    void MakeEdgeScalPredictor(const amrex::MFIter& mfi,
                               amrex::Array4<amrex::Real> const slx,
                               amrex::Array4<amrex::Real> const srx,
                               amrex::Array4<amrex::Real> const sly,
                               amrex::Array4<amrex::Real> const sry,
                               amrex::Array4<amrex::Real> const scal,
                               amrex::Array4<amrex::Real> const Ip,
                               amrex::Array4<amrex::Real> const Im, 
                               amrex::Array4<amrex::Real> const umac,
                               amrex::Array4<amrex::Real> const vmac,
                               amrex::Array4<amrex::Real> const simhx,
                               amrex::Array4<amrex::Real> const simhy,
                               const amrex::Box& domainBox,
                               const amrex::Vector<amrex::BCRec>& bcs,
                               const amrex::GpuArray<Real,AMREX_SPACEDIM> dx,
                               int comp, int bccomp, bool is_vel);

    void MakeEdgeScalEdges(const amrex::MFIter& mfi,
                            amrex::Array4<amrex::Real> const slx,
                            amrex::Array4<amrex::Real> const srx,
                            amrex::Array4<amrex::Real> const sly,
                            amrex::Array4<amrex::Real> const sry,
                            amrex::Array4<amrex::Real> const scal,
                            amrex::Array4<amrex::Real> const sedgex,
                            amrex::Array4<amrex::Real> const sedgey,
                            amrex::Array4<amrex::Real> const force,
                            amrex::Array4<amrex::Real> const umac,
                            amrex::Array4<amrex::Real> const vmac,
                            amrex::Array4<amrex::Real> const Ipf,
                            amrex::Array4<amrex::Real> const Imf,
                            amrex::Array4<amrex::Real> const simhx,
                            amrex::Array4<amrex::Real> const simhy,
                            const amrex::Box& domainBox,
                            const amrex::Vector<amrex::BCRec>& bcs,
                            const amrex::GpuArray<Real,AMREX_SPACEDIM> dx,
                            int comp, int bccomp, 
                            bool is_vel, bool is_conservative);
#else
    void MakeDivU(const amrex::Box& bx, 
                  amrex::Array4<amrex::Real> const divu,
                  amrex::Array4<amrex::Real> const umac,
                  amrex::Array4<amrex::Real> const vmac,
                  amrex::Array4<amrex::Real> const wmac,
                  const amrex::GpuArray<Real,AMREX_SPACEDIM> dx);

    void MakeEdgeScalPredictor(const amrex::MFIter& mfi,
                               amrex::Array4<amrex::Real> const slx,
                               amrex::Array4<amrex::Real> const srx,
                               amrex::Array4<amrex::Real> const sly,
                               amrex::Array4<amrex::Real> const sry,
                               amrex::Array4<amrex::Real> const slz,
                               amrex::Array4<amrex::Real> const srz,
                               amrex::Array4<amrex::Real> const scal,
                               amrex::Array4<amrex::Real> const Ip,
                               amrex::Array4<amrex::Real> const Im, 
                               amrex::Array4<amrex::Real> const slopez, 
                               amrex::Array4<amrex::Real> const umac,
                               amrex::Array4<amrex::Real> const vmac,
                               amrex::Array4<amrex::Real> const wmac,
                               amrex::Array4<amrex::Real> const simhx,
                               amrex::Array4<amrex::Real> const simhy,
                               amrex::Array4<amrex::Real> const simhz,
                               const amrex::Box& domainBox,
                               const amrex::Vector<amrex::BCRec>& bcs,
                               const amrex::GpuArray<Real,AMREX_SPACEDIM> dx,
                               int comp, int bccomp, bool is_vel);

    void MakeEdgeScalTransverse(const amrex::MFIter& mfi,
                               amrex::Array4<amrex::Real> const slx,
                               amrex::Array4<amrex::Real> const srx,
                               amrex::Array4<amrex::Real> const sly,
                               amrex::Array4<amrex::Real> const sry,
                               amrex::Array4<amrex::Real> const slz,
                               amrex::Array4<amrex::Real> const srz,
                               amrex::Array4<amrex::Real> const scal,
                               amrex::Array4<amrex::Real> const divu,
                               amrex::Array4<amrex::Real> const umac,
                               amrex::Array4<amrex::Real> const vmac,
                               amrex::Array4<amrex::Real> const wmac,
                               amrex::Array4<amrex::Real> const simhx,
                               amrex::Array4<amrex::Real> const simhy,
                               amrex::Array4<amrex::Real> const simhz,
                               amrex::Array4<amrex::Real> const simhxy,
                               amrex::Array4<amrex::Real> const simhxz,
                               amrex::Array4<amrex::Real> const simhyx,
                               amrex::Array4<amrex::Real> const simhyz,
                               amrex::Array4<amrex::Real> const simhzx,
                               amrex::Array4<amrex::Real> const simhzy,
                               const amrex::Box& domainBox,
                               const amrex::Vector<amrex::BCRec>& bcs,
                               const amrex::GpuArray<Real,AMREX_SPACEDIM> dx,
                               int comp, int bccomp, 
                               bool is_vel, bool is_conservative);

    void MakeEdgeScalEdges(const amrex::MFIter& mfi,
                            amrex::Array4<amrex::Real> const slx,
                            amrex::Array4<amrex::Real> const srx,
                            amrex::Array4<amrex::Real> const sly,
                            amrex::Array4<amrex::Real> const sry,
                            amrex::Array4<amrex::Real> const slz,
                            amrex::Array4<amrex::Real> const srz,
                            amrex::Array4<amrex::Real> const scal,
                            amrex::Array4<amrex::Real> const sedgex,
                            amrex::Array4<amrex::Real> const sedgey,
                            amrex::Array4<amrex::Real> const sedgez,
                            amrex::Array4<amrex::Real> const force,
                            amrex::Array4<amrex::Real> const umac,
                            amrex::Array4<amrex::Real> const vmac,
                            amrex::Array4<amrex::Real> const wmac,
                            amrex::Array4<amrex::Real> const Ipf,
                            amrex::Array4<amrex::Real> const Imf,
                            amrex::Array4<amrex::Real> const simhxy,
                            amrex::Array4<amrex::Real> const simhxz,
                            amrex::Array4<amrex::Real> const simhyx,
                            amrex::Array4<amrex::Real> const simhyz,
                            amrex::Array4<amrex::Real> const simhzx,
                            amrex::Array4<amrex::Real> const simhzy,
                            const amrex::Box& domainBox,
                            const amrex::Vector<amrex::BCRec>& bcs,
                            const amrex::GpuArray<Real,AMREX_SPACEDIM> dx,
                            int comp, int bccomp, 
                            bool is_vel, bool is_conservative);
#endif
    // end MaestroMakeEdgeScal.cpp functions
    ////////////

    ////////////
    // MaestroMakeEdgeState.cpp functions
    void MakeEdgeState1d(RealVector& s, RealVector& sedge, 
                         RealVector& force);

    void MakeEdgeState1dSphr(RealVector& s, RealVector& sedge, 
                             RealVector& force);

    void MakeEdgeState1dPlanar(RealVector& s, RealVector& sedge, 
                               RealVector& force);


    void MakeEdgeState1d(RealVector& s, BaseState<amrex::Real>& sedge, 
                         RealVector& force);

    void MakeEdgeState1dSphr(RealVector& s, BaseState<amrex::Real>& sedge, 
                             RealVector& force);

    void MakeEdgeState1dPlanar(RealVector& s, BaseState<amrex::Real>& sedge, 
                               RealVector& force);
    // end MaestroMakeEdgeState.cpp functions
    ////////////

    ////////////
    // MaestroMakeEta.cpp functions

    /// Compute `eta_rho` at edge- and cell-centers
    ///
    /// @param etarho_edge  face-centered \f$\eta_\rho\f$
    /// @param etarho_cell  cell-centered \f$\eta_\rho\f$
    /// @param etarho_flux  \f$\eta_\rho\f$ flux
    void MakeEtarho (const amrex::Vector<amrex::MultiFab>& etarho_flux);

    void MakeEtarhoSphr (const amrex::Vector<amrex::MultiFab>& scal_old,
                                     const amrex::Vector<amrex::MultiFab>& scal_new,
                         const amrex::Vector<std::array< amrex::MultiFab, AMREX_SPACEDIM > >& umac,
                         const amrex::Vector<std::array< amrex::MultiFab, AMREX_SPACEDIM > >& w0mac);

    // end MaestroMakeEta.cpp functions
    ////////////

    ////////////
    // MaestroMakeGrav.cpp functions

    void MakeGravCell(RealVector& grav_cell, 
                      const RealVector& rho0);

    void MakeGravEdge(RealVector& grav_edge, 
                      const RealVector& rho0);

    void MakeGravEdge(BaseState<Real>& grav_edge, 
                      const BaseState<Real>& rho0);
<<<<<<< HEAD
=======
    
    void MakeGravEdge(BaseStateArray<Real> grav_edge, 
                      BaseStateArray<Real> rho0);
    
    void MakeGravEdge(BaseStateArray<Real> grav_edge, 
                      const BaseStateArray<const Real> rho0);
>>>>>>> b765b468

    // end MaestroMakeGrav.cpp functions
    ////////////

    ////////////
    // MaestroMakePsi.cpp functions

    void MakePsiPlanar();
    
    void MakePsiSphr(const RealVector& gamma1bar, 
                     const RealVector& p0_avg,
                     const RealVector& Sbar_in);

    void MakePsiIrreg(const RealVector& grav_cell);

    // end MaestroMakePsi.cpp functions
    ////////////

    ////////////
    // MaestroMakeS.cpp functions

    /// Compute S at cell-centers
    void Make_S_cc (amrex::Vector<amrex::MultiFab>& S_cc,
                    amrex::Vector<amrex::MultiFab>& delta_gamma1_term,
                    amrex::Vector<amrex::MultiFab>& delta_gamma1,
                    const amrex::Vector<amrex::MultiFab>& scal,
                    const amrex::Vector<amrex::MultiFab>& u,
                    const amrex::Vector<amrex::MultiFab>& rho_omegadot,
                    const amrex::Vector<amrex::MultiFab>& rho_Hnuc,
                    const amrex::Vector<amrex::MultiFab>& rho_Hext,
                    const amrex::Vector<amrex::MultiFab>& thermal,
                    const RealVector& p0,
                    const RealVector& gamma1bar,
                    RealVector& delta_gamma1_termbar);

    /// Compute `rhcc = beta0*(S_cc-Sbar) + beta0*delta_chi`
    void MakeRHCCforNodalProj (amrex::Vector<amrex::MultiFab>& rhcc,
                               const amrex::Vector<amrex::MultiFab>& S_cc,
                               const RealVector& Sbar,
                               const RealVector& beta0,
                               const amrex::Vector<amrex::MultiFab>& delta_gamma1_term);

    /// Compute `rhcc = beta0*(S_cc-Sbar) + beta0*delta_chi`
    void MakeRHCCforMacProj (amrex::Vector<amrex::MultiFab>& rhcc,
                                         const RealVector& rho0,
                             const amrex::Vector<amrex::MultiFab>& S_cc,
                             const RealVector& Sbar,
                             const RealVector& beta0,
                             const amrex::Vector<amrex::MultiFab>& delta_gamma1_term,
                             const RealVector& gamma1bar,
                                         const RealVector& p0,
                             const amrex::Vector<amrex::MultiFab>& delta_p_term,
                                         amrex::Vector<amrex::MultiFab>& delta_chi,
                             int is_predictor);

    void CorrectRHCCforNodalProj(amrex::Vector<amrex::MultiFab>& rhcc,
                                 const RealVector& rho0,
                                 const RealVector& beta0,
                                 const RealVector& gamma1bar,
                                 const RealVector& p0,
                                 const amrex::Vector<amrex::MultiFab>& delta_p_term);
    // end MaestroMakeS.cpp functions
    ////////////

    ////////////
    // MaestroMakeUtrans.cpp functions

    /// Create `utrans`, the transverse velocity
    ///
    /// @param utilde           perturbed velocity
    /// @param ufull            full velocity
    /// @param utrans           transverse velocity
    /// @param w0mac            MAC base-state velocity
    void MakeUtrans (const amrex::Vector<amrex::MultiFab>& utilde,
                     const amrex::Vector<amrex::MultiFab>& ufull,
                     amrex::Vector<std::array< amrex::MultiFab, AMREX_SPACEDIM > >& utrans,
                     const amrex::Vector<std::array< amrex::MultiFab, AMREX_SPACEDIM > >& w0mac);

    // end MaestroMakeUtrans.cpp functions
    ////////////

    ////////////
    // MaestroMakew0.cpp functions

    void Makew0(const RealVector& w0_old, 
                RealVector& w0_force, 
                const RealVector& Sbar_in, 
                const RealVector& rho0_old_in,
                const RealVector& rho0_new_in,
                const RealVector& p0_old_in,
                const RealVector& p0_new_in,
                const RealVector& gamma1bar_old_in,
                const RealVector& gamma1bar_new_in,
                const RealVector& p0_minus_peosbar, 
                RealVector& delta_chi_w0, 
                const amrex::Real dt_in, const amrex::Real dtold_in, const bool is_predictor);

    void Makew0PlanarVarg(const RealVector& w0_old, 
                        RealVector& w0_force, 
                        const RealVector& Sbar_in, 
                        const RealVector& rho0_old_in,
                        const RealVector& rho0_new_in,
                        const RealVector& p0_old_in,
                        const RealVector& p0_new_in,
                        const RealVector& gamma1bar_old_in,
                        const RealVector& gamma1bar_new_in,
                        const RealVector& p0_minus_peosbar,
                        RealVector& delta_chi_w0, 
                        const amrex::Real dt_in, const amrex::Real dtold_in);

    void Makew0Planar(const RealVector& w0_old, 
                    RealVector& w0_force, 
                    const RealVector& Sbar_in, 
                    const RealVector& rho0_old_in,
                    const RealVector& rho0_new_in,
                    const RealVector& p0_old_in,
                    const RealVector& p0_new_in,
                    const RealVector& gamma1bar_old_in,
                    const RealVector& gamma1bar_new_in,
                    const RealVector& p0_minus_peosbar,
                    RealVector& delta_chi_w0, 
                    const amrex::Real dt_in, const amrex::Real dtold_in,  
                    const bool is_predictor);

    void Makew0SphrIrreg(const RealVector& w0_old, 
                    RealVector& w0_force, 
                    const RealVector& Sbar_in, 
                    const RealVector& rho0_old_in,
                    const RealVector& rho0_new_in,
                    const RealVector& p0_old_in,
                    const RealVector& p0_new_in,
                    const RealVector& gamma1bar_old_in,
                    const RealVector& gamma1bar_new_in,
                    const RealVector& p0_minus_peosbar,
                    RealVector& delta_chi_w0, 
                    const amrex::Real dt_in, const amrex::Real dtold_in);

    void Makew0Sphr(const RealVector& w0_old, 
                    RealVector& w0_force, 
                    const RealVector& Sbar_in, 
                    const RealVector& rho0_old_in,
                    const RealVector& rho0_new_in,
                    const RealVector& p0_old_in,
                    const RealVector& p0_new_in,
                    const RealVector& gamma1bar_old_in,
                    const RealVector& gamma1bar_new_in,
                    const RealVector& p0_minus_peosbar,
                    RealVector& delta_chi_w0, 
                    const amrex::Real dt_in, const amrex::Real dtold_in);

<<<<<<< HEAD
    void Tridiag(const BaseStateArray<Real>& a, const BaseStateArray<Real>& b, 
                 const BaseStateArray<Real>& c, const BaseStateArray<Real>& r, 
                 BaseStateArray<Real>& u, const int n);
=======
    void Tridiag(const BaseStateArray<Real> a, const BaseStateArray<Real> b, 
                 const BaseStateArray<Real> c, const BaseStateArray<Real> r, 
                 BaseStateArray<Real> u, const int n);
>>>>>>> b765b468

    void ProlongBasetoUniform(const RealVector& base_ml, RealVector& base_fine);

    // end MaestroMakew0.cpp functions
    ////////////


    ////////////
    // MaestroNodalProj.cpp functions

    /// Perform a nodal projection
    void NodalProj (int proj_type,
                    amrex::Vector<amrex::MultiFab>& rhcc,
                    int istep_divu_iter=0,
                    bool sdc_off=true);

    /// Fill in `Vproj`
    ///
    /// `initial_projection_comp: Utilde^0                        -- uold`
    /// `divu_iters_comp:         Utilde^0                        -- uold`
    /// `pressure_iters_comp:     (Utilde^n+1,* - Utilde^n)/dt    -- (unew-uold)/dt`
    /// `regular_timestep_comp:   (Utilde^n+1,* + dt*gpi/rhohalf) -- unew + dt*gpi/rhohalf`
    /// @param sig contains `rhohalf` if `proj_type == regular_timestep_comp`
    void CreateUvecForProj (int proj_type,
                            amrex::Vector<amrex::MultiFab>& Vproj,
                            const amrex::Vector<amrex::MultiFab>& sig);

    void SetBoundaryVelocity(amrex::Vector<amrex::MultiFab>& vel);

    /// Given a nodal `phi`, compute \f$\nabla(\phi)\f$ at cell centers
    void ComputeGradPhi(amrex::Vector<amrex::MultiFab>& phi,
                        amrex::Vector<amrex::MultiFab>& gphi);

    /// Average nodal `pi` to cell-centers and put in the `Pi` component of `snew`
    void MakePiCC(const amrex::Vector<amrex::MultiFab>& beta0_cart);

    // end MaestroNodalProj.cpp functions
    ////////////

    ////////////
    // MaestroPlot.cpp functions

    /// Get plotfile name
    void PlotFileName (const int lev, std::string* plotfilename);

    /// Put together an array of multifabs for writing
    amrex::Vector<const amrex::MultiFab*> PlotFileMF (const int nPlot,
                                                      const amrex::Real t_in,
                                                      const amrex::Real dt_in,
                                                      const amrex::Vector<amrex::MultiFab>& rho0_cart,
                                                      const amrex::Vector<amrex::MultiFab>& rhoh0_cart,
                                                      const amrex::Vector<amrex::MultiFab>& p0_cart,
                                                      const amrex::Vector<amrex::MultiFab>& gamma1bar_cart,
                                                      const amrex::Vector<amrex::MultiFab>& u_in,
                                                      amrex::Vector<amrex::MultiFab>& s_in,
                                                      const RealVector& p0_in,
                                                      const RealVector& gamma1bar_in,
                                                      const amrex::Vector<amrex::MultiFab>& S_cc_in);

    amrex::Vector<const amrex::MultiFab*> SmallPlotFileMF(const int nPlot,
                           const int nSmallPlot,
                           amrex::Vector<const amrex::MultiFab*> mf,
                           const amrex::Vector<std::string> varnames,
                           const amrex::Vector<std::string> small_plot_varnames);

    /// Set plotfile variables names
    amrex::Vector<std::string> PlotFileVarNames (int * nPlot) const;

    /// Set small plotfile variables names
    amrex::Vector<std::string> SmallPlotFileVarNames (int * nPlot, amrex::Vector<std::string> varnames) const;

    /// Write a small plotfile to disk
    void WriteSmallPlotFile (const int step,
                        const amrex::Real t_in,
                        const amrex::Real dt_in,
                        const RealVector& rho0_in,
                        const RealVector& rhoh0_in,
                        const RealVector& p0_in,
                        const RealVector& gamma1bar_in,
                        const amrex::Vector<amrex::MultiFab>& u_in,
                        amrex::Vector<amrex::MultiFab>& s_in,
                        const amrex::Vector<amrex::MultiFab>& S_cc_in);

    /// Write plotfile to disk
    void WritePlotFile (const int step,
                        const amrex::Real t_in,
                        const amrex::Real dt_in,
                        const RealVector& rho0_in,
                        const RealVector& rhoh0_in,
                        const RealVector& p0_in,
                        const RealVector& gamma1bar_in,
                        const amrex::Vector<amrex::MultiFab>& u_in,
                        amrex::Vector<amrex::MultiFab>& s_in,
                        const amrex::Vector<amrex::MultiFab>& S_cc_in,
                        const bool is_small = false);

    void WriteJobInfo (const std::string& dir) const;

    /// Calculate the magnitude of the velocity
    void MakeMagvel (const amrex::Vector<amrex::MultiFab>& vel,
                     amrex::Vector<amrex::MultiFab>& magvel);

    /// Calculate the radial and circular components of the velocity
    void MakeVelrc (const amrex::Vector<amrex::MultiFab>& vel,
                    const amrex::Vector<amrex::MultiFab>& w0rcart,
                    amrex::Vector<amrex::MultiFab>& rad_vel,
                    amrex::Vector<amrex::MultiFab>& circ_vel);

    /// Calculate the adiabatic excess
    void MakeAdExcess (const amrex::Vector<amrex::MultiFab>& state,
                       amrex::Vector<amrex::MultiFab>& ad_excess);

    /// Calculate the gravitational acceleration
    void MakeGrav (const RealVector& rho0,
                   amrex::Vector<amrex::MultiFab>& grav);

    /// Calculate the vorticity
    void MakeVorticity (const amrex::Vector<amrex::MultiFab>& vel,
                        amrex::Vector<amrex::MultiFab>& vorticity);

    /// Calculate `deltagamma`
    void MakeDeltaGamma (const amrex::Vector<amrex::MultiFab>& state,
                         const RealVector& p0,
                         const amrex::Vector<amrex::MultiFab>& p0_cart,
                         const RealVector& gamma1bar,
                         const amrex::Vector<amrex::MultiFab>& gamma1bar_cart,
                         amrex::Vector<amrex::MultiFab>& deltagamma);

    /// Calculate the entropy
    void MakeEntropy (const amrex::Vector<amrex::MultiFab>& state,
                      amrex::Vector<amrex::MultiFab>& entropy);

    /// Calculate the divergenve of the base state velocity
    void MakeDivw0 (const amrex::Vector<std::array< amrex::MultiFab, AMREX_SPACEDIM > >& w0mac,
                    amrex::Vector<amrex::MultiFab>& divw0);

    /// Calculate `pi` times the divergence of the velocity
    void MakePiDivu (const amrex::Vector<amrex::MultiFab>& vel,
                   const amrex::Vector<amrex::MultiFab>& pi_cc,
                   amrex::Vector<amrex::MultiFab>& pidivu);

    /// Mass fractions of the species
    void MakeAbar(const amrex::Vector<amrex::MultiFab>& state,
                amrex::Vector<amrex::MultiFab>& abar);

    // end MaestroPlot.cpp functions
    ////////////

    ////////////
    // MaestroPPM.cpp functions
    void PPM(const amrex::Box& bx, 
             amrex::Array4<const amrex::Real> const scal,
             amrex::Array4<const amrex::Real> const u,
             amrex::Array4<const amrex::Real> const v,
#if (AMREX_SPACEDIM == 3)
             amrex::Array4<const amrex::Real> const w,
#endif
             amrex::Array4<amrex::Real> const Ip,
             amrex::Array4<amrex::Real> const Im,
             const amrex::Box& domainBox,
             const amrex::Vector<amrex::BCRec>& bcs,
             const amrex::GpuArray<Real,AMREX_SPACEDIM> dx,
             const bool is_umac, const int comp, const int bccomp);
    ////////////

    ////////////
    // MaestroReact.cpp functions

    /// Compute heating term, `rho_Hext`, then
    /// react the state over `dt_react` and update `rho_omegadot`, `rho_Hnuc`
    void React (const amrex::Vector<amrex::MultiFab>& s_in,
                amrex::Vector<amrex::MultiFab>& s_out,
                amrex::Vector<amrex::MultiFab>& rho_Hext,
                amrex::Vector<amrex::MultiFab>& rho_omegadot,
                amrex::Vector<amrex::MultiFab>& rho_Hnuc,
                const RealVector& p0,
                const amrex::Real dt_react,
                const amrex::Real time_react);

    void ReactSDC (const amrex::Vector<amrex::MultiFab>& s_in,
                   amrex::Vector<amrex::MultiFab>& s_out,
                   amrex::Vector<amrex::MultiFab>& rho_Hext,
                   const RealVector& p0,
                   const amrex::Real dt_react,
                   const amrex::Real time_react,
                   amrex::Vector<amrex::MultiFab>& source);

#ifndef SDC
    void Burner (const amrex::Vector<amrex::MultiFab>& s_in,
                amrex::Vector<amrex::MultiFab>& s_out,
                const amrex::Vector<amrex::MultiFab>& rho_Hext,
                amrex::Vector<amrex::MultiFab>& rho_omegadot,
                amrex::Vector<amrex::MultiFab>& rho_Hnuc,
                const RealVector& p0,
                const amrex::Real dt_react,
                const amrex::Real time_react);

#else
    void Burner (const amrex::Vector<amrex::MultiFab>& s_in,
                 amrex::Vector<amrex::MultiFab>& s_out,
                 const RealVector& p0,
                 const amrex::Real dt_react,
                 const amrex::Real time_react,
                 const amrex::Vector<amrex::MultiFab>& source);
#endif
    
    // compute heating terms, rho_omegadot and rho_Hnuc
    void MakeReactionRates (amrex::Vector<amrex::MultiFab>& rho_omegadot,
                            amrex::Vector<amrex::MultiFab>& rho_Hnuc,
                            const amrex::Vector<amrex::MultiFab>& scal);

    void MakeIntraCoeffs (const amrex::Vector<amrex::MultiFab>& scal1,
                          const amrex::Vector<amrex::MultiFab>& scal2,
                          amrex::Vector<amrex::MultiFab>& cp,
                          amrex::Vector<amrex::MultiFab>& xi);

    // compute heating term, rho_Hext
    void MakeHeating (amrex::Vector<amrex::MultiFab>& rho_Hext,
                      const amrex::Vector<amrex::MultiFab>& scal);

    // end MaestroReact.cpp functions
    ////////////

    ////////////
    // regridding functions in MaestroRegrid.cpp

    /// Check to see if we need to regrid, then regrid
    void Regrid ();

    /// Set tagging array to include buffer zones for multilevel
    void TagArray ();

    /// Regrid base state variables (ex. psi, etarho, rho0, etc.)
    ///
    /// We copy the coarsest level only, interpolate to all
    /// the other levels and then copy the valid data from
    /// the old arrays onto the new.
    void RegridBaseState(RealVector& base, const bool is_edge=false);

    /// Tag all cells for refinement
    ///
    /// Overrides the pure virtual function in `AmrCore`
    virtual void ErrorEst (int lev,
                           amrex::TagBoxArray& tags,
                           amrex::Real time,
                           int ng) override;

    /// Within a call to `AmrCore::regrid`, this function fills in data at a level
    /// that existed before, using pre-existing fine and interpolated coarse data
    ///
    /// overrides the pure virtual function in `AmrCore`
    virtual void RemakeLevel (int lev,
                              amrex::Real time,
                              const amrex::BoxArray& ba,
                              const amrex::DistributionMapping& dm) override;

    /// Within a call to `AmrCore::regrid`, this function fills in data at a level
    /// that did NOT exist before, using interpolated coarse data
    ///
    /// overrides the pure virtual function in `AmrCore`
    virtual void MakeNewLevelFromCoarse (int lev,
                                         amrex::Real time,
                                         const amrex::BoxArray& ba,
                                         const amrex::DistributionMapping& dm) override;

    /// Within a call to `AmrCore::regrid`, this function deletes all data
    /// at a level of refinement that is no longer needed
    ///
    /// overrides the pure virtual function in `AmrCore`
    virtual void ClearLevel (int lev) override;

    // end regridding functions
    ////////////

    ////////////
    // MaestroRhoHT.cpp functions

    /// Calculate the temperature given the density and the enthalpy
    ///
    /// @param scal     scalars
    /// @param p0       base state pressure
    void TfromRhoH (amrex::Vector<amrex::MultiFab>& scal,
                    const RealVector& p0);

    /// Calculate the temperature given the density and the pressure
    ///
    /// @param scal     scalars
    /// @param p0       base state pressure
    void TfromRhoP (amrex::Vector<amrex::MultiFab>& scal,
                    const RealVector& p0,
                    const bool updateRhoH=false);

    /// Calculate the pressure given the density and the enthalpy
    ///
    /// @param state    scalars
    /// @param s_old    scalars at old time step
    /// @param peos     pressure calculated from the equation of state
    void PfromRhoH (const amrex::Vector<amrex::MultiFab>& state,
                    const amrex::Vector<amrex::MultiFab>& s_old,
                    amrex::Vector<amrex::MultiFab>& peos);

    /// Calculate the Mach number given the density and the enthalpy
    ///
    /// @param scal     scalars
    /// @param vel      velocity
    /// @param p0       base state pressure
    /// @param mach     Mach number
    void MachfromRhoH (const amrex::Vector<amrex::MultiFab>& scal,
                           const amrex::Vector<amrex::MultiFab>& vel,
                           const RealVector& p0,
                           const amrex::Vector<amrex::MultiFab>& w0cart,
                           amrex::Vector<amrex::MultiFab>& mach);

    /// Calculate the sound speed given the density and the enthalpy
    ///
    /// @param scal     scalars
    /// @param p0       base state pressure
    /// @param p0cart   base state pressure on cartesian grid
    /// @param cs       sound speed
    void CsfromRhoH (const amrex::Vector<amrex::MultiFab>& scal,
                     const RealVector& p0,
                     const amrex::Vector<amrex::MultiFab>& p0cart,
                     amrex::Vector<amrex::MultiFab>& cs);

    // Calculate the enthalpy at edges given the density and the temperature
    void HfromRhoTedge (amrex::Vector<std::array< amrex::MultiFab, AMREX_SPACEDIM > >& sedge,
                        const RealVector& rho0_edge_old,
                        const RealVector& rhoh0_edge_old,
                        const RealVector& rho0_edge_new,
                        const RealVector& rhoh0_edge_new);
    ////////////

    ////////////
    // MaestroRotation.cpp functions
#ifdef ROTATION
    void RotationInit();
#endif
    // end MaestroRotation.cpp functions
    ////////////

    ////////////
    // MaestroSetup.cpp functions

    void ExternInit ();

    /// Read in C++ parameters from inputs file
    void ReadParameters ();

    /// Define variable mappings (`Rho`, `RhoH`, ..., `Nscal`, etc.)
    void VariableSetup ();

    /// Set up `BCRec` definitions for BC types
    void BCSetup ();

    // end MaestroSetup.cpp functions
    ////////////

    ////////////
    // MaestroSlopes.cpp function
    void Slopex(const amrex::Box& bx, 
                amrex::Array4<amrex::Real> const scal,
                amrex::Array4<amrex::Real> const slx,
                const amrex::Box& domainBox,
                const amrex::Vector<amrex::BCRec>& bcs,
                int ncomp,
                int bc_start_comp);

    void Slopey(const amrex::Box& bx, 
                amrex::Array4<amrex::Real> const scal,
                amrex::Array4<amrex::Real> const sly,
                const amrex::Box& domainBox,
                const amrex::Vector<amrex::BCRec>& bcs,
                int ncomp,
                int bc_start_comp);
#if (AMREX_SPACEDIM == 3)
    void Slopez(const amrex::Box& bx, 
                amrex::Array4<amrex::Real> const scal,
                amrex::Array4<amrex::Real> const slz,
                const amrex::Box& domainBox,
                const amrex::Vector<amrex::BCRec>& bcs,
                int ncomp,
                int bc_start_comp);
#endif
    ////////////

    ////////////
    // MaestroSponge.cpp functions

    void SpongeInit(const RealVector& rho0);

    void MakeSponge (amrex::Vector<amrex::MultiFab>& sponge);
    ////////////

    ////////////
    // MaestroTagging.cpp functions

    void RetagArray(const amrex::Box& bx,
                    const int lev, IntVector& tag_array);

    void TagBoxes(amrex::TagBoxArray& tags, 
                  const amrex::MFIter& mfi,
                  const int lev, IntVector& tag_array,
                  const amrex::Real time) ;

    void StateError(amrex::TagBoxArray& tags, const amrex::MultiFab& state_mf,
                   const amrex::MFIter& mfi,
                   const int lev, IntVector& tag_array,
                   const amrex::Real time);              
    ////////////

    ////////////////////////
    // MaestroThermal.cpp functions

    /// Compute the quantity: `thermal = del dot kappa grad T`
    ///
    /// - if `temp_diffusion_formulation = 1`, then we compute this directly.
    /// - if `temp_diffusion_formulation = 2`, then we compute the algebraically
    ///     equivalent form with `grad h` - `grad X_k` - `grad p_0` formulation
    ///
    /// @param thermal  thermal term
    /// @param scal     scalars
    /// @param Tcoeff   temperature coefficient
    /// @param hcoeff   enthalpy coefficient
    /// @param Xkcoeff  species coefficients
    /// @param pcoeff   pressure coefficient
    /// @param p0       base state pressure
    void MakeExplicitThermal (amrex::Vector<amrex::MultiFab>& thermal,
                              const amrex::Vector<amrex::MultiFab>& scal,
                              const amrex::Vector<amrex::MultiFab>& Tcoeff,
                              const amrex::Vector<amrex::MultiFab>& hcoeff,
                              const amrex::Vector<amrex::MultiFab>& Xkcoeff,
                              const amrex::Vector<amrex::MultiFab>& pcoeff,
                              const RealVector& p0,
                              int temp_formulation);

    /// Use `apply()` to construct the form of the conduction term.
    /// `apply()` forms the generic quantity:
    ///
    ///   `(alpha * A - beta * div B grad) phi = RHS`
    void ApplyThermal (amrex::MLABecLaplacian& mlabec,
                       amrex::Vector<amrex::MultiFab>& thermalout,
                 const amrex::Vector<amrex::MultiFab>& coeff,
                       amrex::Vector<amrex::MultiFab>& phi,
                 const amrex::Vector<amrex::BCRec>& bcs,
                 int bccomp);

    /// create the coefficients for `grad{T}`, `grad{h}`, `grad{X_k}`, and `grad{p_0}`
    /// for the thermal diffusion term in the enthalpy equation.
    ///
    /// note: we explicitly fill the ghostcells by looping over them directly
    ///
    /// @param scal     scalars
    /// @param Tcoeff   temperature coefficient
    /// @param hcoeff   enthalpy coefficient
    /// @param Xkcoeff  species coefficients
    /// @param pcoeff   pressure coefficient
    void MakeThermalCoeffs(const amrex::Vector<amrex::MultiFab>& scal,
                           amrex::Vector<amrex::MultiFab>& Tcoeff,
                           amrex::Vector<amrex::MultiFab>& hcoeff,
                           amrex::Vector<amrex::MultiFab>& Xkcoeff,
                           amrex::Vector<amrex::MultiFab>& pcoeff);

    /// ThermalConduct implements thermal diffusion in the enthalpy equation.
    /// This is an implicit solve, using the multigrid solver.  This updates
    /// the enthalpy only.
    void ThermalConduct (const amrex::Vector<amrex::MultiFab>& s1,
                               amrex::Vector<amrex::MultiFab>& s2,
                         const amrex::Vector<amrex::MultiFab>& hcoeff1,
                         const amrex::Vector<amrex::MultiFab>& Xkcoeff1,
                         const amrex::Vector<amrex::MultiFab>& pcoeff1,
                         const amrex::Vector<amrex::MultiFab>& hcoeff2,
                         const amrex::Vector<amrex::MultiFab>& Xkcoeff2,
                         const amrex::Vector<amrex::MultiFab>& pcoeff2);

    void ThermalConductSDC(int which_step,
                           const amrex::Vector<amrex::MultiFab>& s_old,
                                 amrex::Vector<amrex::MultiFab>& s_hat,
                           const amrex::Vector<amrex::MultiFab>& s_new,
                           const RealVector& p0old,
                           const RealVector& p0new,
                           const amrex::Vector<amrex::MultiFab>& hcoeff1,
                           const amrex::Vector<amrex::MultiFab>& Xkcoeff1,
                           const amrex::Vector<amrex::MultiFab>& pcoeff1,
                           const amrex::Vector<amrex::MultiFab>& hcoeff2,
                           const amrex::Vector<amrex::MultiFab>& Xkcoeff2,
                           const amrex::Vector<amrex::MultiFab>& pcoeff2);

    void MakeExplicitThermalHterm (amrex::Vector<amrex::MultiFab>& thermal,
                               const amrex::Vector<amrex::MultiFab>& scal,
                               const amrex::Vector<amrex::MultiFab>& hcoeff);
    ////////////////////////

    ////////////////////////
    // MaestroVelocityAdvance.cpp functions

    /// Advance the velocity
    void VelocityAdvance (const amrex::Vector<amrex::MultiFab>& rhohalf,
                          amrex::Vector<std::array< amrex::MultiFab, AMREX_SPACEDIM > >& umac,
                          const amrex::Vector<std::array< amrex::MultiFab,AMREX_SPACEDIM > >& w0mac,
                          const RealVector& w0_force,
                          const amrex::Vector<amrex::MultiFab>& w0_force_cart,
                          const RealVector& rho0_nph,
                          const RealVector& grav_cell_nph,
                          const amrex::Vector<amrex::MultiFab>& sponge);
    ////////////////////////

    ////////////////////////
    // MaestroVelPred.cpp functions

    /// Predict the normal velocities to the interfaces.  We don't care about the
    /// transverse velocities here.  The prediction is done piecewise linear (for now)
    ///
    /// @param utilde           perturbed velocity
    /// @param ufull            full velocity
    /// @param utrans           transverse velocity
    /// @param umac             MAC velocity
    /// @param w0mac            MAC base-state velocity
    /// @param force            velocity force
    void VelPred (amrex::Vector<amrex::MultiFab>& utilde,
                  const amrex::Vector<amrex::MultiFab>& ufull,
                  const amrex::Vector<std::array< amrex::MultiFab, AMREX_SPACEDIM > >& utrans,
                  amrex::Vector<std::array< amrex::MultiFab, AMREX_SPACEDIM > >& umac,
                  const amrex::Vector<std::array< amrex::MultiFab, AMREX_SPACEDIM > >& w0mac,
                  const amrex::Vector<amrex::MultiFab>& force);
                  
#if (AMREX_SPACEDIM == 2)
    void VelPredInterface(const amrex::MFIter& mfi, 
                        amrex::Array4<const amrex::Real> const utilde,
                        amrex::Array4<const amrex::Real> const ufull,
                        amrex::Array4<const amrex::Real> const utrans,
                        amrex::Array4<const amrex::Real> const vtrans,
                        amrex::Array4<const amrex::Real> const Imu,
                        amrex::Array4<const amrex::Real> const Ipu,
                        amrex::Array4<const amrex::Real> const Imv,
                        amrex::Array4<const amrex::Real> const Ipv,
                        amrex::Array4<amrex::Real> const ulx,
                        amrex::Array4<amrex::Real> const urx,
                        amrex::Array4<amrex::Real> const uimhx,
                        amrex::Array4<amrex::Real> const uly,
                        amrex::Array4<amrex::Real> const ury,
                        amrex::Array4<amrex::Real> const uimhy,
                        const amrex::Box& domainBox,
                        const amrex::GpuArray<Real,AMREX_SPACEDIM> dx);
                        
    void VelPredVelocities(const amrex::MFIter& mfi, 
                        amrex::Array4<const amrex::Real> const utilde,
                        amrex::Array4<const amrex::Real> const utrans,
                        amrex::Array4<const amrex::Real> const vtrans,
                        amrex::Array4<amrex::Real> const umac,
                        amrex::Array4<amrex::Real> const vmac,
                        amrex::Array4<const amrex::Real> const Imfx,
                        amrex::Array4<const amrex::Real> const Ipfx,
                        amrex::Array4<const amrex::Real> const Imfy,
                        amrex::Array4<const amrex::Real> const Ipfy,
                        amrex::Array4<const amrex::Real> const ulx,
                        amrex::Array4<const amrex::Real> const urx,
                        amrex::Array4<const amrex::Real> const uimhx,
                        amrex::Array4<const amrex::Real> const uly,
                        amrex::Array4<const amrex::Real> const ury,
                        amrex::Array4<const amrex::Real> const uimhy,
                        amrex::Array4<const amrex::Real> const force,
                        amrex::Array4<const amrex::Real> const w0_cart_in,
                        const amrex::Box& domainBox,
                        const amrex::GpuArray<Real,AMREX_SPACEDIM> dx);
#else 
    void VelPredInterface(const amrex::MFIter& mfi, 
                        amrex::Array4<const amrex::Real> const utilde,
                        amrex::Array4<const amrex::Real> const ufull,
                        amrex::Array4<const amrex::Real> const utrans,
                        amrex::Array4<const amrex::Real> const vtrans,
                        amrex::Array4<const amrex::Real> const wtrans,
                        amrex::Array4<const amrex::Real> const Imu,
                        amrex::Array4<const amrex::Real> const Ipu,
                        amrex::Array4<const amrex::Real> const Imv,
                        amrex::Array4<const amrex::Real> const Ipv,
                        amrex::Array4<const amrex::Real> const Imw,
                        amrex::Array4<const amrex::Real> const Ipw,
                        amrex::Array4<amrex::Real> const ulx,
                        amrex::Array4<amrex::Real> const urx,
                        amrex::Array4<amrex::Real> const uimhx,
                        amrex::Array4<amrex::Real> const uly,
                        amrex::Array4<amrex::Real> const ury,
                        amrex::Array4<amrex::Real> const uimhy,
                        amrex::Array4<amrex::Real> const ulz,
                        amrex::Array4<amrex::Real> const urz,
                        amrex::Array4<amrex::Real> const uimhz,
                        const amrex::Box& domainBox,
                        const amrex::GpuArray<Real,AMREX_SPACEDIM> dx); 

    void VelPredTransverse(const amrex::MFIter& mfi, 
                        amrex::Array4<const amrex::Real> const utilde,
                        amrex::Array4<const amrex::Real> const utrans,
                        amrex::Array4<const amrex::Real> const vtrans,
                        amrex::Array4<const amrex::Real> const wtrans,
                        amrex::Array4<const amrex::Real> const ulx,
                        amrex::Array4<const amrex::Real> const urx,
                        amrex::Array4<const amrex::Real> const uimhx,
                        amrex::Array4<const amrex::Real> const uly,
                        amrex::Array4<const amrex::Real> const ury,
                        amrex::Array4<const amrex::Real> const uimhy,
                        amrex::Array4<const amrex::Real> const ulz,
                        amrex::Array4<const amrex::Real> const urz,
                        amrex::Array4<const amrex::Real> const uimhz,
                        amrex::Array4<amrex::Real> const uimhyz,
                        amrex::Array4<amrex::Real> const uimhzy,
                        amrex::Array4<amrex::Real> const vimhxz,
                        amrex::Array4<amrex::Real> const vimhzx,
                        amrex::Array4<amrex::Real> const wimhxy,
                        amrex::Array4<amrex::Real> const wimhyx,
                        const amrex::Box& domainBox,
                        const amrex::GpuArray<Real,AMREX_SPACEDIM> dx);
                        
    void VelPredVelocities(const amrex::MFIter& mfi, 
                        amrex::Array4<const amrex::Real> const utilde,
                        amrex::Array4<const amrex::Real> const utrans,
                        amrex::Array4<const amrex::Real> const vtrans,
                        amrex::Array4<const amrex::Real> const wtrans,
                        amrex::Array4<amrex::Real> const umac,
                        amrex::Array4<amrex::Real> const vmac,
                        amrex::Array4<amrex::Real> const wmac,
                        amrex::Array4<const amrex::Real> const w0macx,
                        amrex::Array4<const amrex::Real> const w0macy,
                        amrex::Array4<const amrex::Real> const w0macz,
                        amrex::Array4<const amrex::Real> const Imfx,
                        amrex::Array4<const amrex::Real> const Ipfx,
                        amrex::Array4<const amrex::Real> const Imfy,
                        amrex::Array4<const amrex::Real> const Ipfy,
                        amrex::Array4<const amrex::Real> const Imfz,
                        amrex::Array4<const amrex::Real> const Ipfz,
                        amrex::Array4<const amrex::Real> const ulx,
                        amrex::Array4<const amrex::Real> const urx,
                        amrex::Array4<const amrex::Real> const uly,
                        amrex::Array4<const amrex::Real> const ury,
                        amrex::Array4<const amrex::Real> const ulz,
                        amrex::Array4<const amrex::Real> const urz,
                        amrex::Array4<const amrex::Real> const uimhyz,
                        amrex::Array4<const amrex::Real> const uimhzy,
                        amrex::Array4<const amrex::Real> const vimhxz,
                        amrex::Array4<const amrex::Real> const vimhzx,
                        amrex::Array4<const amrex::Real> const wimhxy,
                        amrex::Array4<const amrex::Real> const wimhyx,
                        amrex::Array4<const amrex::Real> const force,
                        amrex::Array4<const amrex::Real> const w0_cart_in,
                        const amrex::Box& domainBox,
                        const amrex::GpuArray<Real,AMREX_SPACEDIM> dx);
#endif
    ////////////////////////


    /*
      private data members
    */

    ////////////////
    // static data members defined in `_cpp_parameters`
    // this file is in Source/param_includes/
#include <maestro_params.H>
    ////////////////

    // these are defined in `VariableSetup()`
    static int ng_s; //< number of ghost cells for `sold/new` and `uold/new`

    // these are defined in `Maestro.cpp`
    // these represent the four types of nodal projections
    static int initial_projection_comp;
    static int divu_iters_comp;
    static int pressure_iters_comp;
    static int regular_timestep_comp;

    // these are defined in `Maestro.cpp`
    // density and enthalpy edge state prediction
    static int predict_rhoprime_and_X, predict_rhoX, predict_rho_and_X;
    static int predict_rhoh, predict_rhohprime, predict_h;
    static int predict_T_then_rhohprime, predict_T_then_h;
    static int predict_hprime, predict_Tprime_then_h;

    // these are defined in `Maestro.cpp`
    static amrex::IntVect nodal_flag;
    static amrex::IntVect nodal_flag_x;
    static amrex::IntVect nodal_flag_y;
    static amrex::IntVect nodal_flag_z;

    static constexpr amrex::Real Gconst = 6.67428e-8;

    /// which step?
    int istep;
    int start_step;

    // keep track of old time, new time, and time step at each level
    amrex::Real t_new;
    amrex::Real t_old;
    amrex::Real dt;
    amrex::Real dtold;

    /// number of ghost cells needed for hyperbolic step
    int ng_adv;

    // model file
    ModelParser input_model;

    // log file 
    SimpleLog log_file;

    // array of multifabs to store the solution at each level of refinement
    // after advancing a level we use "swap" to change pointers to old/new
    // to avoid a copy.  These MultiFabs go through the regridding process
    amrex::Vector<amrex::MultiFab> sold;
    amrex::Vector<amrex::MultiFab> snew;
    amrex::Vector<amrex::MultiFab> uold;
    amrex::Vector<amrex::MultiFab> unew;
    amrex::Vector<amrex::MultiFab> S_cc_old;
    amrex::Vector<amrex::MultiFab> S_cc_new;

    // these MultiFabs are persistant and need to be regridded as well
    amrex::Vector<amrex::MultiFab> gpi;
    amrex::Vector<amrex::MultiFab> dSdt;
    amrex::Vector<amrex::MultiFab> pi;   // nodal
    amrex::Vector<amrex::MultiFab> intra; // for sdc

    /// this doesn't have to be persistent, but we make it so that we avoid
    /// continually creating and filling temporaries
    /// saves on some flops and data movement (GPU)
    amrex::Vector<amrex::MultiFab> w0_cart;

    /// this only needs to persist leading into the initial pressure iters
    /// since we project `(beta0^nph S^1 - beta0 S^0) / dt`
    /// during a regular time step we overwrite this
    amrex::Vector<amrex::MultiFab> rhcc_for_nodalproj;

    /// spherical only -
    /// we make this persistent in that we only have to rebuild and
    /// fill this after regridding
    amrex::Vector<amrex::MultiFab> normal;
    amrex::Vector<amrex::MultiFab> cell_cc_to_r;

    /// stores domain boundary conditions.
    /// These muse be vectors (rather than arrays) so we can ParmParse them
    IntVector phys_bc;

    /// Boundary condition objects needed for FillPatch routines.
    /// This is essentially an array (over components)
    /// of `2*DIM` integer arrays storing the physical boundary
    /// condition types at the `lo/hi` walls in each direction
    amrex::Vector<amrex::BCRec> bcs_s;  //< for `sold/snew`
    amrex::Vector<amrex::BCRec> bcs_u;  //< for `uold/unew`
    amrex::Vector<amrex::BCRec> bcs_f;  //< "first-order extrap" used for `S_cc`, `gpi`, `dSdt`

    // vectors store the multilevel 1D states as one very long array.
    // these are cell-centered
    RealVector s0_init;
    RealVector p0_init;
    RealVector rho0_old;
    RealVector rho0_new;
    RealVector rhoh0_old;
    RealVector rhoh0_new;
    RealVector rhoX0_old;
    RealVector rhoX0_new;
    RealVector p0_old;
    RealVector p0_new;
    RealVector tempbar;
    RealVector tempbar_init;
    RealVector beta0_old;
    RealVector beta0_new;
    RealVector gamma1bar_old;
    RealVector gamma1bar_new;
    RealVector etarho_cc;
    RealVector psi;
    RealVector grav_cell_old;
    RealVector grav_cell_new;
<<<<<<< HEAD
    RealVector r_cc_loc;
=======
    // RealVector r_cc_loc;
>>>>>>> b765b468
    BaseState<Real> r_cc_loc_b;
    /// `p0^{n-1}` needed to compute `d(p0)/dt` for nonuniform grid spacing
    RealVector p0_nm1;
    RealVector beta0_nm1;

    // Vectors store the multilevel 1D states as one very long array.
    // These are edge-centered
    RealVector w0;
    RealVector etarho_ec;
<<<<<<< HEAD
    RealVector r_edge_loc;
=======
    // RealVector r_edge_loc;
>>>>>>> b765b468
    BaseState<Real> r_edge_loc_b;

    // Information for the base state.
    // We also store these (except for the large arrays)
    // in `base_state.f90` in a fortran module for convenience
<<<<<<< HEAD
    int max_radial_level;
    int finest_radial_level;
    int nr_fine;
    amrex::Real dr_fine;
    int nr_irreg;
    BaseState<int> nr;
    BaseState<Real> dr;

    BaseState<int> base_cutoff_density_coord;
    BaseState<int> anelastic_cutoff_density_coord;
    BaseState<int> burning_cutoff_density_lo_coord;
    BaseState<int> burning_cutoff_density_hi_coord;
=======
    // int max_radial_level;
    // int finest_radial_level;
    // int nr_fine;
    // amrex::Real dr_fine;
    // int nr_irreg;
    // BaseState<int> nr;
    // BaseState<Real> dr;

    // BaseState<int> base_cutoff_density_coord;
    // BaseState<int> anelastic_cutoff_density_coord;
    // BaseState<int> burning_cutoff_density_lo_coord;
    // BaseState<int> burning_cutoff_density_hi_coord;
>>>>>>> b765b468

    // relative error needed for base state computations
    amrex::Real c_rel_eps;

    // these provide information about the multilevel base state configuration
<<<<<<< HEAD
    BaseState<int> numdisjointchunks;
    BaseState<int> r_start_coord;
    BaseState<int> r_end_coord;
=======
    // BaseState<int> numdisjointchunks;
    // BaseState<int> r_start_coord;
    // BaseState<int> r_end_coord;
>>>>>>> b765b468

    /// array of tagged boxes (planar)
    IntVector tag_array;
    // BaseState<int> tag_array_b;

    /// contains base state geometry variables
    BaseStateGeometry base_geom;

    // diag file array buffers
    amrex::Vector<amrex::Real> diagfile1_data;
    amrex::Vector<amrex::Real> diagfile2_data;
    amrex::Vector<amrex::Real> diagfile3_data;

    // problem information
    amrex::GpuArray<Real,3> center;

    // rotation 
#ifdef ROTATION
    Real sin_theta;
    Real cos_theta;
    Real omega;
#endif

    // sponge 
    Real r_sp;
    Real r_md;
    Real r_tp;
    // outer sponge parameters used for spherical problems 
    Real r_sp_outer;
    Real r_tp_outer;
    /// the sponge_start_density should be the density below which the
    /// sponge first turns on.  Different problems may compute this in
    /// different ways (i.e. not using sponge_center_density and
    /// sponge_start_factor), so we provide this public module variable to
    /// ensure that the rest of the code always knows at what density the
    /// sponge begins.
    Real sponge_start_density;

    /// Stores fluxes at coarse-fine interface for synchronization.
    /// This will be sized `max_level+1`
    ///
    /// NOTE: the flux register associated with `flux_reg[lev]` is associated
    /// with the `lev/lev-1` interface (and has grid spacing associated with `lev-1`)
    /// therefore `flux_reg[0]` and `flux_reg[max_level]` are never actually
    /// used in the reflux operation
    amrex::Vector<std::unique_ptr<amrex::FluxRegister> > flux_reg_s;

    /// flag for writing plotfiles
    enum plotfile_flag {plotInitData = -9999999, plotInitProj = -9999998, plotDivuIter = -9999997};

};

#endif<|MERGE_RESOLUTION|>--- conflicted
+++ resolved
@@ -337,14 +337,10 @@
     void FillGhostBase(RealVector& s0_vec, bool is_cell_centered);
 
     void RestrictBase(BaseState<Real>& s0_vec, bool is_cell_centered);
-<<<<<<< HEAD
-    void FillGhostBase(BaseState<Real>& s0_vec, bool is_cell_centered);
-=======
     void RestrictBase(BaseStateArray<Real> s0_vec, bool is_cell_centered);
 
     void FillGhostBase(BaseState<Real>& s0_vec, bool is_cell_centered);
     void FillGhostBase(BaseStateArray<Real> s0_vec, bool is_cell_centered);
->>>>>>> b765b468
 
     // end MaestroBaseStateGeometry.cpp functions
     ////////////
@@ -1140,15 +1136,12 @@
 
     void MakeGravEdge(BaseState<Real>& grav_edge, 
                       const BaseState<Real>& rho0);
-<<<<<<< HEAD
-=======
     
     void MakeGravEdge(BaseStateArray<Real> grav_edge, 
                       BaseStateArray<Real> rho0);
     
     void MakeGravEdge(BaseStateArray<Real> grav_edge, 
                       const BaseStateArray<const Real> rho0);
->>>>>>> b765b468
 
     // end MaestroMakeGrav.cpp functions
     ////////////
@@ -1299,15 +1292,9 @@
                     RealVector& delta_chi_w0, 
                     const amrex::Real dt_in, const amrex::Real dtold_in);
 
-<<<<<<< HEAD
-    void Tridiag(const BaseStateArray<Real>& a, const BaseStateArray<Real>& b, 
-                 const BaseStateArray<Real>& c, const BaseStateArray<Real>& r, 
-                 BaseStateArray<Real>& u, const int n);
-=======
     void Tridiag(const BaseStateArray<Real> a, const BaseStateArray<Real> b, 
                  const BaseStateArray<Real> c, const BaseStateArray<Real> r, 
                  BaseStateArray<Real> u, const int n);
->>>>>>> b765b468
 
     void ProlongBasetoUniform(const RealVector& base_ml, RealVector& base_fine);
 
@@ -2077,11 +2064,7 @@
     RealVector psi;
     RealVector grav_cell_old;
     RealVector grav_cell_new;
-<<<<<<< HEAD
-    RealVector r_cc_loc;
-=======
     // RealVector r_cc_loc;
->>>>>>> b765b468
     BaseState<Real> r_cc_loc_b;
     /// `p0^{n-1}` needed to compute `d(p0)/dt` for nonuniform grid spacing
     RealVector p0_nm1;
@@ -2091,30 +2074,12 @@
     // These are edge-centered
     RealVector w0;
     RealVector etarho_ec;
-<<<<<<< HEAD
-    RealVector r_edge_loc;
-=======
     // RealVector r_edge_loc;
->>>>>>> b765b468
     BaseState<Real> r_edge_loc_b;
 
     // Information for the base state.
     // We also store these (except for the large arrays)
     // in `base_state.f90` in a fortran module for convenience
-<<<<<<< HEAD
-    int max_radial_level;
-    int finest_radial_level;
-    int nr_fine;
-    amrex::Real dr_fine;
-    int nr_irreg;
-    BaseState<int> nr;
-    BaseState<Real> dr;
-
-    BaseState<int> base_cutoff_density_coord;
-    BaseState<int> anelastic_cutoff_density_coord;
-    BaseState<int> burning_cutoff_density_lo_coord;
-    BaseState<int> burning_cutoff_density_hi_coord;
-=======
     // int max_radial_level;
     // int finest_radial_level;
     // int nr_fine;
@@ -2127,21 +2092,14 @@
     // BaseState<int> anelastic_cutoff_density_coord;
     // BaseState<int> burning_cutoff_density_lo_coord;
     // BaseState<int> burning_cutoff_density_hi_coord;
->>>>>>> b765b468
 
     // relative error needed for base state computations
     amrex::Real c_rel_eps;
 
     // these provide information about the multilevel base state configuration
-<<<<<<< HEAD
-    BaseState<int> numdisjointchunks;
-    BaseState<int> r_start_coord;
-    BaseState<int> r_end_coord;
-=======
     // BaseState<int> numdisjointchunks;
     // BaseState<int> r_start_coord;
     // BaseState<int> r_end_coord;
->>>>>>> b765b468
 
     /// array of tagged boxes (planar)
     IntVector tag_array;
