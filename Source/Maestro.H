#ifndef Maestro_H_
#define Maestro_H_

#ifdef _OPENMP
#include <omp.h>
#endif

#include <AMReX_AmrCore.H>
#include <AMReX_FillPatchUtil.H>
#include <AMReX_FluxRegister.H>
#include <AMReX_MLABecLaplacian.H>
#include <AMReX_MLMG.H>
#include <AMReX_MultiFabUtil.H>
#include <AMReX_ParmParse.H>
#include <AMReX_PlotFileUtil.H>
#include <network.H>
#include <eos.H>
#include <BaseState.H>
#include <BaseStateGeometry.H>

#include <state_indices.H>
#include <maestro_params.H>
using namespace maestro;
#include <ModelParser.H>
#include <SimpleLog.H>
#include <PhysBCFunctMaestro.H>

/// Define Real vector types for CUDA-compatability. If `AMREX_USE_CUDA`, then
/// this will be stored in CUDA managed memory.
#ifdef AMREX_USE_CUDA
typedef amrex::Gpu::ManagedVector<amrex::Real> RealVector;
typedef amrex::Gpu::ManagedVector<int> IntVector;
#else
typedef amrex::Vector< amrex::Real > RealVector;
typedef amrex::Vector< int > IntVector;
#endif

/// hard code a maximum level limit
#define MAESTRO_MAX_LEVELS 15

class Maestro
    : public amrex::AmrCore
{
public:

    /*
      public member functions
    */

    /// constructor
    Maestro ();
    /// destructor
    virtual ~Maestro ();

    // in `MaestroSetup.cpp`
    /// Setup the simulation.
    /// - read in C++/F90 parameters
    /// - define global C++/F90 variables and initialize network
    /// - set up boundary conditions
    /// - initialize base state geometry parameters
    /// - set `istep`, `t_new`, `t_old`
    /// - allocate MultiFabs and base state arrays
    void Setup ();

    // in `MaestroInit.cpp`
    /// Initialize the simulation.
    /// - initialize multifab and base state data
    /// - perform initial projection
    /// - perform divu iters
    /// - perform initial (pressure) iterations
    void Init ();

    // in `MaestroEvolve.cpp`
    /// advance solution to final time
    void Evolve ();

    // for keeping track of the amount of CPU time used. This will persist
    // after restarts
    static amrex::Real      previousCPUTimeUsed;
    static amrex::Real      startCPUTime;

    /// Get the amount of CPU time used. This will persist
    /// after restarts.
    static amrex::Real getCPUTime();

    /// Dump build info
    static void WriteBuildInfo ();

// private:

    /*
      private member functions
    */

    ////////////
    // MaestroAdvance.cpp functions

    /// Advance solution at all levels for a single time step. This uses the old
    /// temporal integration scheme.
    ///
    /// @param is_initIter is it the initial iteration?
    void AdvanceTimeStep (bool is_initIter);

    /// Advance solution for a single time step with irregular base state spacing
    ///
    /// @param is_initIter is it the initial iteration?
    void AdvanceTimeStepIrreg (bool is_initIter);

    /// Advance solution for a single time step with regular base state spacing
    /// and new time-stepping scheme
    ///
    /// @param is_initIter is it the initial iteration?
    void AdvanceTimeStepAverage (bool is_initIter);
    
    // advance solution at all levels for a single time step using SDC
    // instead of Strang splitting
    void AdvanceTimeStepSDC (bool is_initIter);

    // end MaestroAdvance.cpp functions
    ////////////

    ////////////
    // MaestroAdvectBase.cpp functions
    void AdvectBaseDens(BaseState<amrex::Real>& rho0_predicted_edge);
    void AdvectBaseDensPlanar(BaseState<amrex::Real>& rho0_predicted_edge);
    void AdvectBaseDensSphr(BaseState<amrex::Real>& rho0_predicted_edge);

    void AdvectBaseEnthalpy(BaseState<amrex::Real>& rhoh0_predicted_edge);
    void AdvectBaseEnthalpyPlanar(BaseState<amrex::Real>& rhoh0_predicted_edge);
    void AdvectBaseEnthalpySphr(BaseState<amrex::Real>& rhoh0_predicted_edge);
    // end MaestroAdvectBase.cpp functions
    ////////////

    ////////////
    // MaestroAdvection.cpp functions

    /// Compute unprojected mac velocities
    ///
    /// @param umac             MAC velocity
    /// @param w0mac            MAC base-state velocity
    /// @param w0_force         base-state-velocity force
    /// @param w0_force_cart    base-state-velocity force on cartesian grid
    void AdvancePremac (amrex::Vector<std::array< amrex::MultiFab, AMREX_SPACEDIM > >& umac,
                        const amrex::Vector<std::array< amrex::MultiFab,AMREX_SPACEDIM > >& w0mac,
                        const RealVector& w0_force,
                        const amrex::Vector<amrex::MultiFab>& w0_force_cart);

    /// Calculate `rhoX` flux
    ///
    /// Takes the predicted edges states of the scalars
    /// and the MAC velocities and computes the flux through the
    /// interfaces.
    ///
    /// The construction of the fluxes depends on
    /// what form the incoming edge states take.  This depends on
    /// `species_pred_type`:
    ///
    /// - `predict_rhoprime_and_X`:
    ///   We have rho' and X, and need a edge-centered base state to
    ///   make the final fluxes
    ///
    /// - `predict_rhoX`:
    ///   We use the (rho X) edge state directly to compute the fluxes.
    ///   No base state input needed.
    ///
    /// - `predict_rho_and_X`:
    ///   The fluxes are computed from the product of the rho and X
    ///   edge states, again, no base state input needed.
    ///
    /// @param state            cell-centered scalars
    /// @param sflux            scalar flux
    /// @param etarhoflux       `eta_rho` flux
    /// @param sedge            edge state of scalars
    /// @param umac, w0mac      MAC velocity of full and base-state velocity
    /// @param r0_old           old base-state density
    /// @param r0_edge_old      old base-state density on cell-edges
    /// @param r0mac_old        old MAC-projected base-state density
    /// @param r0_new           new base-state density
    /// @param r0_edge_new      new base-state density on cell-edges
    /// @param r0mac_new        new MAC-projected base-state density
    /// @param r0_predicted_edge  new base-state density on cell edges
    /// @param start_comp       index of component of `state` to begin with
    /// @param num_comp         number of components to perform calculation for
    void MakeRhoXFlux (const amrex::Vector<amrex::MultiFab>& state,
                       amrex::Vector<std::array< amrex::MultiFab, AMREX_SPACEDIM > >& sflux,
                       amrex::Vector<amrex::MultiFab>& etarhoflux,
                       amrex::Vector<std::array< amrex::MultiFab, AMREX_SPACEDIM > >& sedge,
                       const amrex::Vector<std::array< amrex::MultiFab, AMREX_SPACEDIM > >& umac,
                       const amrex::Vector<std::array< amrex::MultiFab, AMREX_SPACEDIM > >& w0mac,
                       const RealVector& r0_old,
                       const RealVector& r0_edge_old,
                       const amrex::Vector<std::array< amrex::MultiFab, AMREX_SPACEDIM > >& r0mac_old,
                       const RealVector& r0_new,
                       const RealVector& r0_edge_new,
                       const amrex::Vector<std::array< amrex::MultiFab, AMREX_SPACEDIM > >& r0mac_new,
                       const RealVector& r0_predicted_edge,
                       int start_comp, int num_comp);

    void MakeRhoXFlux (const amrex::Vector<amrex::MultiFab>& state,
                       amrex::Vector<std::array< amrex::MultiFab, AMREX_SPACEDIM > >& sflux,
                       amrex::Vector<amrex::MultiFab>& etarhoflux,
                       amrex::Vector<std::array< amrex::MultiFab, AMREX_SPACEDIM > >& sedge,
                       const amrex::Vector<std::array< amrex::MultiFab, AMREX_SPACEDIM > >& umac,
                       const amrex::Vector<std::array< amrex::MultiFab, AMREX_SPACEDIM > >& w0mac,
                       const RealVector& r0_old,
                       const BaseState<amrex::Real>& rho0_edge_old,
                       const amrex::Vector<std::array< amrex::MultiFab, AMREX_SPACEDIM > >& r0mac_old,
                       const RealVector& r0_new,
                       const BaseState<amrex::Real>& rho0_edge_new,
                       const amrex::Vector<std::array< amrex::MultiFab, AMREX_SPACEDIM > >& r0mac_new,
                       const BaseState<amrex::Real>& rho0_predicted_edge,
                       int start_comp, int num_comp);

    /// Calculate `rhoh` flux
    ///
    /// Takes the predicted edges states of the scalars
    /// and the MAC velocities and computes the flux through the
    /// interfaces.
    ///
    /// @param state            cell-centered scalars
    /// @param sflux            scalar flux
    /// @param sedge            edge state of scalars
    /// @param umac, w0mac      MAC velocity of full and base-state velocity
    /// @param r0_old           old base-state density
    /// @param r0_edge_old      old base-state density on cell-edges
    /// @param r0mac_old        old MAC-projected base-state density
    /// @param r0_new           new base-state density
    /// @param r0_edge_new      new base-state density on cell-edges
    /// @param r0mac_new        new MAC-projected base-state density
    /// @param rh0_old          old base-state conserved enthalpy
    /// @param rh0_edge_old     old base-state conserved enthalpy on cell-edges
    /// @param rh0mac_old       old MAC-projected base-state conserved enthalpy
    /// @param rh0_new          new base-state conserved enthalpy
    /// @param rh0_edge_new     new base-state conserved enthalpy on cell-edges
    /// @param rh0mac_new       new MAC-projected base-state conserved enthalpy
    /// @param h0mac_old, h0mac_new base-state primitive enthalpy
    void MakeRhoHFlux (const amrex::Vector<amrex::MultiFab>& state,
                       amrex::Vector<std::array< amrex::MultiFab, AMREX_SPACEDIM > >& sflux,
                       amrex::Vector<std::array< amrex::MultiFab, AMREX_SPACEDIM > >& sedge,
                       const amrex::Vector<std::array< amrex::MultiFab, AMREX_SPACEDIM > >& umac,
                       const amrex::Vector<std::array< amrex::MultiFab, AMREX_SPACEDIM > >& w0mac,
                       const RealVector& r0_old,
                       const RealVector& r0_edge_old,
                       const amrex::Vector<std::array< amrex::MultiFab, AMREX_SPACEDIM > >& r0mac_old,
                       const RealVector& r0_new,
                       const RealVector& r0_edge_new,
                       const amrex::Vector<std::array< amrex::MultiFab, AMREX_SPACEDIM > >& r0mac_new,
                       const RealVector& rh0_old,
                       const RealVector& rh0_edge_old,
                       const amrex::Vector<std::array< amrex::MultiFab, AMREX_SPACEDIM > >& rh0mac_old,
                       const RealVector& rh0_new,
                       const RealVector& rh0_edge_new,
                       const amrex::Vector<std::array< amrex::MultiFab, AMREX_SPACEDIM > >& rh0mac_new,
                       const amrex::Vector<std::array< amrex::MultiFab, AMREX_SPACEDIM > >& h0mac_old,
                       const amrex::Vector<std::array< amrex::MultiFab, AMREX_SPACEDIM > >& h0mac_new);

    /// Given scalar fluxes, update scalars
    ///
    /// @param stateold         cell-centered scalars
    /// @param statenew         new scalar flux
    /// @param sflux            scalar fluxes
    /// @param force            velocity force
    /// @param start_scomp      index of component of `state` to begin with
    /// @param num_comp         number of components to perform calculation for
    /// @param p0_cart          base state pressure on cartesian grid
    void UpdateScal (const amrex::Vector<amrex::MultiFab>& stateold,
                     amrex::Vector<amrex::MultiFab>& statenew,
                     const amrex::Vector<std::array< amrex::MultiFab, AMREX_SPACEDIM > >& sflux,
                     const amrex::Vector<amrex::MultiFab>& force,
                     int start_scomp, int num_comp,
                     const amrex::Vector<amrex::MultiFab>& p0_cart);

    /// Update velocity
    ///
    /// @param umac             MAC velocity
    /// @param uedge            edge-based velocity
    /// @param force            velocity force
    /// @param sponge
    /// @param w0mac            base state MAC velocity
    void UpdateVel (const amrex::Vector<std::array< amrex::MultiFab, AMREX_SPACEDIM > >& umac,
                    const amrex::Vector<std::array< amrex::MultiFab, AMREX_SPACEDIM > >& uedge,
                    const amrex::Vector<amrex::MultiFab>& force,
                    const amrex::Vector<amrex::MultiFab>& sponge,
                    const amrex::Vector<std::array< amrex::MultiFab, AMREX_SPACEDIM > >& w0mac);

    // end MaestroAdvection.cpp functions
    ////////////

    ////////////
    // MaestroAverage.cpp functions

    /// Compute the radial average of a quantitiy
    ///
    /// @param mf       MultiFab containing quantity to be averaged
    /// @param phibar   Averaged quantity
    /// @param comp     Index of component of `mf` to average
    void Average (const amrex::Vector<amrex::MultiFab>& mf,
                  RealVector& phibar,
                  int comp);

    // end MaestroAverage.cpp functions
    ////////////

    ////////////
    // MaestroBaseState.cpp functions

    void InitBaseState(RealVector& rho0, RealVector& rhoh0, 
                       RealVector& p0, 
                       const int lev);

    // end MaestroBaseState.cpp functions
    ////////////

    ////////////
    // MaestroBaseStateGeometry.cpp functions

    // void InitBaseStateGeometry(const int max_radial_level_in, 
    //                            const int nr_fine_in,
    //                            const amrex::Real dr_fine_in,
    //                            const int nr_irreg_in);
#if (AMREX_SPACEDIM == 3)
    void InitBaseStateMapSphr(const int lev, const amrex::MFIter& mfi, 
                              const amrex::GpuArray<amrex::Real,AMREX_SPACEDIM> dx_fine, 
                              const amrex::GpuArray<amrex::Real,AMREX_SPACEDIM> dx_lev);
#endif
    void ComputeCutoffCoords(const RealVector& rho0);

    // void InitMultilevel(const int finest_radial_level_in);
                               
    void RestrictBase(RealVector& s0_vec, bool is_cell_centered);
    void FillGhostBase(RealVector& s0_vec, bool is_cell_centered);

<<<<<<< HEAD
    void RestrictBase(BaseState<amrex::Real>& s0_vec, bool is_cell_centered);
    void FillGhostBase(BaseState<amrex::Real>& s0_vec, bool is_cell_centered);
=======
    void RestrictBase(BaseState<Real>& s0_vec, bool is_cell_centered);
    void RestrictBase(BaseStateArray<Real> s0_vec, bool is_cell_centered);

    void FillGhostBase(BaseState<Real>& s0_vec, bool is_cell_centered);
    void FillGhostBase(BaseStateArray<Real> s0_vec, bool is_cell_centered);
>>>>>>> d861ad25

    // end MaestroBaseStateGeometry.cpp functions
    ////////////

    ////////////
    // MaestroBCFill.cpp functions
    
    static void ScalarFill(const amrex::Array4<amrex::Real>& scal, 
                    const amrex::Box& bx, 
                    const amrex::Box& domainBox,
                    const amrex::Real* dx, 
                    const amrex::BCRec bcs,
                    const amrex::Real* gridlo, const int comp);

    static void VelFill(const amrex::Array4<amrex::Real>& vel, 
                    const amrex::Box& bx, 
                    const amrex::Box& domainBox,
                    const amrex::Real* dx, 
                    const amrex::BCRec bcs,
                    const amrex::Real * gridlo, const int comp=0);

    static void FillExtBC(const amrex::Array4<amrex::Real>& q, 
                   const amrex::Box& bx, 
                   const amrex::Box& domainBox, 
                   const amrex::BCRec bcs,
                   const int comp, const bool is_vel=false);

    // end MaestroBCFill.cpp functions
    ////////////

    ////////////
    // MaestroCelltoEdge.cpp functions

    void CelltoEdge(const RealVector& s0_cell_vec, 
                    RealVector& s0_edge_vec);

    void CelltoEdge(const RealVector& s0_cell_vec, 
                    BaseState<amrex::Real>& s0_edge);

    void CelltoEdge(const BaseState<amrex::Real>& s0_cell_vec, 
                    BaseState<amrex::Real>& s0_edge);

    // end MaestroCelltoEdge.cpp functions
    ////////////

    ////////////
    // MaestroCheckpoint.cpp functions

    /// Write a checkpoint at timestep `step`
    void WriteCheckPoint (int step);
    int ReadCheckPoint ();
    void GotoNextLine (std::istream& is);

    // end MaestroCheckpoint.cpp functions
    ////////////

    ////////////
    // MaestroConvert.cpp functions

    /// If `flag`, subtract the base state, returning the perturbed quantity.
    /// Otherwise, add the base state, returning the full quantity.
    /// This version iterates over all levels.
    ///
    /// @param scal     full/perturbed scalar quantity to subtract/add base state to
    /// @param s0       base state scalar
    /// @param comp     component of `scal` to perform calculation on
    /// @param bccomp   component of `bcs_in` to use to enforce boundary conditions
    /// @param bcs_in   boundary conditions
    /// @param flag     determines whether base state is subtracted (true) or added (false)
    void PutInPertForm (amrex::Vector<amrex::MultiFab>& scal,
                        const RealVector& s0,
                        int comp, int bccomp,
                        const amrex::Vector<amrex::BCRec>& bcs_in,
                        bool flag);

    /// If `flag`, subtract the base state, returning the perturbed quantity.
    /// Otherwise, add the base state, returning the full quantity.
    /// This version operates only on a single level.
    ///
    /// @param level    level to perform calculation on
    /// @param scal     full/perturbed scalar quantity to subtract/add base state to
    /// @param s0       base state scalar
    /// @param comp     component of `scal` to perform calculation on
    /// @param bccomp   component of `bcs_in` to use to enforce boundary conditions
    /// @param bcs_in   boundary conditions
    /// @param flag     determines whether base state is subtracted (true) or added (false)
    void PutInPertForm (int level, amrex::Vector<amrex::MultiFab>& scal,
                        const RealVector& s0,
                        int comp, int bccomp,
                        const amrex::Vector<amrex::BCRec>& bcs_in,
                        bool flag);

    /// If `flag`, returns species mass fraction `X` given the conserved variable `rhoX`.
    /// Otherwise, performs inverse operation
    void ConvertRhoXToX (amrex::Vector<amrex::MultiFab>& scal,
                         bool flag);

    /// If `flag`, return enthalpy `h` given the conserved variable `rhoh`.
    /// Otherwise, performs inverse operation
    void ConvertRhoHToH (amrex::Vector<amrex::MultiFab>& scal,
                         bool flag);
    ////////////

    ////////////////////////
    // MaestroDebug.cpp functions

    /// Print out the contents of the base state
    void PrintBase (const RealVector& base, const bool is_cell_centered=true);

    /// Print out the contents of a Vector of MultiFabs
    void PrintMF   (const amrex::Vector<amrex::MultiFab>& CC);

    /// Print out the contents of a Vector of edge-based MultiFabs
    void PrintEdge (const amrex::Vector<std::array< amrex::MultiFab, AMREX_SPACEDIM > >& EDGE,
                    int dir);

    /// Utility to write out a multilevel multifab to a plotfile
    void WriteMF   (const amrex::Vector<amrex::MultiFab>& mf,
                    std::string name);
    ////////////////////////

    ////////////////////////
    // MaestroDensityAdvance.cpp functions

    /// Advance the density
    ///
    /// @param which_step       Is this the predictor (1) or corrector (2) step?
    /// @param scalold          old cell-centered scalars
    /// @param scalnew          new scalars
    /// @param sedge            edge-based scalars
    /// @param sflux            scalar fluxes
    /// @param scal_force       scalar force
    /// @param etarhoflux       `eta_rho` flux
    /// @param umac             MAC velocity
    /// @param w0mac            MAC base state velocity
    /// @param rho0_predicted_edge base state density predicted to cell edges
    void DensityAdvance (int which_step,
                         amrex::Vector<amrex::MultiFab>& scalold,
                         amrex::Vector<amrex::MultiFab>& scalnew,
                         amrex::Vector<std::array< amrex::MultiFab, AMREX_SPACEDIM > >& sedge,
                         amrex::Vector<std::array< amrex::MultiFab, AMREX_SPACEDIM > >& sflux,
                         amrex::Vector<amrex::MultiFab>& scal_force,
                         amrex::Vector<amrex::MultiFab>& etarhoflux,
                         amrex::Vector<std::array< amrex::MultiFab, AMREX_SPACEDIM > >& umac,
                         const amrex::Vector<std::array< amrex::MultiFab,AMREX_SPACEDIM > >& w0mac,
                         const BaseState<amrex::Real>& rho0_predicted_edge);

    // SDC
    void DensityAdvanceSDC (int which_step,
                            amrex::Vector<amrex::MultiFab>& scalold,
                            amrex::Vector<amrex::MultiFab>& scalnew,
                            amrex::Vector<std::array< amrex::MultiFab, AMREX_SPACEDIM > >& sedge,
                            amrex::Vector<std::array< amrex::MultiFab, AMREX_SPACEDIM > >& sflux,
                            amrex::Vector<amrex::MultiFab>& scal_force,
                            amrex::Vector<amrex::MultiFab>& etarhoflux,
                            amrex::Vector<std::array< amrex::MultiFab, AMREX_SPACEDIM > >& umac,
                            const amrex::Vector<std::array< amrex::MultiFab,AMREX_SPACEDIM > >& w0mac,
                            const BaseState<amrex::Real>& rho0_predicted_edge);
    ////////////////////////

    ////////////
    // MaestroDiag.cpp functions

    /// Put together an array of multifabs for writing
    void WriteDiagFile (int& index);

    /// Write plotfile to disk
    void DiagFile (const int step,
                   const amrex::Real dt_in,
                   const RealVector& rho0_in,
                   const RealVector& p0_in,
                   const amrex::Vector<amrex::MultiFab>& u_in,
                   const amrex::Vector<amrex::MultiFab>& s_in,
                   int& index);
    // end MaestroDiag.cpp functions
    ////////////

    ////////////
    // Time step computation in `MaestroDt.cpp`

    /// Compute the time step
    void EstDt ();

    /// Compute initial time step
    void FirstDt ();

    void EstDt_Divu(RealVector& gp0_vec, const RealVector& p0_vec, 
                    const RealVector& gamma1bar_vec);

    // end MaestroDt.cpp functions
    ////////////////////////

    ////////////
    // MaestroEnforceHSE.cpp

    void EnforceHSE(const RealVector& rho0, 
                    RealVector& p0,
                    const RealVector& grav_cell);

    // end  MaestroEnforceHSE.cpp functions
    ////////////////////////

    ////////////////////////
    // MaestroEnthalpyAdvance.cpp functions

    /// Advance the enthalpy
    ///
    /// @param which_step       Is this the predictor (1) or corrector (2) step?
    /// @param scalold          old cell-centered scalars
    /// @param scalnew          new scalars
    /// @param sedge            edge-based scalars
    /// @param sflux            scalar fluxes
    /// @param scal_force       scalar force
    /// @param umac             MAC velocity
    /// @param w0mac            MAC base state velocity
    /// @param thermal          thermal term
    void EnthalpyAdvance (int which_step,
                          amrex::Vector<amrex::MultiFab>& scalold,
                          amrex::Vector<amrex::MultiFab>& scalnew,
                          amrex::Vector<std::array< amrex::MultiFab, AMREX_SPACEDIM > >& sedge,
                          amrex::Vector<std::array< amrex::MultiFab, AMREX_SPACEDIM > >& sflux,
                          amrex::Vector<amrex::MultiFab>& scal_force,
                          amrex::Vector<std::array< amrex::MultiFab, AMREX_SPACEDIM > >& umac,
                          const amrex::Vector<std::array< amrex::MultiFab,AMREX_SPACEDIM > >& w0mac,
                          const amrex::Vector<amrex::MultiFab>& thermal);

    // SDC
    void EnthalpyAdvanceSDC (int which_step,
                          amrex::Vector<amrex::MultiFab>& scalold,
                          amrex::Vector<amrex::MultiFab>& scalnew,
                          amrex::Vector<std::array< amrex::MultiFab, AMREX_SPACEDIM > >& sedge,
                          amrex::Vector<std::array< amrex::MultiFab, AMREX_SPACEDIM > >& sflux,
                          amrex::Vector<amrex::MultiFab>& scal_force,
                          amrex::Vector<std::array< amrex::MultiFab, AMREX_SPACEDIM > >& umac,
                          const amrex::Vector<std::array< amrex::MultiFab,AMREX_SPACEDIM > >& w0mac,
                          const amrex::Vector<amrex::MultiFab>& diff);
    ////////////////////////

    ////////////////////////
    // MaestroFillData.cpp functions

    /// Call `FillPatch` for all levels
    void FillPatch (amrex::Real time,
                    amrex::Vector<amrex::MultiFab>& mf,
                    amrex::Vector<amrex::MultiFab>& mf_old,
                    amrex::Vector<amrex::MultiFab>& mf_new,
                    int srccomp, int destcomp, int ncomp, int startbccomp,
                    const amrex::Vector<amrex::BCRec>& bcs_in, int variable_type=0);

    /// Compute a new multifab by coping in phi from valid region and filling ghost cells
    /// - works for single level and 2-level cases
    /// (fill fine grid ghost by interpolating from coarse)
    /// - `srccomp` is the source component
    /// - `destcomp` is the destination component AND the bc component
    void FillPatch (int lev, amrex::Real time,
                    amrex::MultiFab& mf,
                    amrex::Vector<amrex::MultiFab>& mf_old,
                    amrex::Vector<amrex::MultiFab>& mf_new,
                    int srccomp, int destcomp, int ncomp, int startbccomp,
                    const amrex::Vector<amrex::BCRec>& bcs_in, int variable_type=0);

    /// Fill an entire multifab by interpolating from the coarser level
    /// - this comes into play when a new level of refinement appears
    /// - `srccomp` is the source component
    /// - `destcomp` is the destination component AND the bc component
    void FillCoarsePatch (int lev, amrex::Real time, amrex::MultiFab& mf,
                          amrex::Vector<amrex::MultiFab>& mf_old,
                          amrex::Vector<amrex::MultiFab>& mf_new,
                          int srccomp, int destcomp, int ncomp,
                          const amrex::Vector<amrex::BCRec>& bcs, int variable_type=0);

    /// Utility to copy in data from `mf_old` and/or `mf_new` into `mf`
    /// - if `time=t_old` we copy `mf_old` into` mf`
    /// - if `time=t_new` we copy `mf_new` into `mf`
    /// - otherwise copy in both `mf_old` and `mf_new` into `mf` and the `fillpatch`
    /// routines know to interpolate in time.
    // However in MAESTRO since we don't
    // subcycle I'm not sure if we need this capability?
    void GetData (int lev, amrex::Real time,
                  amrex::Vector<amrex::MultiFab*>& mf,
                  amrex::Vector<amrex::Real>& mftime,
                  amrex::Vector<amrex::MultiFab>& mf_old,
                  amrex::Vector<amrex::MultiFab>& mf_new);

    /// Set covered coarse cells to be the average of overlying fine cells
    ///
    /// @param mf       MultiFab to average
    /// @param comp     Index of first component to average
    /// @param ncomp    Number of components to average
    void AverageDown (amrex::Vector<amrex::MultiFab>& mf,
                      int comp,
                      int ncomp);

    /// Set covered faces to be the average of overlying fine faces
    void AverageDownFaces (amrex::Vector<std::array< amrex::MultiFab, AMREX_SPACEDIM > >& edge);

    /// Fill in ONE ghost cell for all components of a face-centered (MAC) velocity
    /// field behind physical boundaries.  Does not modify the velocities on the boundary
    void FillUmacGhost (amrex::Vector<std::array< amrex::MultiFab, AMREX_SPACEDIM > >& umac,
                        int level=-1);

    /// Fill in all ghost cells for an edge-based MAC velocity field
    void FillPatchUedge(amrex::Vector<std::array< amrex::MultiFab, AMREX_SPACEDIM > >& uedge);

    // end MaestroFillData.cpp functions
    ////////////

    ////////////////////////
    // MaestroFill3dData.cpp functions

    /// Maps 1d arrays onto multi-D cartesian MultiFabs
    ///
    /// @param s0           1d base state
    /// @param s0_cart      base state mapped to multi-d cartesian MultiFab
    /// @param is_input_edge_centered   is the input edge-centered?
    /// @param is_output_a_vector       is the output a vector?
    /// @param bcs          boundary conditions
    /// @param sbccomp      start boundary conditions component
    void Put1dArrayOnCart (const RealVector& s0,
                           amrex::Vector<amrex::MultiFab>& s0_cart,
                           const int is_input_edge_centered,
                           const int is_output_a_vector,
                           const amrex::Vector<amrex::BCRec>& bcs = amrex::Vector<amrex::BCRec>(),
                           const int sbccomp = 0, int variable_type=0);

    void Put1dArrayOnCart (const BaseState<amrex::Real>& s0,
                           amrex::Vector<amrex::MultiFab>& s0_cart,
                           int is_input_edge_centered,
                           int is_output_a_vector,
                           const amrex::Vector<amrex::BCRec>& bcs = amrex::Vector<amrex::BCRec>(),
                           int sbccomp = 0, int variable_type=0);                       

    /// Maps 1d arrays onto multi-D cartesian MultiFabs
    ///
    /// @param level        AMR level to perform calculation on
    /// @param s0           1d base state
    /// @param s0_cart      base state mapped to multi-d cartesian MultiFab
    /// @param is_input_edge_centered   is the input edge-centered?
    /// @param is_output_a_vector       is the output a vector?
    /// @param bcs          boundary conditions
    /// @param sbccomp      start boundary conditions component
    void Put1dArrayOnCart (const int level, const RealVector& s0,
                           amrex::Vector<amrex::MultiFab>& s0_cart,
                           const int is_input_edge_centered,
                           const int is_output_a_vector,
                           const amrex::Vector<amrex::BCRec>& bcs = amrex::Vector<amrex::BCRec>(),
                           int sbccomp = 0);

       /// Maps 1d arrays onto multi-D cartesian MultiFabs
    ///
    /// @param level        AMR level to perform calculation on
    /// @param s0           1d base state
    /// @param s0_cart      base state mapped to multi-d cartesian MultiFab
    /// @param is_input_edge_centered   is the input edge-centered?
    /// @param is_output_a_vector       is the output a vector?
    /// @param bcs          boundary conditions
    /// @param sbccomp      start boundary conditions component
    void Put1dArrayOnCart (const int level, const RealVector& s0,
                           amrex::MultiFab& s0_cart,
                           const int is_input_edge_centered,
                           const int is_output_a_vector,
                           const amrex::Vector<amrex::BCRec>& bcs = amrex::Vector<amrex::BCRec>(),
                           int sbccomp = 0);

    void Put1dArrayOnCart (int level, const BaseState<amrex::Real>& s0,
                           amrex::Vector<amrex::MultiFab>& s0_cart,
                           int is_input_edge_centered,
                           int is_output_a_vector,
                           const amrex::Vector<amrex::BCRec>& bcs = amrex::Vector<amrex::BCRec>(),
                           int sbccomp = 0);                       

    AMREX_GPU_DEVICE amrex::Real QuadInterp(const amrex::Real x, 
                        const amrex::Real x0, const amrex::Real x1, 
                        const amrex::Real x2,
                        const amrex::Real y0, const amrex::Real y1, 
                        const amrex::Real y2,
                        const bool limit=true);

    /// Add (`mult` times) the MAC-projected base state velocity to the edge-based
    /// velocity `uedge`
    ///
    /// @param uedge    edge based velocity
    /// @param w0mac    MAC base state velocity
    /// @param mult     multiplication factor
    void Addw0 (amrex::Vector<std::array< amrex::MultiFab, AMREX_SPACEDIM > >& uedge,
                const amrex::Vector<std::array< amrex::MultiFab, AMREX_SPACEDIM > >& w0mac,
                const amrex::Real& mult);

    /// MAC-project the base state velocity
    void MakeW0mac (amrex::Vector<std::array< amrex::MultiFab,AMREX_SPACEDIM > >& w0mac);

    /// MAC-project the base state scalar `s0`
    void MakeS0mac (const RealVector& s0,
                    amrex::Vector<std::array< amrex::MultiFab,AMREX_SPACEDIM > >& s0mac);

    void MakeS0mac (const BaseState<amrex::Real>& s0,
                    amrex::Vector<std::array< amrex::MultiFab,AMREX_SPACEDIM > >& s0mac);

    /// Create the unit normal across the grids
    void MakeNormal ();

    /// Put the cell-centered data `s_cc` on faces by averaging adjacent cells
    void PutDataOnFaces(const amrex::Vector<amrex::MultiFab>& s_cc,
                        amrex::Vector<std::array< amrex::MultiFab, AMREX_SPACEDIM >>& face,
                        int harmonic_avg);

    void MakeCCtoRadii ();
    // end MaestroFill3dData.cpp functions
    ////////////

    ////////////////////////
    // MaestroForce.cpp functions

    /// Calculate the velocity force term
    void MakeVelForce (amrex::Vector<amrex::MultiFab>& vel_force_cart,
                       const amrex::Vector<std::array< amrex::MultiFab, AMREX_SPACEDIM > >& uedge_in,
                       const amrex::Vector<amrex::MultiFab>& rho,
                       const RealVector& rho0,
                       const RealVector& grav,
                       const amrex::Vector<amrex::MultiFab>& w0_force_cart,
                       int do_add_utilde_force);

    void ModifyScalForce(amrex::Vector<amrex::MultiFab>& scal_force,
                         const amrex::Vector<amrex::MultiFab>& state,
                         const amrex::Vector<std::array< amrex::MultiFab, AMREX_SPACEDIM > >& umac_in,
                         const RealVector& s0,
                         const RealVector& s0_edge,
                         const amrex::Vector<amrex::MultiFab>& s0_cart,
                         int comp,
                         const amrex::Vector<amrex::BCRec>& bcs,
                         int fullform);

    void ModifyScalForce(amrex::Vector<amrex::MultiFab>& scal_force,
                         const amrex::Vector<amrex::MultiFab>& state,
                         const amrex::Vector<std::array< amrex::MultiFab, AMREX_SPACEDIM > >& umac_in,
                         const RealVector& s0,
                         const BaseState<amrex::Real>& s0_edge,
                         const amrex::Vector<amrex::MultiFab>& s0_cart,
                         int comp,
                         const amrex::Vector<amrex::BCRec>& bcs,
                         int fullform);

    /// Calculate the conserved enthalpy force term
    void MakeRhoHForce (amrex::Vector<amrex::MultiFab>& scal_force,
                        const int is_prediction,
                        const amrex::Vector<amrex::MultiFab>& thermal,
                        const amrex::Vector<std::array< amrex::MultiFab, AMREX_SPACEDIM > >& umac_cart,
                        const int add_thermal,
                        const int &which_step);
    
    void MakeTempForce(amrex::Vector<amrex::MultiFab>& temp_force,
                       const amrex::Vector<amrex::MultiFab>& scal,
                       const amrex::Vector<amrex::MultiFab>& thermal,
                       const amrex::Vector<std::array< amrex::MultiFab, AMREX_SPACEDIM > >& umac);
    ////////////////////////

    ////////////
    // MaestroGamma.cpp functions

    /// Calculate the horizontal average of \f$\Gamma_1\f$
    void MakeGamma1bar (const amrex::Vector<amrex::MultiFab>& scal,
                        RealVector& gamma1bar,
                        const RealVector& p0);

    // end MaestroGamma.cpp functions
    ////////////

    ////////////
    // MaestroInit.cpp functions

    /// fill in multifab and base state data
    void InitData ();

    /// During initialization of a simulation, `Maestro::InitData()` calls
    /// `AmrCore::InitFromScratch()`, which calls
    /// a `MakeNewGrids()` function that repeatedly calls this function to create
    /// finer levels.  This function creates a new fine
    /// level that did not exist before by interpolating from the coarser level
    /// overrides the pure virtual function in `AmrCore`
    virtual void MakeNewLevelFromScratch (int lev,
                                          amrex::Real time,
                                          const amrex::BoxArray& ba,
                                          const amrex::DistributionMapping& dm) override;

    /// Performs the initial projection
    void InitProj ();

    /// Performs the divu iteration
    void DivuIter (int istep_divu_iter);
    // SDC
    void DivuIterSDC (int istep_divu_iter);

    /// Performs the initial iteration to initialize `gradpi`
    void InitIter ();

    // end MaestroInit.cpp functions
    ////////////

    ////////////
    // MaestroInitData.cpp functions

    void InitLevelData(const int lev, 
                       const amrex::Real time, 
                       const amrex::MFIter& mfi, 
                       const amrex::Array4<amrex::Real> scal, 
                       const amrex::Array4<amrex::Real> vel, 
                       const Real* s0_p, 
                       const Real* p0_p);

    void InitLevelDataSphr(const int lev,
                           const amrex::Real time, 
                           amrex::MultiFab& scal, 
                           amrex::MultiFab& vel);

    // end MaestroInitData.cpp functions
    ////////////

    ////////////
    // MaestroInletBC.cpp functions

    void SetInletBCs();

    // end InletBC.cpp functions
    ////////////

    ////////////
    // MaestroMacProj.cpp functions

    /// Do the MAC projection
    ///
    /// @param umac enters with face-centered, time-centered `Utilde^*` and should leave with `Utilde`
    /// @param macphi is the solution to the elliptic solve and
    ///   enters as either zero, or the solution to the predictor MAC projection
    /// @param macrhs enters as `beta0*(S-Sbar)`
    /// @param beta0 is a 1d cell-centered array
    void MacProj(amrex::Vector<std::array< amrex::MultiFab, AMREX_SPACEDIM > >& umac,
                  amrex::Vector<amrex::MultiFab>& macphi,
                  const amrex::Vector<amrex::MultiFab>& macrhs,
                  const BaseState<amrex::Real>& beta0,
                  const int& is_predictor);

    /// Multiply (or divide) face-centered data by `beta0`
    ///
    /// @param edge         face-centered data
    /// @param beta0        cell-centered \f$\beta_0\f$
    /// @param beta0_edge   face-centered \f$\beta_0\f$
    /// @param mult_or_div  do we multiply or divide?
    void MultFacesByBeta0 (amrex::Vector<std::array< amrex::MultiFab, AMREX_SPACEDIM > >& edge,
                           const BaseState<amrex::Real>& beta0,
                           const BaseState<amrex::Real>& beta0_edge,
                           const int& mult_or_div);

    /// Compute the RHS for the solve, `RHS = macrhs - div(beta0*umac)`
    ///
    /// @param solverrhs    RHS for the solve
    /// @param macrhs       `macrhs` term
    /// @param umac         MAC velocity
    void ComputeMACSolverRHS (amrex::Vector<amrex::MultiFab>& solverrhs,
                              const amrex::Vector<amrex::MultiFab>& macrhs,
                              const amrex::Vector<std::array< amrex::MultiFab, AMREX_SPACEDIM > >& umac);

    /// Average `bcoefs` at faces using inverse of `rho`
    ///
    /// @param facebcoef    face-centered `bcoefs`
    /// @param rhocc        cell-centered density
    void AvgFaceBcoeffsInv(amrex::Vector<std::array<amrex::MultiFab, AMREX_SPACEDIM > >& facebcoef,
                           const amrex::Vector<amrex::MultiFab>& rhocc);

    /// Set boundaries for `LABecLaplacian` to solve `-div(B grad) phi = RHS`
    void SetMacSolverBCs(amrex::MLABecLaplacian& mlabec);

    // end MaestroMacProj.cpp functions
    ////////////

    ////////////
    // MaestroMakeBeta0.cpp functions

    void MakeBeta0(BaseState<amrex::Real>& beta, 
                   const RealVector& rho0,
                   const RealVector& p0,
                   const RealVector& gamma1bar,
                   const RealVector& grav_cell,
                   const bool is_irreg=false);

    // end MaestroMakeBeta0.cpp functions
    ////////////

    ////////////
    // MaestroMakeEdgeScal.cpp functions

    /// Calculate scalars on cell edges given cell-centered state
    /// constructs the edge state of a scalar, using a
    /// second-order Taylor expansion in space (through `dx/2`) and time
    /// (though `dt/2`) (if `ppm_type = 0`) or using PPM (for `ppm_type = 1,2`).
    ///
    /// We use only MAC-projected edge velocities in this prediction.
    ///
    /// We are computing all edge states for each variable.  This is what is
    /// done for the final updates of the state variables and velocity.  For
    /// velocity, we should set `is_vel = true`
    ///
    /// @param state            cell-centered scalars
    /// @param sedge            edge state of scalars
    /// @param umac             MAC velocity
    /// @param force            velocity force
    /// @param is_vel           set to true if state is a velocity
    /// @param bcs              boundary conditions
    /// @param nbccomp          number of components of `bcs`
    /// @param start_scomp      index of component of `state` to begin with
    /// @param start_bccomp     index of component of `bcs` to begin with
    /// @param num_comp         number of components to perform calculation for
    /// @param is_conservative  are these conserved quantities?
    void MakeEdgeScal (amrex::Vector<amrex::MultiFab>& state,
                       amrex::Vector<std::array< amrex::MultiFab, AMREX_SPACEDIM > >& sedge,
                       amrex::Vector<std::array< amrex::MultiFab, AMREX_SPACEDIM > >& umac,
                       amrex::Vector<amrex::MultiFab>& force,
                       int is_vel, const amrex::Vector<amrex::BCRec>& bcs, int nbccomp,
                       int start_scomp, int start_bccomp, int num_comp, int is_conservative);
                       
#if (AMREX_SPACEDIM == 2)
    void MakeEdgeScalPredictor(const amrex::MFIter& mfi,
                               amrex::Array4<amrex::Real> const slx,
                               amrex::Array4<amrex::Real> const srx,
                               amrex::Array4<amrex::Real> const sly,
                               amrex::Array4<amrex::Real> const sry,
                               amrex::Array4<amrex::Real> const scal,
                               amrex::Array4<amrex::Real> const Ip,
                               amrex::Array4<amrex::Real> const Im, 
                               amrex::Array4<amrex::Real> const umac,
                               amrex::Array4<amrex::Real> const vmac,
                               amrex::Array4<amrex::Real> const simhx,
                               amrex::Array4<amrex::Real> const simhy,
                               const amrex::Box& domainBox,
                               const amrex::Vector<amrex::BCRec>& bcs,
                               const amrex::GpuArray<Real,AMREX_SPACEDIM> dx,
                               int comp, int bccomp, bool is_vel);

    void MakeEdgeScalEdges(const amrex::MFIter& mfi,
                            amrex::Array4<amrex::Real> const slx,
                            amrex::Array4<amrex::Real> const srx,
                            amrex::Array4<amrex::Real> const sly,
                            amrex::Array4<amrex::Real> const sry,
                            amrex::Array4<amrex::Real> const scal,
                            amrex::Array4<amrex::Real> const sedgex,
                            amrex::Array4<amrex::Real> const sedgey,
                            amrex::Array4<amrex::Real> const force,
                            amrex::Array4<amrex::Real> const umac,
                            amrex::Array4<amrex::Real> const vmac,
                            amrex::Array4<amrex::Real> const Ipf,
                            amrex::Array4<amrex::Real> const Imf,
                            amrex::Array4<amrex::Real> const simhx,
                            amrex::Array4<amrex::Real> const simhy,
                            const amrex::Box& domainBox,
                            const amrex::Vector<amrex::BCRec>& bcs,
                            const amrex::GpuArray<Real,AMREX_SPACEDIM> dx,
                            int comp, int bccomp, 
                            bool is_vel, bool is_conservative);
#else
    void MakeDivU(const amrex::Box& bx, 
                  amrex::Array4<amrex::Real> const divu,
                  amrex::Array4<amrex::Real> const umac,
                  amrex::Array4<amrex::Real> const vmac,
                  amrex::Array4<amrex::Real> const wmac,
                  const amrex::GpuArray<Real,AMREX_SPACEDIM> dx);

    void MakeEdgeScalPredictor(const amrex::MFIter& mfi,
                               amrex::Array4<amrex::Real> const slx,
                               amrex::Array4<amrex::Real> const srx,
                               amrex::Array4<amrex::Real> const sly,
                               amrex::Array4<amrex::Real> const sry,
                               amrex::Array4<amrex::Real> const slz,
                               amrex::Array4<amrex::Real> const srz,
                               amrex::Array4<amrex::Real> const scal,
                               amrex::Array4<amrex::Real> const Ip,
                               amrex::Array4<amrex::Real> const Im, 
                               amrex::Array4<amrex::Real> const slopez, 
                               amrex::Array4<amrex::Real> const umac,
                               amrex::Array4<amrex::Real> const vmac,
                               amrex::Array4<amrex::Real> const wmac,
                               amrex::Array4<amrex::Real> const simhx,
                               amrex::Array4<amrex::Real> const simhy,
                               amrex::Array4<amrex::Real> const simhz,
                               const amrex::Box& domainBox,
                               const amrex::Vector<amrex::BCRec>& bcs,
                               const amrex::GpuArray<Real,AMREX_SPACEDIM> dx,
                               int comp, int bccomp, bool is_vel);

    void MakeEdgeScalTransverse(const amrex::MFIter& mfi,
                               amrex::Array4<amrex::Real> const slx,
                               amrex::Array4<amrex::Real> const srx,
                               amrex::Array4<amrex::Real> const sly,
                               amrex::Array4<amrex::Real> const sry,
                               amrex::Array4<amrex::Real> const slz,
                               amrex::Array4<amrex::Real> const srz,
                               amrex::Array4<amrex::Real> const scal,
                               amrex::Array4<amrex::Real> const divu,
                               amrex::Array4<amrex::Real> const umac,
                               amrex::Array4<amrex::Real> const vmac,
                               amrex::Array4<amrex::Real> const wmac,
                               amrex::Array4<amrex::Real> const simhx,
                               amrex::Array4<amrex::Real> const simhy,
                               amrex::Array4<amrex::Real> const simhz,
                               amrex::Array4<amrex::Real> const simhxy,
                               amrex::Array4<amrex::Real> const simhxz,
                               amrex::Array4<amrex::Real> const simhyx,
                               amrex::Array4<amrex::Real> const simhyz,
                               amrex::Array4<amrex::Real> const simhzx,
                               amrex::Array4<amrex::Real> const simhzy,
                               const amrex::Box& domainBox,
                               const amrex::Vector<amrex::BCRec>& bcs,
                               const amrex::GpuArray<Real,AMREX_SPACEDIM> dx,
                               int comp, int bccomp, 
                               bool is_vel, bool is_conservative);

    void MakeEdgeScalEdges(const amrex::MFIter& mfi,
                            amrex::Array4<amrex::Real> const slx,
                            amrex::Array4<amrex::Real> const srx,
                            amrex::Array4<amrex::Real> const sly,
                            amrex::Array4<amrex::Real> const sry,
                            amrex::Array4<amrex::Real> const slz,
                            amrex::Array4<amrex::Real> const srz,
                            amrex::Array4<amrex::Real> const scal,
                            amrex::Array4<amrex::Real> const sedgex,
                            amrex::Array4<amrex::Real> const sedgey,
                            amrex::Array4<amrex::Real> const sedgez,
                            amrex::Array4<amrex::Real> const force,
                            amrex::Array4<amrex::Real> const umac,
                            amrex::Array4<amrex::Real> const vmac,
                            amrex::Array4<amrex::Real> const wmac,
                            amrex::Array4<amrex::Real> const Ipf,
                            amrex::Array4<amrex::Real> const Imf,
                            amrex::Array4<amrex::Real> const simhxy,
                            amrex::Array4<amrex::Real> const simhxz,
                            amrex::Array4<amrex::Real> const simhyx,
                            amrex::Array4<amrex::Real> const simhyz,
                            amrex::Array4<amrex::Real> const simhzx,
                            amrex::Array4<amrex::Real> const simhzy,
                            const amrex::Box& domainBox,
                            const amrex::Vector<amrex::BCRec>& bcs,
                            const amrex::GpuArray<Real,AMREX_SPACEDIM> dx,
                            int comp, int bccomp, 
                            bool is_vel, bool is_conservative);
#endif
    // end MaestroMakeEdgeScal.cpp functions
    ////////////

    ////////////
    // MaestroMakeEdgeState.cpp functions
    void MakeEdgeState1d(RealVector& s, BaseState<amrex::Real>& sedge, 
                         BaseState<amrex::Real>& force);

    void MakeEdgeState1dSphr(RealVector& s, BaseState<amrex::Real>& sedge, 
                             BaseState<amrex::Real>& force);

    void MakeEdgeState1dPlanar(RealVector& s, BaseState<amrex::Real>& sedge, 
                               BaseState<amrex::Real>& force);
    // end MaestroMakeEdgeState.cpp functions
    ////////////

    ////////////
    // MaestroMakeEta.cpp functions

    /// Compute `eta_rho` at edge- and cell-centers
    ///
    /// @param etarho_edge  face-centered \f$\eta_\rho\f$
    /// @param etarho_cell  cell-centered \f$\eta_\rho\f$
    /// @param etarho_flux  \f$\eta_\rho\f$ flux
    void MakeEtarho (const amrex::Vector<amrex::MultiFab>& etarho_flux);

    void MakeEtarhoSphr (const amrex::Vector<amrex::MultiFab>& scal_old,
                                     const amrex::Vector<amrex::MultiFab>& scal_new,
                         const amrex::Vector<std::array< amrex::MultiFab, AMREX_SPACEDIM > >& umac,
                         const amrex::Vector<std::array< amrex::MultiFab, AMREX_SPACEDIM > >& w0mac);

    // end MaestroMakeEta.cpp functions
    ////////////

    ////////////
    // MaestroMakeGrav.cpp functions

    void MakeGravCell(RealVector& grav_cell, 
                      const RealVector& rho0);

    void MakeGravEdge(RealVector& grav_edge, 
                      const RealVector& rho0);

<<<<<<< HEAD
    void MakeGravEdge(BaseState<amrex::Real>& grav_edge, 
                      const RealVector& rho0);

    void MakeGravEdge(BaseState<amrex::Real>& grav_edge, 
                      const BaseState<amrex::Real>& rho0);
=======
    void MakeGravEdge(BaseState<Real>& grav_edge, 
                      const BaseState<Real>& rho0);
    
    // void MakeGravEdge(BaseStateArray<Real>& grav_edge, 
    //                   BaseStateArray<Real>& rho0);
    
    void MakeGravEdge(BaseStateArray<Real> grav_edge, 
                      const BaseStateArray<const Real> rho0);
>>>>>>> d861ad25

    // end MaestroMakeGrav.cpp functions
    ////////////

    ////////////
    // MaestroMakePsi.cpp functions

    void MakePsiPlanar();
    
    void MakePsiSphr(const RealVector& gamma1bar, 
                     const RealVector& p0_avg,
                     const RealVector& Sbar_in);

    void MakePsiIrreg(const RealVector& grav_cell);

    // end MaestroMakePsi.cpp functions
    ////////////

    ////////////
    // MaestroMakeS.cpp functions

    /// Compute S at cell-centers
    void Make_S_cc (amrex::Vector<amrex::MultiFab>& S_cc,
                    amrex::Vector<amrex::MultiFab>& delta_gamma1_term,
                    amrex::Vector<amrex::MultiFab>& delta_gamma1,
                    const amrex::Vector<amrex::MultiFab>& scal,
                    const amrex::Vector<amrex::MultiFab>& u,
                    const amrex::Vector<amrex::MultiFab>& rho_omegadot,
                    const amrex::Vector<amrex::MultiFab>& rho_Hnuc,
                    const amrex::Vector<amrex::MultiFab>& rho_Hext,
                    const amrex::Vector<amrex::MultiFab>& thermal,
                    const RealVector& p0,
                    const RealVector& gamma1bar,
                    RealVector& delta_gamma1_termbar);

    /// Compute `rhcc = beta0*(S_cc-Sbar) + beta0*delta_chi`
    void MakeRHCCforNodalProj (amrex::Vector<amrex::MultiFab>& rhcc,
                               const amrex::Vector<amrex::MultiFab>& S_cc,
                               const RealVector& Sbar,
                               const BaseState<amrex::Real>& beta0,
                               const amrex::Vector<amrex::MultiFab>& delta_gamma1_term);

    /// Compute `rhcc = beta0*(S_cc-Sbar) + beta0*delta_chi`
    void MakeRHCCforMacProj (amrex::Vector<amrex::MultiFab>& rhcc,
                                         const RealVector& rho0,
                             const amrex::Vector<amrex::MultiFab>& S_cc,
                             const RealVector& Sbar,
                             const BaseState<amrex::Real>& beta0,
                             const amrex::Vector<amrex::MultiFab>& delta_gamma1_term,
                             const RealVector& gamma1bar,
                                         const RealVector& p0,
                             const amrex::Vector<amrex::MultiFab>& delta_p_term,
                                         amrex::Vector<amrex::MultiFab>& delta_chi,
                             int is_predictor);

    void CorrectRHCCforNodalProj(amrex::Vector<amrex::MultiFab>& rhcc,
                                 const RealVector& rho0,
                                 const BaseState<amrex::Real>& beta0,
                                 const RealVector& gamma1bar,
                                 const RealVector& p0,
                                 const amrex::Vector<amrex::MultiFab>& delta_p_term);
    // end MaestroMakeS.cpp functions
    ////////////

    ////////////
    // MaestroMakeUtrans.cpp functions

    /// Create `utrans`, the transverse velocity
    ///
    /// @param utilde           perturbed velocity
    /// @param ufull            full velocity
    /// @param utrans           transverse velocity
    /// @param w0mac            MAC base-state velocity
    void MakeUtrans (const amrex::Vector<amrex::MultiFab>& utilde,
                     const amrex::Vector<amrex::MultiFab>& ufull,
                     amrex::Vector<std::array< amrex::MultiFab, AMREX_SPACEDIM > >& utrans,
                     const amrex::Vector<std::array< amrex::MultiFab, AMREX_SPACEDIM > >& w0mac);

    // end MaestroMakeUtrans.cpp functions
    ////////////

    ////////////
    // MaestroMakew0.cpp functions

    void Makew0(const RealVector& w0_old, 
                RealVector& w0_force, 
                const RealVector& Sbar_in, 
                const RealVector& rho0_old_in,
                const RealVector& rho0_new_in,
                const RealVector& p0_old_in,
                const RealVector& p0_new_in,
                const RealVector& gamma1bar_old_in,
                const RealVector& gamma1bar_new_in,
                const RealVector& p0_minus_peosbar, 
                RealVector& delta_chi_w0, 
                const amrex::Real dt_in, const amrex::Real dtold_in, const bool is_predictor);

    void Makew0PlanarVarg(const RealVector& w0_old, 
                        RealVector& w0_force, 
                        const RealVector& Sbar_in, 
                        const RealVector& rho0_old_in,
                        const RealVector& rho0_new_in,
                        const RealVector& p0_old_in,
                        const RealVector& p0_new_in,
                        const RealVector& gamma1bar_old_in,
                        const RealVector& gamma1bar_new_in,
                        const RealVector& p0_minus_peosbar,
                        RealVector& delta_chi_w0, 
                        const amrex::Real dt_in, const amrex::Real dtold_in);

    void Makew0Planar(const RealVector& w0_old, 
                    RealVector& w0_force, 
                    const RealVector& Sbar_in, 
                    const RealVector& rho0_old_in,
                    const RealVector& rho0_new_in,
                    const RealVector& p0_old_in,
                    const RealVector& p0_new_in,
                    const RealVector& gamma1bar_old_in,
                    const RealVector& gamma1bar_new_in,
                    const RealVector& p0_minus_peosbar,
                    RealVector& delta_chi_w0, 
                    const amrex::Real dt_in, const amrex::Real dtold_in,  
                    const bool is_predictor);

    void Makew0SphrIrreg(const RealVector& w0_old, 
                    RealVector& w0_force, 
                    const RealVector& Sbar_in, 
                    const RealVector& rho0_old_in,
                    const RealVector& rho0_new_in,
                    const RealVector& p0_old_in,
                    const RealVector& p0_new_in,
                    const RealVector& gamma1bar_old_in,
                    const RealVector& gamma1bar_new_in,
                    const RealVector& p0_minus_peosbar,
                    RealVector& delta_chi_w0, 
                    const amrex::Real dt_in, const amrex::Real dtold_in);

    void Makew0Sphr(const RealVector& w0_old, 
                    RealVector& w0_force, 
                    const RealVector& Sbar_in, 
                    const RealVector& rho0_old_in,
                    const RealVector& rho0_new_in,
                    const RealVector& p0_old_in,
                    const RealVector& p0_new_in,
                    const RealVector& gamma1bar_old_in,
                    const RealVector& gamma1bar_new_in,
                    const RealVector& p0_minus_peosbar,
                    RealVector& delta_chi_w0, 
                    const amrex::Real dt_in, const amrex::Real dtold_in);

<<<<<<< HEAD
    void Tridiag(const BaseState<amrex::Real>& a, const BaseState<amrex::Real>& b, 
                 const BaseState<amrex::Real>& c, const BaseState<amrex::Real>& r, 
                 BaseState<amrex::Real>& u, const int n);
=======
    void Tridiag(const BaseStateArray<Real> a, const BaseStateArray<Real> b, 
                 const BaseStateArray<Real> c, const BaseStateArray<Real> r, 
                 BaseStateArray<Real> u, const int n);
>>>>>>> d861ad25

    void ProlongBasetoUniform(const RealVector& base_ml, RealVector& base_fine);

    void ProlongBasetoUniform(const RealVector& base_ml, BaseState<amrex::Real>& base_fine);

    void ProlongBasetoUniform(const BaseState<amrex::Real>& base_ml, BaseState<amrex::Real>& base_fine);

    // end MaestroMakew0.cpp functions
    ////////////


    ////////////
    // MaestroNodalProj.cpp functions

    /// Perform a nodal projection
    void NodalProj (int proj_type,
                    amrex::Vector<amrex::MultiFab>& rhcc,
                    int istep_divu_iter=0,
                    bool sdc_off=true);

    /// Fill in `Vproj`
    ///
    /// `initial_projection_comp: Utilde^0                        -- uold`
    /// `divu_iters_comp:         Utilde^0                        -- uold`
    /// `pressure_iters_comp:     (Utilde^n+1,* - Utilde^n)/dt    -- (unew-uold)/dt`
    /// `regular_timestep_comp:   (Utilde^n+1,* + dt*gpi/rhohalf) -- unew + dt*gpi/rhohalf`
    /// @param sig contains `rhohalf` if `proj_type == regular_timestep_comp`
    void CreateUvecForProj (int proj_type,
                            amrex::Vector<amrex::MultiFab>& Vproj,
                            const amrex::Vector<amrex::MultiFab>& sig);

    void SetBoundaryVelocity(amrex::Vector<amrex::MultiFab>& vel);

    /// Given a nodal `phi`, compute \f$\nabla(\phi)\f$ at cell centers
    void ComputeGradPhi(amrex::Vector<amrex::MultiFab>& phi,
                        amrex::Vector<amrex::MultiFab>& gphi);

    /// Average nodal `pi` to cell-centers and put in the `Pi` component of `snew`
    void MakePiCC(const amrex::Vector<amrex::MultiFab>& beta0_cart);

    // end MaestroNodalProj.cpp functions
    ////////////

    ////////////
    // MaestroPlot.cpp functions

    /// Get plotfile name
    void PlotFileName (const int lev, std::string* plotfilename);

    /// Put together an array of multifabs for writing
    amrex::Vector<const amrex::MultiFab*> PlotFileMF (const int nPlot,
                                                      const amrex::Real t_in,
                                                      const amrex::Real dt_in,
                                                      const amrex::Vector<amrex::MultiFab>& rho0_cart,
                                                      const amrex::Vector<amrex::MultiFab>& rhoh0_cart,
                                                      const amrex::Vector<amrex::MultiFab>& p0_cart,
                                                      const amrex::Vector<amrex::MultiFab>& gamma1bar_cart,
                                                      const amrex::Vector<amrex::MultiFab>& u_in,
                                                      amrex::Vector<amrex::MultiFab>& s_in,
                                                      const RealVector& p0_in,
                                                      const RealVector& gamma1bar_in,
                                                      const amrex::Vector<amrex::MultiFab>& S_cc_in);

    amrex::Vector<const amrex::MultiFab*> SmallPlotFileMF(const int nPlot,
                           const int nSmallPlot,
                           amrex::Vector<const amrex::MultiFab*> mf,
                           const amrex::Vector<std::string> varnames,
                           const amrex::Vector<std::string> small_plot_varnames);

    /// Set plotfile variables names
    amrex::Vector<std::string> PlotFileVarNames (int * nPlot) const;

    /// Set small plotfile variables names
    amrex::Vector<std::string> SmallPlotFileVarNames (int * nPlot, amrex::Vector<std::string> varnames) const;

    /// Write a small plotfile to disk
    void WriteSmallPlotFile (const int step,
                        const amrex::Real t_in,
                        const amrex::Real dt_in,
                        const RealVector& rho0_in,
                        const RealVector& rhoh0_in,
                        const RealVector& p0_in,
                        const RealVector& gamma1bar_in,
                        const amrex::Vector<amrex::MultiFab>& u_in,
                        amrex::Vector<amrex::MultiFab>& s_in,
                        const amrex::Vector<amrex::MultiFab>& S_cc_in);

    /// Write plotfile to disk
    void WritePlotFile (const int step,
                        const amrex::Real t_in,
                        const amrex::Real dt_in,
                        const RealVector& rho0_in,
                        const RealVector& rhoh0_in,
                        const RealVector& p0_in,
                        const RealVector& gamma1bar_in,
                        const amrex::Vector<amrex::MultiFab>& u_in,
                        amrex::Vector<amrex::MultiFab>& s_in,
                        const amrex::Vector<amrex::MultiFab>& S_cc_in,
                        const bool is_small = false);

    void WriteJobInfo (const std::string& dir) const;

    /// Calculate the magnitude of the velocity
    void MakeMagvel (const amrex::Vector<amrex::MultiFab>& vel,
                     amrex::Vector<amrex::MultiFab>& magvel);

    /// Calculate the radial and circular components of the velocity
    void MakeVelrc (const amrex::Vector<amrex::MultiFab>& vel,
                    const amrex::Vector<amrex::MultiFab>& w0rcart,
                    amrex::Vector<amrex::MultiFab>& rad_vel,
                    amrex::Vector<amrex::MultiFab>& circ_vel);

    /// Calculate the adiabatic excess
    void MakeAdExcess (const amrex::Vector<amrex::MultiFab>& state,
                       amrex::Vector<amrex::MultiFab>& ad_excess);

    /// Calculate the gravitational acceleration
    void MakeGrav (const RealVector& rho0,
                   amrex::Vector<amrex::MultiFab>& grav);

    /// Calculate the vorticity
    void MakeVorticity (const amrex::Vector<amrex::MultiFab>& vel,
                        amrex::Vector<amrex::MultiFab>& vorticity);

    /// Calculate `deltagamma`
    void MakeDeltaGamma (const amrex::Vector<amrex::MultiFab>& state,
                         const RealVector& p0,
                         const amrex::Vector<amrex::MultiFab>& p0_cart,
                         const RealVector& gamma1bar,
                         const amrex::Vector<amrex::MultiFab>& gamma1bar_cart,
                         amrex::Vector<amrex::MultiFab>& deltagamma);

    /// Calculate the entropy
    void MakeEntropy (const amrex::Vector<amrex::MultiFab>& state,
                      amrex::Vector<amrex::MultiFab>& entropy);

    /// Calculate the divergenve of the base state velocity
    void MakeDivw0 (const amrex::Vector<std::array< amrex::MultiFab, AMREX_SPACEDIM > >& w0mac,
                    amrex::Vector<amrex::MultiFab>& divw0);

    /// Calculate `pi` times the divergence of the velocity
    void MakePiDivu (const amrex::Vector<amrex::MultiFab>& vel,
                   const amrex::Vector<amrex::MultiFab>& pi_cc,
                   amrex::Vector<amrex::MultiFab>& pidivu);

    /// Mass fractions of the species
    void MakeAbar(const amrex::Vector<amrex::MultiFab>& state,
                amrex::Vector<amrex::MultiFab>& abar);

    // end MaestroPlot.cpp functions
    ////////////

    ////////////
    // MaestroPPM.cpp functions
    void PPM(const amrex::Box& bx, 
             amrex::Array4<const amrex::Real> const scal,
             amrex::Array4<const amrex::Real> const u,
             amrex::Array4<const amrex::Real> const v,
#if (AMREX_SPACEDIM == 3)
             amrex::Array4<const amrex::Real> const w,
#endif
             amrex::Array4<amrex::Real> const Ip,
             amrex::Array4<amrex::Real> const Im,
             const amrex::Box& domainBox,
             const amrex::Vector<amrex::BCRec>& bcs,
             const amrex::GpuArray<Real,AMREX_SPACEDIM> dx,
             const bool is_umac, const int comp, const int bccomp);
    ////////////

    ////////////
    // MaestroReact.cpp functions

    /// Compute heating term, `rho_Hext`, then
    /// react the state over `dt_react` and update `rho_omegadot`, `rho_Hnuc`
    void React (const amrex::Vector<amrex::MultiFab>& s_in,
                amrex::Vector<amrex::MultiFab>& s_out,
                amrex::Vector<amrex::MultiFab>& rho_Hext,
                amrex::Vector<amrex::MultiFab>& rho_omegadot,
                amrex::Vector<amrex::MultiFab>& rho_Hnuc,
                const RealVector& p0,
                const amrex::Real dt_react,
                const amrex::Real time_react);

    void ReactSDC (const amrex::Vector<amrex::MultiFab>& s_in,
                   amrex::Vector<amrex::MultiFab>& s_out,
                   amrex::Vector<amrex::MultiFab>& rho_Hext,
                   const RealVector& p0,
                   const amrex::Real dt_react,
                   const amrex::Real time_react,
                   amrex::Vector<amrex::MultiFab>& source);

#ifndef SDC
    void Burner (const amrex::Vector<amrex::MultiFab>& s_in,
                amrex::Vector<amrex::MultiFab>& s_out,
                const amrex::Vector<amrex::MultiFab>& rho_Hext,
                amrex::Vector<amrex::MultiFab>& rho_omegadot,
                amrex::Vector<amrex::MultiFab>& rho_Hnuc,
                const RealVector& p0,
                const amrex::Real dt_react,
                const amrex::Real time_react);

#else
    void Burner (const amrex::Vector<amrex::MultiFab>& s_in,
                 amrex::Vector<amrex::MultiFab>& s_out,
                 const RealVector& p0,
                 const amrex::Real dt_react,
                 const amrex::Real time_react,
                 const amrex::Vector<amrex::MultiFab>& source);
#endif
    
    // compute heating terms, rho_omegadot and rho_Hnuc
    void MakeReactionRates (amrex::Vector<amrex::MultiFab>& rho_omegadot,
                            amrex::Vector<amrex::MultiFab>& rho_Hnuc,
                            const amrex::Vector<amrex::MultiFab>& scal);

    void MakeIntraCoeffs (const amrex::Vector<amrex::MultiFab>& scal1,
                          const amrex::Vector<amrex::MultiFab>& scal2,
                          amrex::Vector<amrex::MultiFab>& cp,
                          amrex::Vector<amrex::MultiFab>& xi);

    // compute heating term, rho_Hext
    void MakeHeating (amrex::Vector<amrex::MultiFab>& rho_Hext,
                      const amrex::Vector<amrex::MultiFab>& scal);

    // end MaestroReact.cpp functions
    ////////////

    ////////////
    // regridding functions in MaestroRegrid.cpp

    /// Check to see if we need to regrid, then regrid
    void Regrid ();

    /// Set tagging array to include buffer zones for multilevel
    void TagArray ();

    /// Regrid base state variables (ex. psi, etarho, rho0, etc.)
    ///
    /// We copy the coarsest level only, interpolate to all
    /// the other levels and then copy the valid data from
    /// the old arrays onto the new.
    void RegridBaseState(RealVector& base, const bool is_edge=false);


    void RegridBaseState(BaseState<amrex::Real>& base, const bool is_edge=false);

    /// Tag all cells for refinement
    ///
    /// Overrides the pure virtual function in `AmrCore`
    virtual void ErrorEst (int lev,
                           amrex::TagBoxArray& tags,
                           amrex::Real time,
                           int ng) override;

    /// Within a call to `AmrCore::regrid`, this function fills in data at a level
    /// that existed before, using pre-existing fine and interpolated coarse data
    ///
    /// overrides the pure virtual function in `AmrCore`
    virtual void RemakeLevel (int lev,
                              amrex::Real time,
                              const amrex::BoxArray& ba,
                              const amrex::DistributionMapping& dm) override;

    /// Within a call to `AmrCore::regrid`, this function fills in data at a level
    /// that did NOT exist before, using interpolated coarse data
    ///
    /// overrides the pure virtual function in `AmrCore`
    virtual void MakeNewLevelFromCoarse (int lev,
                                         amrex::Real time,
                                         const amrex::BoxArray& ba,
                                         const amrex::DistributionMapping& dm) override;

    /// Within a call to `AmrCore::regrid`, this function deletes all data
    /// at a level of refinement that is no longer needed
    ///
    /// overrides the pure virtual function in `AmrCore`
    virtual void ClearLevel (int lev) override;

    // end regridding functions
    ////////////

    ////////////
    // MaestroRhoHT.cpp functions

    /// Calculate the temperature given the density and the enthalpy
    ///
    /// @param scal     scalars
    /// @param p0       base state pressure
    void TfromRhoH (amrex::Vector<amrex::MultiFab>& scal,
                    const RealVector& p0);

    /// Calculate the temperature given the density and the pressure
    ///
    /// @param scal     scalars
    /// @param p0       base state pressure
    void TfromRhoP (amrex::Vector<amrex::MultiFab>& scal,
                    const RealVector& p0,
                    const bool updateRhoH=false);

    /// Calculate the pressure given the density and the enthalpy
    ///
    /// @param state    scalars
    /// @param s_old    scalars at old time step
    /// @param peos     pressure calculated from the equation of state
    void PfromRhoH (const amrex::Vector<amrex::MultiFab>& state,
                    const amrex::Vector<amrex::MultiFab>& s_old,
                    amrex::Vector<amrex::MultiFab>& peos);

    /// Calculate the Mach number given the density and the enthalpy
    ///
    /// @param scal     scalars
    /// @param vel      velocity
    /// @param p0       base state pressure
    /// @param mach     Mach number
    void MachfromRhoH (const amrex::Vector<amrex::MultiFab>& scal,
                           const amrex::Vector<amrex::MultiFab>& vel,
                           const RealVector& p0,
                           const amrex::Vector<amrex::MultiFab>& w0cart,
                           amrex::Vector<amrex::MultiFab>& mach);

    /// Calculate the sound speed given the density and the enthalpy
    ///
    /// @param scal     scalars
    /// @param p0       base state pressure
    /// @param p0cart   base state pressure on cartesian grid
    /// @param cs       sound speed
    void CsfromRhoH (const amrex::Vector<amrex::MultiFab>& scal,
                     const RealVector& p0,
                     const amrex::Vector<amrex::MultiFab>& p0cart,
                     amrex::Vector<amrex::MultiFab>& cs);

    // Calculate the enthalpy at edges given the density and the temperature
    void HfromRhoTedge (amrex::Vector<std::array< amrex::MultiFab, AMREX_SPACEDIM > >& sedge,
                        const RealVector& rho0_edge_old,
                        const RealVector& rhoh0_edge_old,
                        const RealVector& rho0_edge_new,
                        const RealVector& rhoh0_edge_new);
    ////////////

    ////////////
    // MaestroRotation.cpp functions
#ifdef ROTATION
    void RotationInit();
#endif
    // end MaestroRotation.cpp functions
    ////////////

    ////////////
    // MaestroSetup.cpp functions

    void ExternInit ();

    /// Read in C++ parameters from inputs file
    void ReadParameters ();

    /// Define variable mappings (`Rho`, `RhoH`, ..., `Nscal`, etc.)
    void VariableSetup ();

    /// Set up `BCRec` definitions for BC types
    void BCSetup ();

    // end MaestroSetup.cpp functions
    ////////////

    ////////////
    // MaestroSlopes.cpp function
    void Slopex(const amrex::Box& bx, 
                amrex::Array4<amrex::Real> const scal,
                amrex::Array4<amrex::Real> const slx,
                const amrex::Box& domainBox,
                const amrex::Vector<amrex::BCRec>& bcs,
                int ncomp,
                int bc_start_comp);

    void Slopey(const amrex::Box& bx, 
                amrex::Array4<amrex::Real> const scal,
                amrex::Array4<amrex::Real> const sly,
                const amrex::Box& domainBox,
                const amrex::Vector<amrex::BCRec>& bcs,
                int ncomp,
                int bc_start_comp);
#if (AMREX_SPACEDIM == 3)
    void Slopez(const amrex::Box& bx, 
                amrex::Array4<amrex::Real> const scal,
                amrex::Array4<amrex::Real> const slz,
                const amrex::Box& domainBox,
                const amrex::Vector<amrex::BCRec>& bcs,
                int ncomp,
                int bc_start_comp);
#endif
    ////////////

    ////////////
    // MaestroSponge.cpp functions

    void SpongeInit(const RealVector& rho0);

    void MakeSponge (amrex::Vector<amrex::MultiFab>& sponge);
    ////////////

    ////////////
    // MaestroTagging.cpp functions

    void RetagArray(const amrex::Box& bx,
                    const int lev, IntVector& tag_array);

    void TagBoxes(amrex::TagBoxArray& tags, 
                  const amrex::MFIter& mfi,
                  const int lev, IntVector& tag_array,
                  const amrex::Real time) ;

    void StateError(amrex::TagBoxArray& tags, const amrex::MultiFab& state_mf,
                   const amrex::MFIter& mfi,
                   const int lev, IntVector& tag_array,
                   const amrex::Real time);              
    ////////////

    ////////////////////////
    // MaestroThermal.cpp functions

    /// Compute the quantity: `thermal = del dot kappa grad T`
    ///
    /// - if `temp_diffusion_formulation = 1`, then we compute this directly.
    /// - if `temp_diffusion_formulation = 2`, then we compute the algebraically
    ///     equivalent form with `grad h` - `grad X_k` - `grad p_0` formulation
    ///
    /// @param thermal  thermal term
    /// @param scal     scalars
    /// @param Tcoeff   temperature coefficient
    /// @param hcoeff   enthalpy coefficient
    /// @param Xkcoeff  species coefficients
    /// @param pcoeff   pressure coefficient
    /// @param p0       base state pressure
    void MakeExplicitThermal (amrex::Vector<amrex::MultiFab>& thermal,
                              const amrex::Vector<amrex::MultiFab>& scal,
                              const amrex::Vector<amrex::MultiFab>& Tcoeff,
                              const amrex::Vector<amrex::MultiFab>& hcoeff,
                              const amrex::Vector<amrex::MultiFab>& Xkcoeff,
                              const amrex::Vector<amrex::MultiFab>& pcoeff,
                              const RealVector& p0,
                              int temp_formulation);

    /// Use `apply()` to construct the form of the conduction term.
    /// `apply()` forms the generic quantity:
    ///
    ///   `(alpha * A - beta * div B grad) phi = RHS`
    void ApplyThermal (amrex::MLABecLaplacian& mlabec,
                       amrex::Vector<amrex::MultiFab>& thermalout,
                 const amrex::Vector<amrex::MultiFab>& coeff,
                       amrex::Vector<amrex::MultiFab>& phi,
                 const amrex::Vector<amrex::BCRec>& bcs,
                 int bccomp);

    /// create the coefficients for `grad{T}`, `grad{h}`, `grad{X_k}`, and `grad{p_0}`
    /// for the thermal diffusion term in the enthalpy equation.
    ///
    /// note: we explicitly fill the ghostcells by looping over them directly
    ///
    /// @param scal     scalars
    /// @param Tcoeff   temperature coefficient
    /// @param hcoeff   enthalpy coefficient
    /// @param Xkcoeff  species coefficients
    /// @param pcoeff   pressure coefficient
    void MakeThermalCoeffs(const amrex::Vector<amrex::MultiFab>& scal,
                           amrex::Vector<amrex::MultiFab>& Tcoeff,
                           amrex::Vector<amrex::MultiFab>& hcoeff,
                           amrex::Vector<amrex::MultiFab>& Xkcoeff,
                           amrex::Vector<amrex::MultiFab>& pcoeff);

    /// ThermalConduct implements thermal diffusion in the enthalpy equation.
    /// This is an implicit solve, using the multigrid solver.  This updates
    /// the enthalpy only.
    void ThermalConduct (const amrex::Vector<amrex::MultiFab>& s1,
                               amrex::Vector<amrex::MultiFab>& s2,
                         const amrex::Vector<amrex::MultiFab>& hcoeff1,
                         const amrex::Vector<amrex::MultiFab>& Xkcoeff1,
                         const amrex::Vector<amrex::MultiFab>& pcoeff1,
                         const amrex::Vector<amrex::MultiFab>& hcoeff2,
                         const amrex::Vector<amrex::MultiFab>& Xkcoeff2,
                         const amrex::Vector<amrex::MultiFab>& pcoeff2);

    void ThermalConductSDC(int which_step,
                           const amrex::Vector<amrex::MultiFab>& s_old,
                                 amrex::Vector<amrex::MultiFab>& s_hat,
                           const amrex::Vector<amrex::MultiFab>& s_new,
                           const RealVector& p0old,
                           const RealVector& p0new,
                           const amrex::Vector<amrex::MultiFab>& hcoeff1,
                           const amrex::Vector<amrex::MultiFab>& Xkcoeff1,
                           const amrex::Vector<amrex::MultiFab>& pcoeff1,
                           const amrex::Vector<amrex::MultiFab>& hcoeff2,
                           const amrex::Vector<amrex::MultiFab>& Xkcoeff2,
                           const amrex::Vector<amrex::MultiFab>& pcoeff2);

    void MakeExplicitThermalHterm (amrex::Vector<amrex::MultiFab>& thermal,
                               const amrex::Vector<amrex::MultiFab>& scal,
                               const amrex::Vector<amrex::MultiFab>& hcoeff);
    ////////////////////////

    ////////////////////////
    // MaestroVelocityAdvance.cpp functions

    /// Advance the velocity
    void VelocityAdvance (const amrex::Vector<amrex::MultiFab>& rhohalf,
                          amrex::Vector<std::array< amrex::MultiFab, AMREX_SPACEDIM > >& umac,
                          const amrex::Vector<std::array< amrex::MultiFab,AMREX_SPACEDIM > >& w0mac,
                          const RealVector& w0_force,
                          const amrex::Vector<amrex::MultiFab>& w0_force_cart,
                          const RealVector& rho0_nph,
                          const RealVector& grav_cell_nph,
                          const amrex::Vector<amrex::MultiFab>& sponge);
    ////////////////////////

    ////////////////////////
    // MaestroVelPred.cpp functions

    /// Predict the normal velocities to the interfaces.  We don't care about the
    /// transverse velocities here.  The prediction is done piecewise linear (for now)
    ///
    /// @param utilde           perturbed velocity
    /// @param ufull            full velocity
    /// @param utrans           transverse velocity
    /// @param umac             MAC velocity
    /// @param w0mac            MAC base-state velocity
    /// @param force            velocity force
    void VelPred (amrex::Vector<amrex::MultiFab>& utilde,
                  const amrex::Vector<amrex::MultiFab>& ufull,
                  const amrex::Vector<std::array< amrex::MultiFab, AMREX_SPACEDIM > >& utrans,
                  amrex::Vector<std::array< amrex::MultiFab, AMREX_SPACEDIM > >& umac,
                  const amrex::Vector<std::array< amrex::MultiFab, AMREX_SPACEDIM > >& w0mac,
                  const amrex::Vector<amrex::MultiFab>& force);
                  
#if (AMREX_SPACEDIM == 2)
    void VelPredInterface(const amrex::MFIter& mfi, 
                        amrex::Array4<const amrex::Real> const utilde,
                        amrex::Array4<const amrex::Real> const ufull,
                        amrex::Array4<const amrex::Real> const utrans,
                        amrex::Array4<const amrex::Real> const vtrans,
                        amrex::Array4<const amrex::Real> const Imu,
                        amrex::Array4<const amrex::Real> const Ipu,
                        amrex::Array4<const amrex::Real> const Imv,
                        amrex::Array4<const amrex::Real> const Ipv,
                        amrex::Array4<amrex::Real> const ulx,
                        amrex::Array4<amrex::Real> const urx,
                        amrex::Array4<amrex::Real> const uimhx,
                        amrex::Array4<amrex::Real> const uly,
                        amrex::Array4<amrex::Real> const ury,
                        amrex::Array4<amrex::Real> const uimhy,
                        const amrex::Box& domainBox,
                        const amrex::GpuArray<Real,AMREX_SPACEDIM> dx);
                        
    void VelPredVelocities(const amrex::MFIter& mfi, 
                        amrex::Array4<const amrex::Real> const utilde,
                        amrex::Array4<const amrex::Real> const utrans,
                        amrex::Array4<const amrex::Real> const vtrans,
                        amrex::Array4<amrex::Real> const umac,
                        amrex::Array4<amrex::Real> const vmac,
                        amrex::Array4<const amrex::Real> const Imfx,
                        amrex::Array4<const amrex::Real> const Ipfx,
                        amrex::Array4<const amrex::Real> const Imfy,
                        amrex::Array4<const amrex::Real> const Ipfy,
                        amrex::Array4<const amrex::Real> const ulx,
                        amrex::Array4<const amrex::Real> const urx,
                        amrex::Array4<const amrex::Real> const uimhx,
                        amrex::Array4<const amrex::Real> const uly,
                        amrex::Array4<const amrex::Real> const ury,
                        amrex::Array4<const amrex::Real> const uimhy,
                        amrex::Array4<const amrex::Real> const force,
                        amrex::Array4<const amrex::Real> const w0_cart_in,
                        const amrex::Box& domainBox,
                        const amrex::GpuArray<Real,AMREX_SPACEDIM> dx);
#else 
    void VelPredInterface(const amrex::MFIter& mfi, 
                        amrex::Array4<const amrex::Real> const utilde,
                        amrex::Array4<const amrex::Real> const ufull,
                        amrex::Array4<const amrex::Real> const utrans,
                        amrex::Array4<const amrex::Real> const vtrans,
                        amrex::Array4<const amrex::Real> const wtrans,
                        amrex::Array4<const amrex::Real> const Imu,
                        amrex::Array4<const amrex::Real> const Ipu,
                        amrex::Array4<const amrex::Real> const Imv,
                        amrex::Array4<const amrex::Real> const Ipv,
                        amrex::Array4<const amrex::Real> const Imw,
                        amrex::Array4<const amrex::Real> const Ipw,
                        amrex::Array4<amrex::Real> const ulx,
                        amrex::Array4<amrex::Real> const urx,
                        amrex::Array4<amrex::Real> const uimhx,
                        amrex::Array4<amrex::Real> const uly,
                        amrex::Array4<amrex::Real> const ury,
                        amrex::Array4<amrex::Real> const uimhy,
                        amrex::Array4<amrex::Real> const ulz,
                        amrex::Array4<amrex::Real> const urz,
                        amrex::Array4<amrex::Real> const uimhz,
                        const amrex::Box& domainBox,
                        const amrex::GpuArray<Real,AMREX_SPACEDIM> dx); 

    void VelPredTransverse(const amrex::MFIter& mfi, 
                        amrex::Array4<const amrex::Real> const utilde,
                        amrex::Array4<const amrex::Real> const utrans,
                        amrex::Array4<const amrex::Real> const vtrans,
                        amrex::Array4<const amrex::Real> const wtrans,
                        amrex::Array4<const amrex::Real> const ulx,
                        amrex::Array4<const amrex::Real> const urx,
                        amrex::Array4<const amrex::Real> const uimhx,
                        amrex::Array4<const amrex::Real> const uly,
                        amrex::Array4<const amrex::Real> const ury,
                        amrex::Array4<const amrex::Real> const uimhy,
                        amrex::Array4<const amrex::Real> const ulz,
                        amrex::Array4<const amrex::Real> const urz,
                        amrex::Array4<const amrex::Real> const uimhz,
                        amrex::Array4<amrex::Real> const uimhyz,
                        amrex::Array4<amrex::Real> const uimhzy,
                        amrex::Array4<amrex::Real> const vimhxz,
                        amrex::Array4<amrex::Real> const vimhzx,
                        amrex::Array4<amrex::Real> const wimhxy,
                        amrex::Array4<amrex::Real> const wimhyx,
                        const amrex::Box& domainBox,
                        const amrex::GpuArray<Real,AMREX_SPACEDIM> dx);
                        
    void VelPredVelocities(const amrex::MFIter& mfi, 
                        amrex::Array4<const amrex::Real> const utilde,
                        amrex::Array4<const amrex::Real> const utrans,
                        amrex::Array4<const amrex::Real> const vtrans,
                        amrex::Array4<const amrex::Real> const wtrans,
                        amrex::Array4<amrex::Real> const umac,
                        amrex::Array4<amrex::Real> const vmac,
                        amrex::Array4<amrex::Real> const wmac,
                        amrex::Array4<const amrex::Real> const w0macx,
                        amrex::Array4<const amrex::Real> const w0macy,
                        amrex::Array4<const amrex::Real> const w0macz,
                        amrex::Array4<const amrex::Real> const Imfx,
                        amrex::Array4<const amrex::Real> const Ipfx,
                        amrex::Array4<const amrex::Real> const Imfy,
                        amrex::Array4<const amrex::Real> const Ipfy,
                        amrex::Array4<const amrex::Real> const Imfz,
                        amrex::Array4<const amrex::Real> const Ipfz,
                        amrex::Array4<const amrex::Real> const ulx,
                        amrex::Array4<const amrex::Real> const urx,
                        amrex::Array4<const amrex::Real> const uly,
                        amrex::Array4<const amrex::Real> const ury,
                        amrex::Array4<const amrex::Real> const ulz,
                        amrex::Array4<const amrex::Real> const urz,
                        amrex::Array4<const amrex::Real> const uimhyz,
                        amrex::Array4<const amrex::Real> const uimhzy,
                        amrex::Array4<const amrex::Real> const vimhxz,
                        amrex::Array4<const amrex::Real> const vimhzx,
                        amrex::Array4<const amrex::Real> const wimhxy,
                        amrex::Array4<const amrex::Real> const wimhyx,
                        amrex::Array4<const amrex::Real> const force,
                        amrex::Array4<const amrex::Real> const w0_cart_in,
                        const amrex::Box& domainBox,
                        const amrex::GpuArray<Real,AMREX_SPACEDIM> dx);
#endif
    ////////////////////////


    /*
      private data members
    */

    ////////////////
    // static data members defined in `_cpp_parameters`
    // this file is in Source/param_includes/
    ////////////////

    // these are defined in `VariableSetup()`
    static int ng_s; //< number of ghost cells for `sold/new` and `uold/new`

    // these are defined in `Maestro.cpp`
    // these represent the four types of nodal projections
    static int initial_projection_comp;
    static int divu_iters_comp;
    static int pressure_iters_comp;
    static int regular_timestep_comp;

    // these are defined in `Maestro.cpp`
    // density and enthalpy edge state prediction
    static int predict_rhoprime_and_X, predict_rhoX, predict_rho_and_X;
    static int predict_rhoh, predict_rhohprime, predict_h;
    static int predict_T_then_rhohprime, predict_T_then_h;
    static int predict_hprime, predict_Tprime_then_h;

    // these are defined in `Maestro.cpp`
    static amrex::IntVect nodal_flag;
    static amrex::IntVect nodal_flag_x;
    static amrex::IntVect nodal_flag_y;
    static amrex::IntVect nodal_flag_z;

    static constexpr amrex::Real Gconst = 6.67428e-8;

    /// which step?
    int istep;
    int start_step;

    // keep track of old time, new time, and time step at each level
    amrex::Real t_new;
    amrex::Real t_old;
    amrex::Real dt;
    amrex::Real dtold;

    /// number of ghost cells needed for hyperbolic step
    int ng_adv;

    // model file
    ModelParser input_model;

    // log file 
    SimpleLog log_file;

    // array of multifabs to store the solution at each level of refinement
    // after advancing a level we use "swap" to change pointers to old/new
    // to avoid a copy.  These MultiFabs go through the regridding process
    amrex::Vector<amrex::MultiFab> sold;
    amrex::Vector<amrex::MultiFab> snew;
    amrex::Vector<amrex::MultiFab> uold;
    amrex::Vector<amrex::MultiFab> unew;
    amrex::Vector<amrex::MultiFab> S_cc_old;
    amrex::Vector<amrex::MultiFab> S_cc_new;

    // these MultiFabs are persistant and need to be regridded as well
    amrex::Vector<amrex::MultiFab> gpi;
    amrex::Vector<amrex::MultiFab> dSdt;
    amrex::Vector<amrex::MultiFab> pi;   // nodal
    amrex::Vector<amrex::MultiFab> intra; // for sdc

    /// this doesn't have to be persistent, but we make it so that we avoid
    /// continually creating and filling temporaries
    /// saves on some flops and data movement (GPU)
    amrex::Vector<amrex::MultiFab> w0_cart;

    /// this only needs to persist leading into the initial pressure iters
    /// since we project `(beta0^nph S^1 - beta0 S^0) / dt`
    /// during a regular time step we overwrite this
    amrex::Vector<amrex::MultiFab> rhcc_for_nodalproj;

    /// spherical only -
    /// we make this persistent in that we only have to rebuild and
    /// fill this after regridding
    amrex::Vector<amrex::MultiFab> normal;
    amrex::Vector<amrex::MultiFab> cell_cc_to_r;

    /// stores domain boundary conditions.
    /// These muse be vectors (rather than arrays) so we can ParmParse them
    IntVector phys_bc;

    /// Boundary condition objects needed for FillPatch routines.
    /// This is essentially an array (over components)
    /// of `2*DIM` integer arrays storing the physical boundary
    /// condition types at the `lo/hi` walls in each direction
    amrex::Vector<amrex::BCRec> bcs_s;  //< for `sold/snew`
    amrex::Vector<amrex::BCRec> bcs_u;  //< for `uold/unew`
    amrex::Vector<amrex::BCRec> bcs_f;  //< "first-order extrap" used for `S_cc`, `gpi`, `dSdt`

    // vectors store the multilevel 1D states as one very long array.
    // these are cell-centered
    RealVector s0_init;
    RealVector p0_init;
    RealVector rho0_old;
    RealVector rho0_new;
    RealVector rhoh0_old;
    RealVector rhoh0_new;
    RealVector rhoX0_old;
    RealVector rhoX0_new;
    RealVector p0_old;
    RealVector p0_new;
    RealVector tempbar;
    RealVector tempbar_init;
    BaseState<amrex::Real> beta0_old;
    BaseState<amrex::Real> beta0_new;
    RealVector gamma1bar_old;
    RealVector gamma1bar_new;
    BaseState<amrex::Real> etarho_cc;
    BaseState<amrex::Real> psi;
    RealVector grav_cell_old;
    RealVector grav_cell_new;
<<<<<<< HEAD
    RealVector r_cc_loc;
    BaseState<amrex::Real> r_cc_loc_b;
=======
    // RealVector r_cc_loc;
    BaseState<Real> r_cc_loc_b;
>>>>>>> d861ad25
    /// `p0^{n-1}` needed to compute `d(p0)/dt` for nonuniform grid spacing
    RealVector p0_nm1;
    BaseState<amrex::Real> beta0_nm1;

    // Vectors store the multilevel 1D states as one very long array.
    // These are edge-centered
    RealVector w0;
<<<<<<< HEAD
    BaseState<amrex::Real> etarho_ec;
    RealVector r_edge_loc;
    BaseState<amrex::Real> r_edge_loc_b;
=======
    RealVector etarho_ec;
    // RealVector r_edge_loc;
    BaseState<Real> r_edge_loc_b;
>>>>>>> d861ad25

    // Information for the base state.
    // We also store these (except for the large arrays)
    // in `base_state.f90` in a fortran module for convenience
<<<<<<< HEAD
    int max_radial_level;
    int finest_radial_level;
    int nr_fine;
    amrex::Real dr_fine;
    int nr_irreg;
    BaseState<int> nr;
    BaseState<amrex::Real> dr;

    BaseState<int> base_cutoff_density_coord;
    BaseState<int> anelastic_cutoff_density_coord;
    BaseState<int> burning_cutoff_density_lo_coord;
    BaseState<int> burning_cutoff_density_hi_coord;
=======
    // int max_radial_level;
    // int finest_radial_level;
    // int nr_fine;
    // amrex::Real dr_fine;
    // int nr_irreg;
    // BaseState<int> nr;
    // BaseState<Real> dr;

    // BaseState<int> base_cutoff_density_coord;
    // BaseState<int> anelastic_cutoff_density_coord;
    // BaseState<int> burning_cutoff_density_lo_coord;
    // BaseState<int> burning_cutoff_density_hi_coord;
>>>>>>> d861ad25

    // relative error needed for base state computations
    amrex::Real rel_eps;

    // these provide information about the multilevel base state configuration
    // BaseState<int> numdisjointchunks;
    // BaseState<int> r_start_coord;
    // BaseState<int> r_end_coord;

    /// array of tagged boxes (planar)
    IntVector tag_array;
    // BaseState<int> tag_array_b;

    /// contains base state geometry variables
    BaseStateGeometry base_geom;

    // diag file array buffers
    amrex::Vector<amrex::Real> diagfile1_data;
    amrex::Vector<amrex::Real> diagfile2_data;
    amrex::Vector<amrex::Real> diagfile3_data;

    // problem information
    amrex::GpuArray<Real,3> center;

    // rotation 
#ifdef ROTATION
    Real sin_theta;
    Real cos_theta;
    Real omega;
#endif

    // sponge 
    Real r_sp;
    Real r_md;
    Real r_tp;
    // outer sponge parameters used for spherical problems 
    Real r_sp_outer;
    Real r_tp_outer;
    /// the sponge_start_density should be the density below which the
    /// sponge first turns on.  Different problems may compute this in
    /// different ways (i.e. not using sponge_center_density and
    /// sponge_start_factor), so we provide this public module variable to
    /// ensure that the rest of the code always knows at what density the
    /// sponge begins.
    Real sponge_start_density;

    /// Stores fluxes at coarse-fine interface for synchronization.
    /// This will be sized `max_level+1`
    ///
    /// NOTE: the flux register associated with `flux_reg[lev]` is associated
    /// with the `lev/lev-1` interface (and has grid spacing associated with `lev-1`)
    /// therefore `flux_reg[0]` and `flux_reg[max_level]` are never actually
    /// used in the reflux operation
    amrex::Vector<std::unique_ptr<amrex::FluxRegister> > flux_reg_s;

    /// flag for writing plotfiles
    enum plotfile_flag {plotInitData = -9999999, plotInitProj = -9999998, plotDivuIter = -9999997};

};

#endif<|MERGE_RESOLUTION|>--- conflicted
+++ resolved
@@ -330,16 +330,11 @@
     void RestrictBase(RealVector& s0_vec, bool is_cell_centered);
     void FillGhostBase(RealVector& s0_vec, bool is_cell_centered);
 
-<<<<<<< HEAD
-    void RestrictBase(BaseState<amrex::Real>& s0_vec, bool is_cell_centered);
-    void FillGhostBase(BaseState<amrex::Real>& s0_vec, bool is_cell_centered);
-=======
     void RestrictBase(BaseState<Real>& s0_vec, bool is_cell_centered);
     void RestrictBase(BaseStateArray<Real> s0_vec, bool is_cell_centered);
 
     void FillGhostBase(BaseState<Real>& s0_vec, bool is_cell_centered);
     void FillGhostBase(BaseStateArray<Real> s0_vec, bool is_cell_centered);
->>>>>>> d861ad25
 
     // end MaestroBaseStateGeometry.cpp functions
     ////////////
@@ -1126,13 +1121,6 @@
     void MakeGravEdge(RealVector& grav_edge, 
                       const RealVector& rho0);
 
-<<<<<<< HEAD
-    void MakeGravEdge(BaseState<amrex::Real>& grav_edge, 
-                      const RealVector& rho0);
-
-    void MakeGravEdge(BaseState<amrex::Real>& grav_edge, 
-                      const BaseState<amrex::Real>& rho0);
-=======
     void MakeGravEdge(BaseState<Real>& grav_edge, 
                       const BaseState<Real>& rho0);
     
@@ -1141,7 +1129,6 @@
     
     void MakeGravEdge(BaseStateArray<Real> grav_edge, 
                       const BaseStateArray<const Real> rho0);
->>>>>>> d861ad25
 
     // end MaestroMakeGrav.cpp functions
     ////////////
@@ -1292,15 +1279,9 @@
                     RealVector& delta_chi_w0, 
                     const amrex::Real dt_in, const amrex::Real dtold_in);
 
-<<<<<<< HEAD
-    void Tridiag(const BaseState<amrex::Real>& a, const BaseState<amrex::Real>& b, 
-                 const BaseState<amrex::Real>& c, const BaseState<amrex::Real>& r, 
-                 BaseState<amrex::Real>& u, const int n);
-=======
     void Tridiag(const BaseStateArray<Real> a, const BaseStateArray<Real> b, 
                  const BaseStateArray<Real> c, const BaseStateArray<Real> r, 
                  BaseStateArray<Real> u, const int n);
->>>>>>> d861ad25
 
     void ProlongBasetoUniform(const RealVector& base_ml, RealVector& base_fine);
 
@@ -2076,13 +2057,8 @@
     BaseState<amrex::Real> psi;
     RealVector grav_cell_old;
     RealVector grav_cell_new;
-<<<<<<< HEAD
-    RealVector r_cc_loc;
+    // RealVector r_cc_loc;
     BaseState<amrex::Real> r_cc_loc_b;
-=======
-    // RealVector r_cc_loc;
-    BaseState<Real> r_cc_loc_b;
->>>>>>> d861ad25
     /// `p0^{n-1}` needed to compute `d(p0)/dt` for nonuniform grid spacing
     RealVector p0_nm1;
     BaseState<amrex::Real> beta0_nm1;
@@ -2090,33 +2066,13 @@
     // Vectors store the multilevel 1D states as one very long array.
     // These are edge-centered
     RealVector w0;
-<<<<<<< HEAD
     BaseState<amrex::Real> etarho_ec;
-    RealVector r_edge_loc;
+    // RealVector r_edge_loc;
     BaseState<amrex::Real> r_edge_loc_b;
-=======
-    RealVector etarho_ec;
-    // RealVector r_edge_loc;
-    BaseState<Real> r_edge_loc_b;
->>>>>>> d861ad25
 
     // Information for the base state.
     // We also store these (except for the large arrays)
     // in `base_state.f90` in a fortran module for convenience
-<<<<<<< HEAD
-    int max_radial_level;
-    int finest_radial_level;
-    int nr_fine;
-    amrex::Real dr_fine;
-    int nr_irreg;
-    BaseState<int> nr;
-    BaseState<amrex::Real> dr;
-
-    BaseState<int> base_cutoff_density_coord;
-    BaseState<int> anelastic_cutoff_density_coord;
-    BaseState<int> burning_cutoff_density_lo_coord;
-    BaseState<int> burning_cutoff_density_hi_coord;
-=======
     // int max_radial_level;
     // int finest_radial_level;
     // int nr_fine;
@@ -2129,7 +2085,6 @@
     // BaseState<int> anelastic_cutoff_density_coord;
     // BaseState<int> burning_cutoff_density_lo_coord;
     // BaseState<int> burning_cutoff_density_hi_coord;
->>>>>>> d861ad25
 
     // relative error needed for base state computations
     amrex::Real rel_eps;
