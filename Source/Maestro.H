--- conflicted
+++ resolved
@@ -567,13 +567,8 @@
 
     /// Put the cell-centered data `s_cc` on faces by averaging adjacent cells
     void PutDataOnFaces(const amrex::Vector<amrex::MultiFab>& s_cc,
-<<<<<<< HEAD
-			amrex::Vector<std::array< amrex::MultiFab, AMREX_SPACEDIM >>& face,
-			const int harmonic_avg);
-=======
                         amrex::Vector<std::array< amrex::MultiFab, AMREX_SPACEDIM >>& face,
-                        int harmonic_avg);
->>>>>>> 49f85fc0
+                        const int harmonic_avg);
 
     void MakeCCtoRadii ();
     // end MaestroFill3dData.cpp functions
