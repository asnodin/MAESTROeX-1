
#include <Maestro.H>
#include <Maestro_F.H>

using namespace amrex;

// advance a single level for a single time step, updates flux registers
void Maestro::AdvanceTimeStepIrreg(bool is_initIter) {
    // timer for profiling
    BL_PROFILE_VAR("Maestro::AdvanceTimeStepIrreg()", AdvanceTimeStepIrreg);

    // cell-centered MultiFabs needed within the AdvanceTimeStep routine
    Vector<MultiFab> rhohalf(finest_level + 1);
    Vector<MultiFab> macrhs(finest_level + 1);
    Vector<MultiFab> macphi(finest_level + 1);
    Vector<MultiFab> S_cc_nph(finest_level + 1);
    Vector<MultiFab> rho_omegadot(finest_level + 1);
    Vector<MultiFab> thermal1(finest_level + 1);
    Vector<MultiFab> thermal2(finest_level + 1);
    Vector<MultiFab> rho_Hnuc(finest_level + 1);
    Vector<MultiFab> rho_Hext(finest_level + 1);
    Vector<MultiFab> s1(finest_level + 1);
    Vector<MultiFab> s2(finest_level + 1);
    Vector<MultiFab> s2star(finest_level + 1);
    Vector<MultiFab> delta_gamma1_term(finest_level + 1);
    Vector<MultiFab> delta_gamma1(finest_level + 1);
    Vector<MultiFab> peosbar_cart(finest_level + 1);
    Vector<MultiFab> p0_cart(finest_level + 1);
    Vector<MultiFab> delta_p_term(finest_level + 1);
    Vector<MultiFab> Tcoeff(finest_level + 1);
    Vector<MultiFab> hcoeff1(finest_level + 1);
    Vector<MultiFab> Xkcoeff1(finest_level + 1);
    Vector<MultiFab> pcoeff1(finest_level + 1);
    Vector<MultiFab> hcoeff2(finest_level + 1);
    Vector<MultiFab> Xkcoeff2(finest_level + 1);
    Vector<MultiFab> pcoeff2(finest_level + 1);
    Vector<MultiFab> scal_force(finest_level + 1);
    Vector<MultiFab> delta_chi(finest_level + 1);
    Vector<MultiFab> sponge(finest_level + 1);

    // face-centered in the dm-direction (planar only)
    Vector<MultiFab> etarhoflux_dummy(finest_level + 1);

    // face-centered
    Vector<std::array<MultiFab, AMREX_SPACEDIM> > umac(finest_level + 1);
    Vector<std::array<MultiFab, AMREX_SPACEDIM> > sedge(finest_level + 1);
    Vector<std::array<MultiFab, AMREX_SPACEDIM> > sflux(finest_level + 1);

    ////////////////////////
    // needed for spherical routines only

    // cell-centered
    Vector<MultiFab> w0_force_cart_dummy(finest_level + 1);

    // face-centered
    Vector<std::array<MultiFab, AMREX_SPACEDIM> > w0mac(finest_level + 1);
    Vector<std::array<MultiFab, AMREX_SPACEDIM> > w0mac_dummy(finest_level + 1);

    // end spherical-only MultiFabs
    ////////////////////////

    // vectors store the multilevel 1D states as one very long array
    // these are cell-centered
    BaseState<Real> grav_cell_nph(base_geom.max_radial_level + 1,
                                  base_geom.nr_fine);
    BaseState<Real> rho0_nph(base_geom.max_radial_level + 1, base_geom.nr_fine);
    BaseState<Real> p0_nph(base_geom.max_radial_level + 1, base_geom.nr_fine);
    BaseState<Real> p0_minus_peosbar(base_geom.max_radial_level + 1,
                                     base_geom.nr_fine);
    BaseState<Real> peosbar(base_geom.max_radial_level + 1, base_geom.nr_fine);
    BaseState<Real> w0_force_dummy(base_geom.max_radial_level + 1,
                                   base_geom.nr_fine);
    BaseState<Real> Sbar(base_geom.max_radial_level + 1, base_geom.nr_fine);
    BaseState<Real> beta0_nph(base_geom.max_radial_level + 1,
                              base_geom.nr_fine);
    BaseState<Real> gamma1bar_nph(base_geom.max_radial_level + 1,
                                  base_geom.nr_fine);
    BaseState<Real> delta_gamma1_termbar(base_geom.max_radial_level + 1,
                                         base_geom.nr_fine);

    // vectors store the multilevel 1D states as one very long array
    // these are edge-centered
    BaseState<Real> w0_old(base_geom.max_radial_level + 1,
                           base_geom.nr_fine + 1);
    BaseState<Real> rho0_pred_edge_dummy(base_geom.max_radial_level + 1,
                                         base_geom.nr_fine + 1);

    bool is_predictor;

    Print() << "\nTimestep " << istep << " starts with TIME = " << t_old
            << " DT = " << dt << std::endl
            << std::endl;

    if (maestro_verbose > 0) {
        Print() << "Cell Count:" << std::endl;
        for (int lev = 0; lev <= finest_level; ++lev) {
            Print() << "Level " << lev << ", " << CountCells(lev) << " cells"
                    << std::endl;
        }
    }

    for (int lev = 0; lev <= finest_level; ++lev) {
        // cell-centered MultiFabs
        rhohalf[lev].define(grids[lev], dmap[lev], 1, 1);
        macrhs[lev].define(grids[lev], dmap[lev], 1, 0);
        macphi[lev].define(grids[lev], dmap[lev], 1, 1);
        S_cc_nph[lev].define(grids[lev], dmap[lev], 1, 0);
        rho_omegadot[lev].define(grids[lev], dmap[lev], NumSpec, 0);
        thermal1[lev].define(grids[lev], dmap[lev], 1, 0);
        thermal2[lev].define(grids[lev], dmap[lev], 1, 0);
        rho_Hnuc[lev].define(grids[lev], dmap[lev], 1, 0);
        rho_Hext[lev].define(grids[lev], dmap[lev], 1, 0);
        s1[lev].define(grids[lev], dmap[lev], Nscal, ng_s);
        s2[lev].define(grids[lev], dmap[lev], Nscal, ng_s);
        s2star[lev].define(grids[lev], dmap[lev], Nscal, ng_s);
        delta_gamma1_term[lev].define(grids[lev], dmap[lev], 1, 0);
        delta_gamma1[lev].define(grids[lev], dmap[lev], 1, 0);
        p0_cart[lev].define(grids[lev], dmap[lev], 1, 0);
        peosbar_cart[lev].define(grids[lev], dmap[lev], 1, 0);
        delta_p_term[lev].define(grids[lev], dmap[lev], 1, 0);
        Tcoeff[lev].define(grids[lev], dmap[lev], 1, 1);
        hcoeff1[lev].define(grids[lev], dmap[lev], 1, 1);
        Xkcoeff1[lev].define(grids[lev], dmap[lev], NumSpec, 1);
        pcoeff1[lev].define(grids[lev], dmap[lev], 1, 1);
        hcoeff2[lev].define(grids[lev], dmap[lev], 1, 1);
        Xkcoeff2[lev].define(grids[lev], dmap[lev], NumSpec, 1);
        pcoeff2[lev].define(grids[lev], dmap[lev], 1, 1);
        if (ppm_trace_forces == 0) {
            scal_force[lev].define(grids[lev], dmap[lev], Nscal, 1);
        } else {
            // we need more ghostcells if we are tracing the forces
            scal_force[lev].define(grids[lev], dmap[lev], Nscal, ng_s);
        }
        delta_chi[lev].define(grids[lev], dmap[lev], 1, 0);
        sponge[lev].define(grids[lev], dmap[lev], 1, 0);

        // face-centered in the dm-direction (planar only)
        AMREX_D_TERM(
            etarhoflux_dummy[lev].define(convert(grids[lev], nodal_flag_x),
                                         dmap[lev], 1, 1);
            , etarhoflux_dummy[lev].define(convert(grids[lev], nodal_flag_y),
                                           dmap[lev], 1, 1);
            , etarhoflux_dummy[lev].define(convert(grids[lev], nodal_flag_z),
                                           dmap[lev], 1, 1););

        // face-centered arrays of MultiFabs
        AMREX_D_TERM(umac[lev][0].define(convert(grids[lev], nodal_flag_x),
                                         dmap[lev], 1, 1);
                     , umac[lev][1].define(convert(grids[lev], nodal_flag_y),
                                           dmap[lev], 1, 1);
                     , umac[lev][2].define(convert(grids[lev], nodal_flag_z),
                                           dmap[lev], 1, 1););
        AMREX_D_TERM(sedge[lev][0].define(convert(grids[lev], nodal_flag_x),
                                          dmap[lev], Nscal, 0);
                     , sedge[lev][1].define(convert(grids[lev], nodal_flag_y),
                                            dmap[lev], Nscal, 0);
                     , sedge[lev][2].define(convert(grids[lev], nodal_flag_z),
                                            dmap[lev], Nscal, 0););
        AMREX_D_TERM(sflux[lev][0].define(convert(grids[lev], nodal_flag_x),
                                          dmap[lev], Nscal, 0);
                     , sflux[lev][1].define(convert(grids[lev], nodal_flag_y),
                                            dmap[lev], Nscal, 0);
                     , sflux[lev][2].define(convert(grids[lev], nodal_flag_z),
                                            dmap[lev], Nscal, 0););

        // initialize umac
<<<<<<< HEAD
        for (int d = 0; d < AMREX_SPACEDIM; ++d) umac[lev][d].setVal(0.);
=======
        for (int d=0; d < AMREX_SPACEDIM; ++d) {
            umac[lev][d].setVal(0.);
        }
>>>>>>> 4883f178
    }

#if (AMREX_SPACEDIM == 3)
    for (int lev = 0; lev <= finest_level; ++lev) {
        w0mac[lev][0].define(convert(grids[lev], nodal_flag_x), dmap[lev], 1,
                             1);
        w0mac[lev][1].define(convert(grids[lev], nodal_flag_y), dmap[lev], 1,
                             1);
        w0mac[lev][2].define(convert(grids[lev], nodal_flag_z), dmap[lev], 1,
                             1);
        w0mac_dummy[lev][0].define(convert(grids[lev], nodal_flag_x), dmap[lev],
                                   1, 1);
        w0mac_dummy[lev][1].define(convert(grids[lev], nodal_flag_y), dmap[lev],
                                   1, 1);
        w0mac_dummy[lev][2].define(convert(grids[lev], nodal_flag_z), dmap[lev],
                                   1, 1);
    }
#endif

    for (int lev = 0; lev <= finest_level; ++lev) {
        w0_force_cart_dummy[lev].define(grids[lev], dmap[lev], AMREX_SPACEDIM,
                                        1);
        w0_force_cart_dummy[lev].setVal(0.);
    }

    // set etarhoflux_dummy to zero
    for (int lev = 0; lev <= finest_level; ++lev) {
        etarhoflux_dummy[lev].setVal(0.);
    }

#if (AMREX_SPACEDIM == 3)
    // initialize MultiFabs and Vectors to ZERO
    for (int lev = 0; lev <= finest_level; ++lev) {
        for (int d = 0; d < AMREX_SPACEDIM; ++d) {
            w0mac[lev][d].setVal(0.);
            w0mac_dummy[lev][d].setVal(0.);
        }
    }
#endif

    Sbar.setVal(0.);

    // set dummy variables to zero
    w0_force_dummy.setVal(0.);
    rho0_pred_edge_dummy.setVal(0.0);
    w0.setVal(0.0);

    // make the sponge for all levels
    if (do_sponge) {
        SpongeInit(rho0_old);
        MakeSponge(sponge);
    }

    //////////////////////////////////////////////////////////////////////////////
    // STEP 1 -- react the full state and then base state through dt/2
    //////////////////////////////////////////////////////////////////////////////

    if (maestro_verbose >= 1) {
        Print() << "<<< STEP 1 : react state >>>" << std::endl;
    }

    // wallclock time
    Real start_total_react = ParallelDescriptor::second();

    React(sold, s1, rho_Hext, rho_omegadot, rho_Hnuc, p0_old, 0.5 * dt, t_old);

    // wallclock time
    Real end_total_react = ParallelDescriptor::second() - start_total_react;
    ParallelDescriptor::ReduceRealMax(end_total_react,
                                      ParallelDescriptor::IOProcessorNumber());

    //////////////////////////////////////////////////////////////////////////////
    // STEP 2 -- define average expansion at time n+1/2
    //////////////////////////////////////////////////////////////////////////////

    if (maestro_verbose >= 1) {
        Print() << "<<< STEP 2 : compute provisional S >>>" << std::endl;
    }

    if (t_old == 0.) {
        // this is either a pressure iteration or the first time step
        // set S_cc_nph = (1/2) (S_cc_old + S_cc_new)
        for (int lev = 0; lev <= finest_level; ++lev) {
            MultiFab::LinComb(S_cc_nph[lev], 0.5, S_cc_old[lev], 0, 0.5,
                              S_cc_new[lev], 0, 0, 1, 0);
        }
    } else {
        // set S_cc_nph = S_cc_old + (dt/2) * dSdt
        for (int lev = 0; lev <= finest_level; ++lev) {
            MultiFab::LinComb(S_cc_nph[lev], 1.0, S_cc_old[lev], 0, 0.5 * dt,
                              dSdt[lev], 0, 0, 1, 0);
        }
    }
    // no ghost cells for S_cc_nph
    AverageDown(S_cc_nph, 0, 1);

    // compute delta_p_term = peos_old - p0_old (for RHS of projections)
    if (dpdt_factor > 0.0) {
        // peos_old (delta_p_term) now holds the thermodynamic p computed from sold(rho,h,X)
        PfromRhoH(sold, sold, delta_p_term);

        // compute peosbar = Avg(peos_old)
        Average(delta_p_term, peosbar, 0);

        // compute p0_minus_peosbar = p0_old - peosbar
        p0_minus_peosbar.copy(p0_old - peosbar);

        // compute peosbar_cart from peosbar
        Put1dArrayOnCart(peosbar, peosbar_cart, false, false, bcs_f, 0);

        // compute delta_p_term = peos_old - peosbar_cart
        for (int lev = 0; lev <= finest_level; ++lev) {
            MultiFab::Subtract(delta_p_term[lev], peosbar_cart[lev], 0, 0, 1,
                               0);
        }
    } else {
        // these should have no effect if dpdt_factor <= 0
        p0_minus_peosbar.setVal(0.0);
        for (int lev = 0; lev <= finest_level; ++lev) {
            delta_p_term[lev].setVal(0.);
        }
    }

    if (evolve_base_state) {
        // compute Sbar = average(S_cc_nph)
        Average(S_cc_nph, Sbar, 0);

        // save old-time value
        w0_old.copy(w0);

        // compute w0, w0_force
        is_predictor = true;
        Makew0(w0_old, w0_force_dummy, Sbar, rho0_old, rho0_old, p0_old, p0_old,
               gamma1bar_old, gamma1bar_old, p0_minus_peosbar, dt, dtold,
               is_predictor);

        // put w0 on Cartesian cell-centers
        Put1dArrayOnCart(w0, w0_cart, true, true, bcs_u, 0, 1);

#if (AMREX_SPACEDIM == 3)
        if (spherical) {
            // put w0 on Cartesian edges
            MakeW0mac(w0mac);
        }
#endif
    } else {
        // these should have no effect if evolve_base_state = false
        Sbar.setVal(0.);
    }

    //////////////////////////////////////////////////////////////////////////////
    // STEP 3 -- construct the advective velocity
    //////////////////////////////////////////////////////////////////////////////

    if (maestro_verbose >= 1) {
        Print() << "<<< STEP 3 : create MAC velocities >>>" << std::endl;
    }

    // compute unprojected MAC velocities
    is_predictor = true;
    AdvancePremac(umac, w0mac_dummy, w0_force_cart_dummy);

    for (int lev = 0; lev <= finest_level; ++lev) {
        delta_chi[lev].setVal(0.);
        macphi[lev].setVal(0.);
        delta_gamma1_term[lev].setVal(0.);
    }

    // compute RHS for MAC projection, beta0*(S_cc-Sbar) + beta0*delta_chi
    MakeRHCCforMacProj(macrhs, rho0_old, S_cc_nph, Sbar, beta0_old,
                       delta_gamma1_term, gamma1bar_old, p0_old, delta_p_term,
                       delta_chi, is_predictor);

    if (spherical && evolve_base_state) {
        // subtract w0mac from umac
        Addw0(umac, w0mac, -1.);
    }

    // wallclock time
    Real start_total_macproj = ParallelDescriptor::second();

    // MAC projection
    // includes spherical option in C++ function
    MacProj(umac, macphi, macrhs, beta0_old, is_predictor);

    // wallclock time
    Real end_total_macproj = ParallelDescriptor::second() - start_total_macproj;
    ParallelDescriptor::ReduceRealMax(end_total_macproj,
                                      ParallelDescriptor::IOProcessorNumber());

    if (spherical && evolve_base_state) {
        // add w0mac back to umac
        Addw0(umac, w0mac, 1.);
    }

    //////////////////////////////////////////////////////////////////////////////
    // STEP 4 -- advect the full state through dt
    //////////////////////////////////////////////////////////////////////////////

    if (maestro_verbose >= 1) {
        Print() << "<<< STEP 4 : advect base >>>" << std::endl;
    }

    // no need to advect the base state density
    rho0_new.copy(rho0_old);

    // thermal is the forcing for rhoh or temperature
    if (use_thermal_diffusion) {
        MakeThermalCoeffs(s1, Tcoeff, hcoeff1, Xkcoeff1, pcoeff1);

        MakeExplicitThermal(thermal1, s1, Tcoeff, hcoeff1, Xkcoeff1, pcoeff1,
                            p0_old, temp_diffusion_formulation);
    } else {
        for (int lev = 0; lev <= finest_level; ++lev) {
            thermal1[lev].setVal(0.);
        }
    }

    // copy temperature from s1 into s2 for seeding eos calls
    // temperature will be overwritten later after enthalpy advance
    for (int lev = 0; lev <= finest_level; ++lev) {
        s2[lev].setVal(0.);
        MultiFab::Copy(s2[lev], s1[lev], Temp, Temp, 1, ng_s);
    }

    if (maestro_verbose >= 1) {
        Print() << "            :  density_advance >>>" << std::endl;
        Print() << "            :   tracer_advance >>>" << std::endl;
    }

    // set sedge and sflux to zero
    for (int lev = 0; lev <= finest_level; ++lev) {
        for (int idim = 0; idim < AMREX_SPACEDIM; ++idim) {
            sedge[lev][idim].setVal(0.);
            sflux[lev][idim].setVal(0.);
        }
    }

    // advect rhoX, rho, and tracers
    DensityAdvance(1, s1, s2, sedge, sflux, scal_force, etarhoflux_dummy, umac,
                   w0mac, rho0_pred_edge_dummy);

    // correct the base state density by "averaging"
    if (evolve_base_state) {
        Average(s2, rho0_new, Rho);
        ComputeCutoffCoords(rho0_new);
    }

    // update grav_cell_new
    if (evolve_base_state) {
        MakeGravCell(grav_cell_new, rho0_new);
    } else {
        grav_cell_new.copy(grav_cell_old);
    }

    // base state pressure update
    if (evolve_base_state) {
        // set new p0 through HSE
        p0_new.copy(p0_old);

        EnforceHSE(rho0_new, p0_new, grav_cell_new);

        // compute p0_nph
        p0_nph.copy(0.5 * (p0_old + p0_new));

        // hold dp0/dt in psi for enthalpy advance
        psi.copy((p0_new - p0_old) / dt);
    } else {
        p0_new.copy(p0_old);
    }

    // base state enthalpy update
    if (evolve_base_state) {
        // compute rhoh0_old by "averaging"
        Average(s1, rhoh0_old, RhoH);
        Average(s2, rhoh0_new, RhoH);  // -> rhoh0_new = rhoh0_old (bad?)
    } else {
        rhoh0_new.copy(rhoh0_old);
    }

    if (maestro_verbose >= 1) {
        Print() << "            : enthalpy_advance >>>" << std::endl;
    }

    EnthalpyAdvance(1, s1, s2, sedge, sflux, scal_force, umac, w0mac, thermal1);

    // compute the new etarho
    if (evolve_base_state && use_etarho) {
        MakeEtarhoSphr(s1, s2, umac, w0mac_dummy);
    }

    //////////////////////////////////////////////////////////////////////////////
    // STEP 4a (Option I) -- Add thermal conduction (only enthalpy terms)
    //////////////////////////////////////////////////////////////////////////////

    if (maestro_verbose >= 1) {
        Print() << "<<< STEP 4a: thermal conduct >>>" << std::endl;
    }

    if (use_thermal_diffusion) {
        ThermalConduct(s1, s2, hcoeff1, Xkcoeff1, pcoeff1, hcoeff1, Xkcoeff1,
                       pcoeff1);
    }

    // pass temperature through for seeding the temperature update eos call
    // pi goes along for the ride
    for (int lev = 0; lev <= finest_level; ++lev) {
        MultiFab::Copy(s2[lev], s1[lev], Temp, Temp, 1, ng_s);
        MultiFab::Copy(s2[lev], s1[lev], Pi, Pi, 1, ng_s);
    }

    // now update temperature
    if (use_tfromp) {
        TfromRhoP(s2, p0_new);
    } else {
        TfromRhoH(s2, p0_new);
    }

    if (use_thermal_diffusion) {
        // make a copy of s2star since these are needed to compute
        // coefficients in the call to thermal_conduct_full_alg
        for (int lev = 0; lev <= finest_level; ++lev) {
            MultiFab::Copy(s2star[lev], s2[lev], 0, 0, Nscal, ng_s);
        }
    }

    //////////////////////////////////////////////////////////////////////////////
    // STEP 5 -- react the full state and then base state through dt/2
    //////////////////////////////////////////////////////////////////////////////

    if (maestro_verbose >= 1) {
        Print() << "<<< STEP 5 : react state >>>" << std::endl;
    }

    // wallclock time
    start_total_react = ParallelDescriptor::second();

    React(s2, snew, rho_Hext, rho_omegadot, rho_Hnuc, p0_new, 0.5 * dt,
          t_old + 0.5 * dt);

    // wallclock time
    end_total_react += ParallelDescriptor::second() - start_total_react;
    ParallelDescriptor::ReduceRealMax(end_total_react,
                                      ParallelDescriptor::IOProcessorNumber());

    if (evolve_base_state) {
        // compute beta0 and gamma1bar
        MakeGamma1bar(snew, gamma1bar_new, p0_new);

        MakeBeta0(beta0_new, rho0_new, p0_new, gamma1bar_new, grav_cell_new,
                  true);
    } else {
        // Just pass beta0 and gamma1bar through if not evolving base state
        beta0_new.copy(beta0_old);
        gamma1bar_new.copy(gamma1bar_old);
    }

    gamma1bar_nph.copy(0.5 * (gamma1bar_old + gamma1bar_new));
    beta0_nph.copy(0.5 * (beta0_old + beta0_new));

    //////////////////////////////////////////////////////////////////////////////
    // STEP 6 -- define a new average expansion rate at n+1/2
    //////////////////////////////////////////////////////////////////////////////

    if (maestro_verbose >= 1) {
        Print() << "<<< STEP 6 : make new S >>>" << std::endl;
    }

    if (evolve_base_state) {
        // reset cutoff coordinates to old time value
        ComputeCutoffCoords(rho0_old);
    }

    if (use_thermal_diffusion) {
        MakeThermalCoeffs(snew, Tcoeff, hcoeff2, Xkcoeff2, pcoeff2);

        MakeExplicitThermal(thermal2, snew, Tcoeff, hcoeff2, Xkcoeff2, pcoeff2,
                            p0_new, temp_diffusion_formulation);
    } else {
        for (int lev = 0; lev <= finest_level; ++lev) {
            thermal2[lev].setVal(0.);
        }
    }

    // compute S at cell-centers
    Make_S_cc(S_cc_new, delta_gamma1_term, delta_gamma1, snew, uold,
              rho_omegadot, rho_Hnuc, rho_Hext, thermal2, p0_old, gamma1bar_new,
              delta_gamma1_termbar);

    // set S_cc_nph = (1/2) (S_cc_old + S_cc_new)
    for (int lev = 0; lev <= finest_level; ++lev) {
        MultiFab::LinComb(S_cc_nph[lev], 0.5, S_cc_old[lev], 0, 0.5,
                          S_cc_new[lev], 0, 0, 1, 0);
    }
    AverageDown(S_cc_nph, 0, 1);

    // and delta_p_term = peos_new - p0_new (for RHS of projection)
    if (dpdt_factor > 0.) {
        // peos_new now holds the thermodynamic p computed from snew(rho,h,X)
        PfromRhoH(snew, snew, delta_p_term);

        // compute peosbar = Avg(peos_new)
        Average(delta_p_term, peosbar, 0);

        // compute p0_minus_peosbar = p0_new - peosbar
        p0_minus_peosbar.copy(p0_new - peosbar);

        // compute peosbar_cart from peosbar
        Put1dArrayOnCart(peosbar, peosbar_cart, false, false, bcs_f, 0);

        // compute delta_p_term = peos_new - peosbar_cart
        for (int lev = 0; lev <= finest_level; ++lev) {
            MultiFab::Subtract(delta_p_term[lev], peosbar_cart[lev], 0, 0, 1,
                               0);
        }
    } else {
        // these should have no effect if dpdt_factor <= 0
        p0_minus_peosbar.setVal(0.);
        for (int lev = 0; lev <= finest_level; ++lev) {
            delta_p_term[lev].setVal(0.);
        }
    }

    if (evolve_base_state) {
        // compute Sbar = average(S_cc_nph)
        Average(S_cc_nph, Sbar, 0);

        // compute Sbar = Sbar + delta_gamma1_termbar
        if (use_delta_gamma1_term) {
            Sbar += delta_gamma1_termbar;
        }

        // compute w0, w0_force
        is_predictor = false;
        Makew0(w0_old, w0_force_dummy, Sbar, rho0_old, rho0_new, p0_old, p0_new,
               gamma1bar_old, gamma1bar_new, p0_minus_peosbar, dt, dtold,
               is_predictor);

        // put w0 on Cartesian cell-centers
        Put1dArrayOnCart(w0, w0_cart, true, true, bcs_u, 0, 1);

#if (AMREX_SPACEDIM == 3)
        if (spherical) {
            // put w0 on Cartesian edges
            MakeW0mac(w0mac);
        }
#endif
    }

    //////////////////////////////////////////////////////////////////////////////
    // STEP 7 -- redo the construction of the advective velocity
    //////////////////////////////////////////////////////////////////////////////

    if (maestro_verbose >= 1) {
        Print() << "<<< STEP 7 : create MAC velocities >>>" << std::endl;
    }

    // compute unprojected MAC velocities
    is_predictor = false;
    AdvancePremac(umac, w0mac_dummy, w0_force_cart_dummy);

    // compute RHS for MAC projection, beta0*(S_cc-Sbar) + beta0*delta_chi
    MakeRHCCforMacProj(macrhs, rho0_new, S_cc_nph, Sbar, beta0_nph,
                       delta_gamma1_term, gamma1bar_new, p0_new, delta_p_term,
                       delta_chi, is_predictor);

    if (spherical && evolve_base_state) {
        // subtract w0mac from umac
        Addw0(umac, w0mac, -1.);
    }

    // wallclock time
    start_total_macproj = ParallelDescriptor::second();

    // MAC projection
    // includes spherical option in C++ function
    MacProj(umac, macphi, macrhs, beta0_nph, is_predictor);

    // wallclock time
    end_total_macproj += ParallelDescriptor::second() - start_total_macproj;
    ParallelDescriptor::ReduceRealMax(end_total_macproj,
                                      ParallelDescriptor::IOProcessorNumber());

    if (spherical && evolve_base_state) {
        // add w0mac back to umac
        Addw0(umac, w0mac, 1.);
    }

    //////////////////////////////////////////////////////////////////////////////
    // STEP 8 -- advect the full state through dt
    //////////////////////////////////////////////////////////////////////////////

    if (maestro_verbose >= 1) {
        Print() << "<<< STEP 8 : advect base >>>" << std::endl;
    }

    // no need to advect the base state density
    rho0_new.copy(rho0_old);

    // copy temperature from s1 into s2 for seeding eos calls
    // temperature will be overwritten later after enthalpy advance
    for (int lev = 0; lev <= finest_level; ++lev) {
        MultiFab::Copy(s2[lev], s1[lev], Temp, Temp, 1, ng_s);
    }

    if (maestro_verbose >= 1) {
        Print() << "            :  density_advance >>>" << std::endl;
        Print() << "            :   tracer_advance >>>" << std::endl;
    }

    // advect rhoX, rho, and tracers
    DensityAdvance(2, s1, s2, sedge, sflux, scal_force, etarhoflux_dummy, umac,
                   w0mac, rho0_pred_edge_dummy);

    // correct the base state density by "averaging"
    if (evolve_base_state) {
        Average(s2, rho0_new, Rho);
        ComputeCutoffCoords(rho0_new);
    }

    // update grav_cell_new, rho0_nph, grav_cell_nph
    if (evolve_base_state) {
        MakeGravCell(grav_cell_new, rho0_new);

        rho0_nph.copy(0.5 * (rho0_old + rho0_new));

        MakeGravCell(grav_cell_nph, rho0_nph);
    } else {
        rho0_nph.copy(rho0_old);
        grav_cell_nph.copy(grav_cell_old);
    }

    // base state pressure update
    if (evolve_base_state) {
        // set new p0 through HSE
        p0_new.copy(p0_old);

        EnforceHSE(rho0_new, p0_new, grav_cell_new);

        p0_nph.copy(0.5 * (p0_old + p0_new));

        // hold dp0/dt in psi for enthalpy advance
        psi.copy((p0_new - p0_old) / dt);
    }

    // base state enthalpy averaging
    // add new dp/dt term to rhoh0_new
    if (evolve_base_state) {
        Average(s2, rhoh0_new, RhoH);
    }

    // base state enthalpy update
    if (maestro_verbose >= 1) {
        Print() << "            : enthalpy_advance >>>" << std::endl;
    }

    EnthalpyAdvance(2, s1, s2, sedge, sflux, scal_force, umac, w0mac_dummy,
                    thermal1);

    // compute the new etarho
    if (evolve_base_state && use_etarho) {
        MakeEtarhoSphr(s1, s2, umac, w0mac_dummy);
    }

    //////////////////////////////////////////////////////////////////////////////
    // STEP 8a (Option I) -- Add thermal conduction (only enthalpy terms)
    //////////////////////////////////////////////////////////////////////////////

    if (maestro_verbose >= 1) {
        Print() << "<<< STEP 8a: thermal conduct >>>" << std::endl;
    }

    if (use_thermal_diffusion) {
        MakeThermalCoeffs(s2star, Tcoeff, hcoeff2, Xkcoeff2, pcoeff2);

        ThermalConduct(s1, s2, hcoeff1, Xkcoeff1, pcoeff1, hcoeff2, Xkcoeff2,
                       pcoeff2);
    }

    // pass temperature through for seeding the temperature update eos call
    // pi goes along for the ride
    for (int lev = 0; lev <= finest_level; ++lev) {
        MultiFab::Copy(s2[lev], s1[lev], Temp, Temp, 1, ng_s);
        MultiFab::Copy(s2[lev], s1[lev], Pi, Pi, 1, ng_s);
    }

    // now update temperature
    if (use_tfromp) {
        TfromRhoP(s2, p0_new);
    } else {
        TfromRhoH(s2, p0_new);
    }

    //////////////////////////////////////////////////////////////////////////////
    // STEP 9 -- react the full state and then base state through dt/2
    //////////////////////////////////////////////////////////////////////////////

    if (maestro_verbose >= 1) {
        Print() << "<<< STEP 9 : react state >>>" << std::endl;
    }

    // wallclock time
    start_total_react = ParallelDescriptor::second();

    React(s2, snew, rho_Hext, rho_omegadot, rho_Hnuc, p0_new, 0.5 * dt,
          t_old + 0.5 * dt);

    // wallclock time
    end_total_react += ParallelDescriptor::second() - start_total_react;
    ParallelDescriptor::ReduceRealMax(end_total_react,
                                      ParallelDescriptor::IOProcessorNumber());

    if (evolve_base_state) {
        //compute beta0 and gamma1bar
        MakeGamma1bar(snew, gamma1bar_new, p0_new);

        MakeBeta0(beta0_new, rho0_new, p0_new, gamma1bar_new, grav_cell_new,
                  true);
    }

    beta0_nph.copy(0.5 * (beta0_old + beta0_new));

    //////////////////////////////////////////////////////////////////////////////
    // STEP 10 -- compute S^{n+1} for the final projection
    //////////////////////////////////////////////////////////////////////////////

    if (maestro_verbose >= 1) {
        Print() << "<<< STEP 10: make new S >>>" << std::endl;
    }

    if (use_thermal_diffusion) {
        MakeThermalCoeffs(snew, Tcoeff, hcoeff2, Xkcoeff2, pcoeff2);

        MakeExplicitThermal(thermal2, snew, Tcoeff, hcoeff2, Xkcoeff2, pcoeff2,
                            p0_new, temp_diffusion_formulation);
    }

    Make_S_cc(S_cc_new, delta_gamma1_term, delta_gamma1, snew, uold,
              rho_omegadot, rho_Hnuc, rho_Hext, thermal2, p0_new, gamma1bar_new,
              delta_gamma1_termbar);

    // define dSdt = (S_cc_new - S_cc_old) / dt
    for (int lev = 0; lev <= finest_level; ++lev) {
        MultiFab::LinComb(dSdt[lev], -1. / dt, S_cc_old[lev], 0, 1. / dt,
                          S_cc_new[lev], 0, 0, 1, 0);
    }

    if (evolve_base_state) {
        Average(S_cc_new, Sbar, 0);

        // compute Sbar = Sbar + delta_gamma1_termbar
        if (use_delta_gamma1_term) {
            Sbar += delta_gamma1_termbar;
        }

        // compute w0, w0_force
        is_predictor = false;
        Makew0(w0_old, w0_force_dummy, Sbar, rho0_new, rho0_new, p0_new, p0_new,
               gamma1bar_new, gamma1bar_new, p0_minus_peosbar, dt, dtold,
               is_predictor);

        // put w0 on Cartesian cell-centers
        Put1dArrayOnCart(w0, w0_cart, true, true, bcs_u, 0, 1);
    }

    //////////////////////////////////////////////////////////////////////////////
    // STEP 11 -- update the velocity
    //////////////////////////////////////////////////////////////////////////////

    if (maestro_verbose >= 1) {
        Print() << "<<< STEP 11: update and project new velocity >>>"
                << std::endl;
    }

    // Define rho at half time using the new rho from Step 8
    FillPatch(0.5 * (t_old + t_new), rhohalf, sold, snew, Rho, 0, 1, Rho,
              bcs_s);

    VelocityAdvance(rhohalf, umac, w0mac_dummy, w0_force_cart_dummy, rho0_nph,
                    grav_cell_nph, sponge);

    if (evolve_base_state && is_initIter) {
        // throw away w0 by setting w0 = w0_old
        w0.copy(w0_old);
    }

    if (spherical && evolve_base_state) {
        // subtract w0 from uold and unew for nodal projection
        for (int lev = 0; lev <= finest_level; ++lev) {
            MultiFab::Subtract(uold[lev], w0_cart[lev], 0, 0, AMREX_SPACEDIM,
                               0);
            MultiFab::Subtract(unew[lev], w0_cart[lev], 0, 0, AMREX_SPACEDIM,
                               0);
        }
    }

    int proj_type;

    // Project the new velocity field
    if (is_initIter) {
        proj_type = pressure_iters_comp;

        // rhcc_for_nodalproj needs to contain
        // (beta0^nph S^1 - beta0^n S^0 ) / dt

        Vector<MultiFab> rhcc_for_nodalproj_old(finest_level + 1);
        for (int lev = 0; lev <= finest_level; ++lev) {
            rhcc_for_nodalproj_old[lev].define(grids[lev], dmap[lev], 1, 1);
            MultiFab::Copy(rhcc_for_nodalproj_old[lev], rhcc_for_nodalproj[lev],
                           0, 0, 1, 1);
        }

        MakeRHCCforNodalProj(rhcc_for_nodalproj, S_cc_new, Sbar, beta0_nph,
                             delta_gamma1_term);

        for (int lev = 0; lev <= finest_level; ++lev) {
            MultiFab::Subtract(rhcc_for_nodalproj[lev],
                               rhcc_for_nodalproj_old[lev], 0, 0, 1, 1);
            rhcc_for_nodalproj[lev].mult(1. / dt, 0, 1, 1);
        }
    } else {
        proj_type = regular_timestep_comp;

        MakeRHCCforNodalProj(rhcc_for_nodalproj, S_cc_new, Sbar, beta0_nph,
                             delta_gamma1_term);

        // compute delta_p_term = peos_new - p0_new (for RHS of projection)
        if (dpdt_factor > 0.) {
            // peos_new now holds the thermodynamic p computed from snew(rho h X)
            PfromRhoH(snew, snew, delta_p_term);

            // compute peosbar = Avg(peos_new)
            Average(delta_p_term, peosbar, 0);

            // no need to compute p0_minus_peosbar since make_w0 is not called after here

            // compute peosbar_cart from peosbar
            Put1dArrayOnCart(peosbar, peosbar_cart, false, false, bcs_f, 0);

            // compute delta_p_term = peos_new - peosbar_cart
            for (int lev = 0; lev <= finest_level; ++lev) {
                MultiFab::Subtract(delta_p_term[lev], peosbar_cart[lev], 0, 0,
                                   1, 0);
            }

            CorrectRHCCforNodalProj(rhcc_for_nodalproj, rho0_new, beta0_nph,
                                    gamma1bar_new, p0_new, delta_p_term);
        }
    }

    // wallclock time
    const Real start_total_nodalproj = ParallelDescriptor::second();

    // call nodal projection
    NodalProj(proj_type, rhcc_for_nodalproj);

    // wallclock time
    Real end_total_nodalproj =
        ParallelDescriptor::second() - start_total_nodalproj;
    ParallelDescriptor::ReduceRealMax(end_total_nodalproj,
                                      ParallelDescriptor::IOProcessorNumber());

    if (spherical && evolve_base_state) {
        // add w0 back to unew
        for (int lev = 0; lev <= finest_level; ++lev) {
            MultiFab::Add(unew[lev], w0_cart[lev], 0, 0, AMREX_SPACEDIM, 0);
        }
        AverageDown(unew, 0, AMREX_SPACEDIM);
        FillPatch(t_new, unew, unew, unew, 0, 0, AMREX_SPACEDIM, 0, bcs_u, 1);
    }

    beta0_nm1.copy(0.5 * (beta0_old + beta0_new));

    if (!is_initIter) {
        if (!fix_base_state) {
            // compute tempbar by "averaging"
            Average(snew, tempbar, Temp);
        }

        // output any runtime diagnostics
        // pass in the new time value, time+dt
        // call diag(time+dt,dt,dx,snew,rho_Hnuc2,rho_Hext,thermal2,rho_omegadot2,&
        //          rho0_new,rhoh0_new,p0_new,tempbar, &
        //          gamma1bar_new,beta0_new, &
        //          unew,w0,normal, &
        //          mla,the_bc_tower)
    }

    Print() << "\nTimestep " << istep << " ends with TIME = " << t_new
            << " DT = " << dt << std::endl;

    // print wallclock time
    if (maestro_verbose > 0) {
        Print() << "Time to solve mac proj   : " << end_total_macproj << '\n';
        Print() << "Time to solve nodal proj : " << end_total_nodalproj << '\n';
        Print() << "Time to solve reactions  : " << end_total_react << '\n';
    }
}<|MERGE_RESOLUTION|>--- conflicted
+++ resolved
@@ -164,13 +164,9 @@
                                             dmap[lev], Nscal, 0););
 
         // initialize umac
-<<<<<<< HEAD
-        for (int d = 0; d < AMREX_SPACEDIM; ++d) umac[lev][d].setVal(0.);
-=======
         for (int d=0; d < AMREX_SPACEDIM; ++d) {
             umac[lev][d].setVal(0.);
         }
->>>>>>> 4883f178
     }
 
 #if (AMREX_SPACEDIM == 3)
