
#include <Maestro.H>
#include <MaestroPlot.H>
#include <AMReX_buildInfo.H>

using namespace amrex;

// write a small plotfile to disk
void Maestro::WriteSmallPlotFile (const int step,
                                  const Real t_in,
                                  const Real dt_in,
                                  const Vector<Real>& rho0_in,
                                  const Vector<Real>& rhoh0_in,
                                  const Vector<Real>& p0_in,
                                  const Vector<Real>& gamma1bar_in,
                                  const Vector<MultiFab>& u_in,
                                  Vector<MultiFab>& s_in,
                                  const Vector<MultiFab>& S_cc_in)
{
	WritePlotFile (step, t_in, dt_in, rho0_in, rhoh0_in, p0_in,
	               gamma1bar_in, u_in, s_in, S_cc_in, true);
}

// write plotfile to disk
void
Maestro::WritePlotFile (const int step,
                        const Real t_in,
                        const Real dt_in,
                        const Vector<Real>& rho0_in,
                        const Vector<Real>& rhoh0_in,
                        const Vector<Real>& p0_in,
                        const Vector<Real>& gamma1bar_in,
                        const Vector<MultiFab>& u_in,
                        Vector<MultiFab>& s_in,
                        const Vector<MultiFab>& S_cc_in,
                        const bool is_small)
{
	// timer for profiling
	BL_PROFILE_VAR("Maestro::WritePlotFile()",WritePlotFile);

	// wallclock time
	const Real strt_total = ParallelDescriptor::second();

	std::string plotfilename;

<<<<<<< HEAD
	if (!is_small) {
		plotfilename = plot_base_name;
	} else {
		plotfilename = small_plot_base_name;
	}
=======
    if (!is_small) {
        plotfilename = plot_base_name;
    } else {
        plotfilename = small_plot_base_name;
    }
>>>>>>> a258ee80

	if (step == 9999999) {
		if (plotfilename.back() == '_') {
			plotfilename += "InitData";
		} else {
			plotfilename += +"_InitData";
		}

	}
	else if (step == 9999998) {
		if (plotfilename.back() == '_') {
			plotfilename += "after_InitProj";
		} else {
			plotfilename += +"_after_InitProj";
		}
	}
	else if (step == 9999997) {
		if (plotfilename.back() == '_') {
			plotfilename += "after_DivuIter";
		} else {
			plotfilename += +"_after_DivuIter";
		}
	}
	else {
		PlotFileName(step, &plotfilename);
	}

	// convert rho0 to multi-D MultiFab
	Vector<MultiFab> rho0_cart(finest_level+1);
	for (int lev=0; lev<=finest_level; ++lev) {
		rho0_cart[lev].define(grids[lev], dmap[lev], 1, 0);
	}
	Put1dArrayOnCart(rho0_in,rho0_cart,0,0);

	// convert rhoh0 to multi-D MultiFab
	Vector<MultiFab> rhoh0_cart(finest_level+1);
	for (int lev=0; lev<=finest_level; ++lev) {
		rhoh0_cart[lev].define(grids[lev], dmap[lev], 1, 0);
	}
	Put1dArrayOnCart(rhoh0_in,rhoh0_cart,0,0);

	// convert p0 to multi-D MultiFab
	Vector<MultiFab> p0_cart(finest_level+1);
	for (int lev=0; lev<=finest_level; ++lev) {
		p0_cart[lev].define(grids[lev], dmap[lev], 1, 0);
	}
	Put1dArrayOnCart(p0_in,p0_cart,0,0);

	// convert gamma1bar to multi-D MultiFab
	Vector<MultiFab> gamma1bar_cart(finest_level+1);
	for (int lev=0; lev<=finest_level; ++lev) {
		gamma1bar_cart[lev].define(grids[lev], dmap[lev], 1, 0);
	}
	Put1dArrayOnCart(gamma1bar_in,gamma1bar_cart,0,0);

	int nPlot = 0;
	const auto& varnames = PlotFileVarNames(&nPlot);

	const auto& mf = PlotFileMF(nPlot,t_in,dt_in,rho0_cart,rhoh0_cart,p0_cart,
	                            gamma1bar_cart,u_in,s_in,p0_in,gamma1bar_in,
	                            S_cc_in);

	// WriteMultiLevelPlotfile expects an array of step numbers
	Vector<int> step_array;
	step_array.resize(maxLevel()+1, step);

	if (!is_small) {
		WriteMultiLevelPlotfile(plotfilename, finest_level+1, mf, varnames,
		                        Geom(), t_in, step_array, refRatio());
	} else {
		int nSmallPlot = 0;
		const auto& small_plot_varnames = SmallPlotFileVarNames(&nSmallPlot,
		                                                        varnames);

		const auto& small_mf = SmallPlotFileMF(nSmallPlot, mf, varnames,
		                                       small_plot_varnames);

		WriteMultiLevelPlotfile(plotfilename, finest_level+1, small_mf,
		                        small_plot_varnames, Geom(), t_in, step_array,
		                        refRatio());

		for (int i = 0; i <= finest_level; ++i)
			delete small_mf[i];
	}

	WriteJobInfo(plotfilename);

	// wallclock time
	Real end_total = ParallelDescriptor::second() - strt_total;

	// print wallclock time
	ParallelDescriptor::ReduceRealMax(end_total,ParallelDescriptor::IOProcessorNumber());
	if (maestro_verbose > 0) {
		Print() << "Time to write plotfile: " << end_total << '\n';
	}

	for (int i = 0; i <= finest_level; ++i) {
		delete mf[i];
	}

}


// get plotfile name
void
Maestro::PlotFileName (const int lev, std::string* plotfilename)
{
	*plotfilename = Concatenate(*plotfilename, lev, 7);
}

// put together a vector of multifabs for writing
Vector<const MultiFab*>
Maestro::PlotFileMF (const int nPlot,
                     const Real t_in,
                     const Real dt_in,
                     const Vector<MultiFab>& rho0_cart,
                     const Vector<MultiFab>& rhoh0_cart,
                     const Vector<MultiFab>& p0_cart,
                     const Vector<MultiFab>& gamma1bar_cart,
                     const Vector<MultiFab>& u_in,
                     Vector<MultiFab>& s_in,
                     const Vector<Real>& p0_in,
                     const Vector<Real>& gamma1bar_in,
                     const Vector<MultiFab>& S_cc_in)
{
	// timer for profiling
	BL_PROFILE_VAR("Maestro::PlotFileMF()",PlotFileMF);

	// MultiFab to hold plotfile data
	Vector<const MultiFab*> plot_mf;

	// temporary MultiFab to hold plotfile data
	Vector<MultiFab*> plot_mf_data(finest_level+1);

	// temporary MultiFab for calculations
	Vector<MultiFab> tempmf(finest_level+1);
	Vector<MultiFab> tempmf_scalar1(finest_level+1);
	Vector<MultiFab> tempmf_scalar2(finest_level+1);

	int dest_comp = 0;

	// build temporary MultiFab to hold plotfile data
	for (int i = 0; i <= finest_level; ++i) {
		plot_mf_data[i] = new MultiFab((s_in[i]).boxArray(),(s_in[i]).DistributionMap(),nPlot,0);
		tempmf[i].define(grids[i],dmap[i],AMREX_SPACEDIM,0);

		tempmf_scalar1[i].define(grids[i],dmap[i],1,0);
		tempmf_scalar2[i].define(grids[i],dmap[i],1,0);
	}

	// velocity
	for (int i = 0; i <= finest_level; ++i) {
		plot_mf_data[i]->copy((u_in[i]),0,dest_comp,AMREX_SPACEDIM);
	}
	dest_comp += AMREX_SPACEDIM;

	// magvel
	MakeMagvel(u_in, tempmf);
	for (int i = 0; i <= finest_level; ++i) {
		plot_mf_data[i]->copy((tempmf[i]),0,dest_comp,1);
	}
	++dest_comp;

	// vorticity
	MakeVorticity(u_in, tempmf);
	for (int i = 0; i <= finest_level; ++i) {
		plot_mf_data[i]->copy((tempmf[i]),0,dest_comp,1);
	}
	++dest_comp;

	// rho
	for (int i = 0; i <= finest_level; ++i) {
		plot_mf_data[i]->copy((s_in[i]),Rho,dest_comp,1);
	}
	++dest_comp;

	// rhoh
	for (int i = 0; i <= finest_level; ++i) {
		plot_mf_data[i]->copy((s_in[i]),RhoH,dest_comp,1);
	}
	++dest_comp;

	// h
	for (int i = 0; i <= finest_level; ++i) {
		plot_mf_data[i]->copy((s_in[i]),RhoH,dest_comp,1);
		MultiFab::Divide(*plot_mf_data[i], s_in[i], Rho, dest_comp, 1, 0);
	}
	++dest_comp;

	// rhoX
	for (int i = 0; i <= finest_level; ++i) {
		plot_mf_data[i]->copy((s_in[i]),FirstSpec,dest_comp,NumSpec);
	}
	dest_comp += NumSpec;

	if (plot_spec) {
		// X
		for (int i = 0; i <= finest_level; ++i) {
			plot_mf_data[i]->copy((s_in[i]),FirstSpec,dest_comp,NumSpec);
			for (int comp=0; comp<NumSpec; ++comp) {
				MultiFab::Divide(*plot_mf_data[i],s_in[i],Rho,dest_comp+comp,1,0);
			}
		}
		dest_comp += NumSpec;
	}

	Vector<MultiFab> stemp             (finest_level+1);
	Vector<MultiFab> rho_Hext          (finest_level+1);
	Vector<MultiFab> rho_omegadot      (finest_level+1);
	Vector<MultiFab> rho_Hnuc          (finest_level+1);

	for (int lev=0; lev<=finest_level; ++lev) {
		stemp             [lev].define(grids[lev], dmap[lev],   Nscal, 0);
		rho_Hext          [lev].define(grids[lev], dmap[lev],       1, 0);
		rho_omegadot      [lev].define(grids[lev], dmap[lev], NumSpec, 0);
		rho_Hnuc          [lev].define(grids[lev], dmap[lev],       1, 0);
	}

	if (dt_in < small_dt) {
		React(s_in, stemp, rho_Hext, rho_omegadot, rho_Hnuc, p0_in, small_dt);
	} else {
		React(s_in, stemp, rho_Hext, rho_omegadot, rho_Hnuc, p0_in, dt_in*0.5);
	}

	if (plot_spec || plot_omegadot) {
		// omegadot
		if (plot_omegadot) {
			for (int i = 0; i <= finest_level; ++i) {
				plot_mf_data[i]->copy((rho_omegadot[i]),0,dest_comp,NumSpec);
				for (int comp=0; comp<NumSpec; ++comp) {
					MultiFab::Divide(*plot_mf_data[i],s_in[i],Rho,dest_comp+comp,1,0);
				}
			}
			dest_comp += NumSpec;
		}
	}

	if (plot_Hext) {
		// Hext
		for (int i = 0; i <= finest_level; ++i) {
			plot_mf_data[i]->copy((rho_Hext[i]),0,dest_comp,1);
			MultiFab::Divide(*plot_mf_data[i],s_in[i],Rho,dest_comp,1,0);
		}
		++dest_comp;
	}

	if (plot_Hnuc) {
		// Hnuc
		for (int i = 0; i <= finest_level; ++i) {
			plot_mf_data[i]->copy((rho_Hnuc[i]),0,dest_comp,1);
			MultiFab::Divide(*plot_mf_data[i],s_in[i],Rho,dest_comp,1,0);
		}
		++dest_comp;
	}

	if (plot_eta) {
		// eta_rho
		Put1dArrayOnCart(etarho_cc,tempmf,1,0,bcs_u,0);
		for (int i = 0; i <= finest_level; ++i) {
			plot_mf_data[i]->copy((tempmf[i]),0,dest_comp,1);
		}
		++dest_comp;
	}

	// compute tfromp
	TfromRhoP(s_in,p0_in);
	// tfromp
	for (int i = 0; i <= finest_level; ++i) {
		plot_mf_data[i]->copy((s_in[i]),Temp,dest_comp,1);
	}
	++dest_comp;

	// compute tfromh
	TfromRhoH(s_in,p0_in);
	for (int i = 0; i <= finest_level; ++i) {
		// tfromh
		plot_mf_data[i]->copy((s_in[i]),Temp,dest_comp,1);
	}
	++dest_comp;

	// deltap
	// compute & copy tfromp
	PfromRhoH(s_in,s_in,tempmf);
	for (int i = 0; i <= finest_level; ++i) {
		// tfromh
		plot_mf_data[i]->copy((tempmf[i]),0,dest_comp,1);
		MultiFab::Subtract(*plot_mf_data[i],p0_cart[i],0,dest_comp,1,0);
	}
	++dest_comp;

	// deltaT
	// compute & copy tfromp
	TfromRhoP(s_in,p0_in);
	for (int i = 0; i <= finest_level; ++i) {
		plot_mf_data[i]->copy((s_in[i]),Temp,dest_comp,1);
	}
	// compute tfromh
	TfromRhoH(s_in,p0_in);
	// compute deltaT = (tfromp - tfromh) / tfromh
	for (int i = 0; i <= finest_level; ++i) {
		MultiFab::Subtract(*plot_mf_data[i],s_in[i],Temp,dest_comp,1,0);
		MultiFab::Divide(*plot_mf_data[i],s_in[i],Temp,dest_comp,1,0);
	}
	++dest_comp;

	// restore tfromp if necessary
	if (use_tfromp) {
		TfromRhoP(s_in,p0_in);
	}

	// pi
	for (int i = 0; i <= finest_level; ++i) {
		plot_mf_data[i]->copy((s_in[i]),Pi,dest_comp,1);
	}
	++dest_comp;

	// pioverp0
	for (int i = 0; i <= finest_level; ++i) {
		plot_mf_data[i]->copy((s_in[i]),Pi,dest_comp,1);
		MultiFab::Divide(*plot_mf_data[i], p0_cart[i], 0, dest_comp, 1, 0);
	}
	++dest_comp;

	// p0pluspi
	for (int i = 0; i <= finest_level; ++i) {
		plot_mf_data[i]->copy((s_in[i]),Pi,dest_comp,1);
		MultiFab::Add(*plot_mf_data[i], p0_cart[i], 0, dest_comp, 1, 0);
	}
	++dest_comp;

	if (plot_gpi) {
		// gpi
		for (int i = 0; i <= finest_level; ++i) {
			plot_mf_data[i]->copy((gpi[i]),0,dest_comp,AMREX_SPACEDIM);
		}
		dest_comp += AMREX_SPACEDIM;
	}

	// rhopert
	for (int i = 0; i <= finest_level; ++i) {
		plot_mf_data[i]->copy((s_in[i]),Rho,dest_comp,1);
		MultiFab::Subtract(*plot_mf_data[i],rho0_cart[i],0,dest_comp,1,0);
	}
	++dest_comp;

	// rhohpert
	for (int i = 0; i <= finest_level; ++i) {
		plot_mf_data[i]->copy((s_in[i]),RhoH,dest_comp,1);
		MultiFab::Subtract(*plot_mf_data[i],rhoh0_cart[i],0,dest_comp,1,0);
	}
	++dest_comp;

	// tpert
	Vector<Real> tempbar_plot ((max_radial_level+1)*nr_fine);
	tempbar_plot.shrink_to_fit();
	std::fill(tempbar_plot.begin(), tempbar_plot.end(), 0.);

	Average(s_in, tempbar_plot, Temp);
	Put1dArrayOnCart(tempbar_plot,tempmf,0,0,bcs_f,0);

	for (int i = 0; i <= finest_level; ++i) {
		plot_mf_data[i]->copy((s_in[i]),Temp,dest_comp,1);
		MultiFab::Subtract(*plot_mf_data[i],tempmf[i],0,dest_comp,1,0);
	}
	++dest_comp;

	// rho0, rhoh0, h0 and p0
	for (int i = 0; i <= finest_level; ++i) {
		plot_mf_data[i]->copy(( rho0_cart[i]),0,dest_comp,1);
		plot_mf_data[i]->copy((rhoh0_cart[i]),0,dest_comp+1,1);
		plot_mf_data[i]->copy((rhoh0_cart[i]),0,dest_comp+2,1);

		// we have to use protected_divide here to guard against division by zero
		// in the case that there are zeros rho0
		MultiFab& plot_mf_data_mf = *plot_mf_data[i];
		for ( MFIter mfi(plot_mf_data_mf, true); mfi.isValid(); ++mfi ) {
			plot_mf_data_mf[mfi].protected_divide(plot_mf_data_mf[mfi], dest_comp, dest_comp+2);
		}

		plot_mf_data[i]->copy((   p0_cart[i]),0,dest_comp+3,1);
	}
	dest_comp += 4;

	Vector<std::array< MultiFab, AMREX_SPACEDIM > > w0mac(finest_level+1);
	Vector<MultiFab> w0r_cart(finest_level+1);

	if (spherical == 1) {

		for (int lev=0; lev<=finest_level; ++lev) {
			// w0mac will contain an edge-centered w0 on a Cartesian grid,
			// for use in computing divergences.
			AMREX_D_TERM(w0mac[lev][0].define(convert(grids[lev],nodal_flag_x), dmap[lev], 1, 1); ,
			             w0mac[lev][1].define(convert(grids[lev],nodal_flag_y), dmap[lev], 1, 1); ,
			             w0mac[lev][2].define(convert(grids[lev],nodal_flag_z), dmap[lev], 1, 1); );
			for (int idim=0; idim<AMREX_SPACEDIM; ++idim) {
				w0mac[lev][idim].setVal(0.);
			}

			// w0r_cart is w0 but onto a Cartesian grid in cell-centered as
			// a scalar.  Since w0 is the radial expansion velocity, w0r_cart
			// is the radial w0 in a zone
			w0r_cart[lev].define(grids[lev], dmap[lev], 1, 0);
			w0r_cart[lev].setVal(0.);
		}

		if (evolve_base_state == 1 && use_exact_base_state == 0) {
			MakeW0mac(w0mac);
			Put1dArrayOnCart(w0,w0r_cart,1,0,bcs_f,0);
		}

		// Mach number
		MachfromRhoHSphr(s_in,u_in,p0_in,w0r_cart,tempmf);
	} else {
		// Mach number
		MachfromRhoH(s_in,u_in,p0_in,tempmf);
	}

	// MachNumber
	for (int i = 0; i <= finest_level; ++i) {
		plot_mf_data[i]->copy((tempmf[i]),0,dest_comp,1);
	}
	++dest_comp;

	// deltagamma
	MakeDeltaGamma(s_in, p0_in, p0_cart, gamma1bar_in, gamma1bar_cart, tempmf);
	for (int i = 0; i <= finest_level; ++i) {
		plot_mf_data[i]->copy((tempmf[i]),0,dest_comp,1);
	}
	++dest_comp;

	if (plot_pidivu) {
		// pidivu
		// Vector<MultiFab> beta0_cart(finest_level+1);
		// for (int lev=0; lev<=finest_level; ++lev) {
		//     beta0_cart[lev].define(grids[lev], dmap[lev], 1, 1);
		// }
		// Put1dArrayOnCart(beta0_old,beta0_cart,0,0,bcs_f,0);
		// MakePiCC(beta0_cart);
		MakePiDivu(u_in, s_in, tempmf);
		for (int i = 0; i <= finest_level; ++i) {
			plot_mf_data[i]->copy((tempmf[i]),0,dest_comp,1);
		}
		++dest_comp;
	}

	if (plot_ad_excess) {
		// ad_excess
		MakeAdExcess(s_in, tempmf);
		for (int i = 0; i <= finest_level; ++i) {
			plot_mf_data[i]->copy((tempmf[i]),0,dest_comp,1);
		}
		++dest_comp;
	}

	// S
	for (int i = 0; i <= finest_level; ++i) {
		plot_mf_data[i]->copy((S_cc_in[i]),0,dest_comp,1);
	}
	++dest_comp;

	if (plot_cs) {
		CsfromRhoH(s_in, p0_in, p0_cart, tempmf);
		// soundspeed
		for (int i = 0; i <= finest_level; ++i) {
			plot_mf_data[i]->copy((tempmf[i]),0,dest_comp,1);
		}
		++dest_comp;
	}

	// w0
	Put1dArrayOnCart(w0,tempmf,1,1,bcs_u,0);
	for (int i = 0; i <= finest_level; ++i) {
		plot_mf_data[i]->copy((tempmf[i]),0,dest_comp,AMREX_SPACEDIM);
	}
	dest_comp += AMREX_SPACEDIM;

	// divw0
	MakeDivw0(w0mac, tempmf);
	for (int i = 0; i <= finest_level; ++i) {
		plot_mf_data[i]->copy((tempmf[i]),0,dest_comp,1);
	}
	dest_comp++;

	// thermal
	Vector<MultiFab> Tcoeff            (finest_level+1);
	Vector<MultiFab> hcoeff            (finest_level+1);
	Vector<MultiFab> Xkcoeff           (finest_level+1);
	Vector<MultiFab> pcoeff            (finest_level+1);

	for (int lev=0; lev<=finest_level; ++lev) {
		Tcoeff            [lev].define(grids[lev], dmap[lev],       1, 1);
		hcoeff            [lev].define(grids[lev], dmap[lev],       1, 1);
		Xkcoeff           [lev].define(grids[lev], dmap[lev], NumSpec, 1);
		pcoeff            [lev].define(grids[lev], dmap[lev],       1, 1);
	}

	if (use_thermal_diffusion) {
		MakeThermalCoeffs(s_in,Tcoeff,hcoeff,Xkcoeff,pcoeff);
		MakeExplicitThermal(tempmf,s_in,Tcoeff,hcoeff,Xkcoeff,pcoeff,p0_in,0);
	} else {
		for (int lev=0; lev<=finest_level; ++lev) {
			Tcoeff[lev].setVal(0.);
			tempmf[lev].setVal(0.);
		}
	}
	for (int i = 0; i <= finest_level; ++i) {
		plot_mf_data[i]->copy((tempmf[i]),0,dest_comp,1);
	}
	dest_comp++;

	// conductivity
	for (int i = 0; i <= finest_level; ++i) {
		tempmf[i].setVal(0.);
		plot_mf_data[i]->copy((tempmf[i]),0,dest_comp,1);
		MultiFab::Subtract(*plot_mf_data[i],Tcoeff[i],0,dest_comp,1,0);
	}
	dest_comp++;

	// radial and circular velocities
	if (spherical == 1) {
		MakeVelrc(u_in, w0r_cart, tempmf, tempmf_scalar1);
		for (int i = 0; i <= finest_level; ++i) {
			plot_mf_data[i]->copy((tempmf[i]),0,dest_comp,1);
			plot_mf_data[i]->copy((tempmf_scalar1[i]),0,dest_comp+1,1);
		}
		dest_comp += 2;
	}

	if (do_sponge) {
		init_sponge(rho0_old.dataPtr());
		MakeSponge(tempmf);

		if (plot_sponge_fdamp) {
			// compute f_damp assuming sponge=1/(1+dt*kappa*fdamp)
			// therefore fdamp = (1/sponge-1)/(dt*kappa)
			for (int i = 0; i <= finest_level; ++i) {
				// scalar1 = 1
				tempmf_scalar1[i].setVal(1.);
				// scalar2 = dt * kappa
				tempmf_scalar2[i].setVal(dt * sponge_kappa);
				// plot_mf = 1
				plot_mf_data[i]->copy((tempmf_scalar1[i]),0,dest_comp,1);
				// plot_mf = 1/sponge
				MultiFab::Divide(*plot_mf_data[i],tempmf[i],0,dest_comp,1,0);
				// plot_mf = 1/sponge - 1
				MultiFab::Subtract(*plot_mf_data[i],tempmf_scalar1[i],0,dest_comp,1,0);
				// plot_mf = (1/sponge-1)/(dt*kappa)
				MultiFab::Divide(*plot_mf_data[i],tempmf_scalar2[i],0,dest_comp,1,0);
			}
		} else {
			for (int i = 0; i <= finest_level; ++i) {
				plot_mf_data[i]->copy((tempmf[i]),0,dest_comp,1);
			}
		}
		dest_comp++;
	}

	// add plot_mf_data[i] to plot_mf
	for (int i = 0; i <= finest_level; ++i) {
		plot_mf.push_back(plot_mf_data[i]);
		// delete [] plot_mf_data[i];
	}

	return plot_mf;

}


// this takes the multifab of all variables and extracts those
// required for the small plot file
Vector<const MultiFab*>
Maestro::SmallPlotFileMF(const int nPlot,
                         Vector<const MultiFab*> mf,
                         const Vector<std::string> varnames,
                         const Vector<std::string> small_plot_varnames)
{

	// timer for profiling
	BL_PROFILE_VAR("Maestro::SmallPlotFileMF()",SmallPlotFileMF);

	// MultiFab to hold plotfile data
	Vector<const MultiFab*> plot_mf;

	// temporary MultiFabs to hold plotfile data
	Vector<MultiFab*> plot_mf_data(finest_level+1);

	int dest_comp = 0;

	// build temporary MultiFab to hold plotfile data
	for (int i = 0; i <= finest_level; ++i) {
		plot_mf_data[i] = new MultiFab(mf[i]->boxArray(),
		                               mf[i]->DistributionMap(),nPlot,0);

	}

	for (auto it=small_plot_varnames.begin();
	     it!=small_plot_varnames.end(); ++it) {

		for (auto n = 0; n < nPlot; n++) {
			if (*it == varnames[n]) {
				for (int i = 0; i <= finest_level; ++i)
					plot_mf_data[i]->copy(*(mf[i]), n, dest_comp, 1);
				++dest_comp;
				break;
			}
		}
	}

	// add plot_mf_data[i] to plot_mf
	for (int i = 0; i <= finest_level; ++i)
		plot_mf.push_back(plot_mf_data[i]);

	return plot_mf;

}

// set plotfile variable names
Vector<std::string>
Maestro::PlotFileVarNames (int * nPlot) const
{
	// timer for profiling
	BL_PROFILE_VAR("Maestro::PlotFileVarNames()",PlotFileVarNames);

	// velocities (AMREX_SPACEDIM)
	// magvel
	// rho, rhoh, h, rhoX, tfromp, tfromh, deltap, deltaT Pi (Nscal+4 -- the extra 4 are h, tfromh, deltap and deltaT)
	// rho' and rhoh' and t' (3)
	// rho0, rhoh0, h0, p0, w0 (4+AMREX_SPACEDIM)
	// pioverp0, p0pluspi (2)
	// MachNumber, deltagamma, divw0, S
	// thermal, conductivity
	(*nPlot) = 2*AMREX_SPACEDIM + Nscal + 21;

	if (plot_spec) (*nPlot) += NumSpec; // X
	if (plot_spec || plot_omegadot) (*nPlot) += NumSpec; // omegadot

	if (plot_Hext) (*nPlot)++;
	if (plot_Hnuc) (*nPlot)++;
	if (plot_eta) (*nPlot)++;
	if (plot_gpi) (*nPlot) += AMREX_SPACEDIM;
	if (plot_cs) (*nPlot)++;
	if (plot_ad_excess) (*nPlot)++;
	if (plot_pidivu) (*nPlot)++;
	if (spherical == 1) (*nPlot) += 2; // radial_velocity, circ_velocity
	if (do_sponge) (*nPlot)++;

	Vector<std::string> names(*nPlot);

	int cnt = 0;

	// add velocities
	for (int i=0; i<AMREX_SPACEDIM; ++i) {
		std::string x = "vel";
		x += (120+i);
		names[cnt++] = x;
	}

	names[cnt++] = "magvel";
	names[cnt++] = "vort";

	// density and enthalpy
	names[cnt++] = "rho";
	names[cnt++] = "rhoh";
	names[cnt++] = "h";

	for (int i = 0; i < NumSpec; i++) {
		int len = 20;
		Vector<int> int_spec_names(len);
		//
		// This call return the actual length of each string in "len"
		//
		get_spec_names(int_spec_names.dataPtr(),&i,&len);
		char* spec_name = new char[len+1];
		for (int j = 0; j < len; j++)
			spec_name[j] = int_spec_names[j];
		spec_name[len] = '\0';
		std::string spec_string = "rhoX(";
		spec_string += spec_name;
		spec_string += ')';

		names[cnt++] = spec_string;
		delete [] spec_name;
	}

	if (plot_spec) {
		for (int i = 0; i < NumSpec; i++) {
			int len = 20;
			Vector<int> int_spec_names(len);
			//
			// This call return the actual length of each string in "len"
			//
			get_spec_names(int_spec_names.dataPtr(),&i,&len);
			char* spec_name = new char[len+1];
			for (int j = 0; j < len; j++) {
				spec_name[j] = int_spec_names[j];
			}
			spec_name[len] = '\0';
			std::string spec_string = "X(";
			spec_string += spec_name;
			spec_string += ')';

			names[cnt++] = spec_string;

			delete [] spec_name;
		}
	}

	if (plot_spec || plot_omegadot) {
		for (int i = 0; i < NumSpec; i++) {
			int len = 20;
			Vector<int> int_spec_names(len);
			//
			// This call return the actual length of each string in "len"
			//
			get_spec_names(int_spec_names.dataPtr(),&i,&len);
			char* spec_name = new char[len+1];
			for (int j = 0; j < len; j++) {
				spec_name[j] = int_spec_names[j];
			}
			spec_name[len] = '\0';
			std::string spec_string = "omegadot(";
			spec_string += spec_name;
			spec_string += ')';

			names[cnt++] = spec_string;

			delete [] spec_name;
		}
	}

	if (plot_Hext) names[cnt++] = "Hext";
	if (plot_Hnuc) names[cnt++] = "Hnuc";
	if (plot_eta) names[cnt++] = "eta_rho";

	names[cnt++] = "tfromp";
	names[cnt++] = "tfromh";
	names[cnt++] = "deltap";
	names[cnt++] = "deltaT";
	names[cnt++] = "Pi";
	names[cnt++] = "pioverp0";
	names[cnt++] = "p0pluspi";

	if (plot_gpi) {
		// add gpi
		for (int i=0; i<AMREX_SPACEDIM; ++i) {
			std::string x = "gpi";
			x += (120+i);
			names[cnt++] = x;
		}
	}

	names[cnt++] = "rhopert";
	names[cnt++] = "rhohpert";
	names[cnt++] = "tpert";

	names[cnt++] = "rho0";
	names[cnt++] = "rhoh0";
	names[cnt++] = "h0";
	names[cnt++] = "p0";
	names[cnt++] = "MachNumber";
	names[cnt++] = "deltagamma";
	if (plot_pidivu) names[cnt++] = "pi_divu";
	if (plot_ad_excess) names[cnt++] = "ad_excess";
	names[cnt++] = "S";

	if (plot_cs) names[cnt++] = "soundspeed";

	// add w0
	for (int i=0; i<AMREX_SPACEDIM; ++i) {
		std::string x = "w0";
		x += (120+i);
		names[cnt++] = x;
	}

	names[cnt++] = "divw0";

	names[cnt++] = "thermal";
	names[cnt++] = "conductivity";

	if (spherical == 1) {
		names[cnt++] = "radial_velocity";
		names[cnt++] = "circ_velocity";
	}

	if (do_sponge) {
		if (plot_sponge_fdamp) {
			names[cnt++] = "sponge_fdamp";
		} else {
			names[cnt++] = "sponge";
		}
	}

	return names;

}

// set plotfile variable names
Vector<std::string>
Maestro::SmallPlotFileVarNames (int * nPlot, Vector<std::string> varnames) const
{
	// timer for profiling
	BL_PROFILE_VAR("Maestro::SmallPlotFileVarNames()",SmallPlotFileVarNames);

	Vector<std::string> names(*nPlot);

	ParmParse pp("maestro");
	std::string nm;

	int nPltVars = pp.countval("small_plot_vars");

	int cnt = 0;

	for (int i = 0; i < nPltVars; i++)
	{
		pp.get("small_plot_vars", nm, i);

		if (nm == "ALL")
			return varnames;
		else if (nm == "NONE") {
			names.clear();
			return names;
		} else {
			// test to see if it's a valid varname by iterating over
			// varnames
			auto found_name = false;
			for (auto it=varnames.begin(); it!=varnames.end(); ++it) {
				if (nm == *it) {
					names.push_back(nm);
					found_name = true;
					cnt++;
					break;
				}
			}

			if (!found_name)
				Print() << "Small plot file variable " << nm << " is invalid\n";
		}
	}

	*nPlot = cnt;

	return names;

}

void
Maestro::WriteJobInfo (const std::string& dir) const
{
	// timer for profiling
	BL_PROFILE_VAR("Maestro::WriteJobInfo()",WriteJobInfo);

	if (ParallelDescriptor::IOProcessor())
	{
		// job_info file with details about the run
		std::ofstream jobInfoFile;
		std::string FullPathJobInfoFile = dir;

		std::string PrettyLine = std::string(78, '=') + "\n";
		std::string OtherLine = std::string(78, '-') + "\n";
		std::string SkipSpace = std::string(8, ' ') + "\n";

		FullPathJobInfoFile += "/job_info";
		jobInfoFile.open(FullPathJobInfoFile.c_str(), std::ios::out);

		// job information
		jobInfoFile << PrettyLine;
		jobInfoFile << " MAESTROeX Job Information\n";
		jobInfoFile << PrettyLine;

		jobInfoFile << "job name: " << job_name << "\n\n";
		jobInfoFile << "inputs file: " << inputs_name << "\n\n";

		jobInfoFile << "number of MPI processes: " << ParallelDescriptor::NProcs() << "\n";
#ifdef _OPENMP
		jobInfoFile << "number of threads:       " << omp_get_max_threads() << "\n";

		jobInfoFile << "tile size: ";
		for (int d=0; d<AMREX_SPACEDIM; ++d) {
			jobInfoFile << FabArrayBase::mfiter_tile_size[d] << " ";
		}
		jobInfoFile << "\n";
#endif
		jobInfoFile << "\n";
		jobInfoFile << "CPU time used since start of simulation (CPU-hours): " <<
		        getCPUTime()/3600.0;

		jobInfoFile << "\n\n";

		// plotfile information
		jobInfoFile << PrettyLine;
		jobInfoFile << " Plotfile Information\n";
		jobInfoFile << PrettyLine;

		time_t now = time(0);

		// Convert now to tm struct for local timezone
		tm* localtm = localtime(&now);
		jobInfoFile << "output data / time: " << asctime(localtm);

		char currentDir[FILENAME_MAX];
		if (getcwd(currentDir, FILENAME_MAX)) {
			jobInfoFile << "output dir:         " << currentDir << "\n";
		}

		jobInfoFile << "\n\n";

		// build information
		jobInfoFile << PrettyLine;
		jobInfoFile << " Build Information\n";
		jobInfoFile << PrettyLine;

		jobInfoFile << "build date:    " << buildInfoGetBuildDate() << "\n";
		jobInfoFile << "build machine: " << buildInfoGetBuildMachine() << "\n";
		jobInfoFile << "build dir:     " << buildInfoGetBuildDir() << "\n";
		jobInfoFile << "AMReX dir:     " << buildInfoGetAMReXDir() << "\n";

		jobInfoFile << "\n";

		jobInfoFile << "COMP:          " << buildInfoGetComp() << "\n";
		jobInfoFile << "COMP version:  " << buildInfoGetCompVersion() << "\n";

		jobInfoFile << "\n";

		jobInfoFile << "C++ compiler:  " << buildInfoGetCXXName() << "\n";
		jobInfoFile << "C++ flags:     " << buildInfoGetCXXFlags() << "\n";

		jobInfoFile << "\n";

		jobInfoFile << "Fortran comp:  " << buildInfoGetFName() << "\n";
		jobInfoFile << "Fortran flags: " << buildInfoGetFFlags() << "\n";

		jobInfoFile << "\n";

		jobInfoFile << "Link flags:    " << buildInfoGetLinkFlags() << "\n";
		jobInfoFile << "Libraries:     " << buildInfoGetLibraries() << "\n";

		jobInfoFile << "\n";

		for (int n = 1; n <= buildInfoGetNumModules(); n++) {
			jobInfoFile << buildInfoGetModuleName(n) << ": " << buildInfoGetModuleVal(n) << "\n";
		}

		const char* githash1 = buildInfoGetGitHash(1);
		const char* githash2 = buildInfoGetGitHash(2);
		const char* githash3 = buildInfoGetGitHash(3);
		if (strlen(githash1) > 0) {
			jobInfoFile << "MAESTROeX git describe: " << githash1 << "\n";
		}
		if (strlen(githash2) > 0) {
			jobInfoFile << "AMReX git describe: " << githash2 << "\n";
		}
		if (strlen(githash3) > 0) {
			jobInfoFile << "Microphysics git describe: " << githash3 << "\n";
		}

		const char* buildgithash = buildInfoGetBuildGitHash();
		const char* buildgitname = buildInfoGetBuildGitName();
		if (strlen(buildgithash) > 0) {
			jobInfoFile << buildgitname << " git describe: " << buildgithash << "\n";
		}

		jobInfoFile << "\n\n";

		// grid information
		jobInfoFile << PrettyLine;
		jobInfoFile << " Grid Information\n";
		jobInfoFile << PrettyLine;

		for (int i = 0; i <= finest_level; i++)
		{
			jobInfoFile << " level: " << i << "\n";
			jobInfoFile << "   number of boxes = " << grids[i].size() << "\n";
			jobInfoFile << "   maximum zones   = ";
			for (int n = 0; n < BL_SPACEDIM; n++)
			{
				jobInfoFile << geom[i].Domain().length(n) << " ";
			}
			jobInfoFile << "\n\n";
		}

		jobInfoFile << " Boundary conditions\n";
		Vector<int> lo_bc_out(BL_SPACEDIM), hi_bc_out(BL_SPACEDIM);
		ParmParse pp("maestro");
		pp.getarr("lo_bc",lo_bc_out,0,BL_SPACEDIM);
		pp.getarr("hi_bc",hi_bc_out,0,BL_SPACEDIM);


// these names correspond to the integer flags setup in the
// Castro_setup.cpp
		const char* names_bc[] =
		{ "interior", "inflow", "outflow",
		  "symmetry", "slipwall", "noslipwall" };


		jobInfoFile << "   -x: " << names_bc[lo_bc_out[0]] << "\n";
		jobInfoFile << "   +x: " << names_bc[hi_bc_out[0]] << "\n";
		if (BL_SPACEDIM >= 2) {
			jobInfoFile << "   -y: " << names_bc[lo_bc_out[1]] << "\n";
			jobInfoFile << "   +y: " << names_bc[hi_bc_out[1]] << "\n";
		}
		if (BL_SPACEDIM == 3) {
			jobInfoFile << "   -z: " << names_bc[lo_bc_out[2]] << "\n";
			jobInfoFile << "   +z: " << names_bc[hi_bc_out[2]] << "\n";
		}

		jobInfoFile << "\n\n";


// species info
		Real Aion = 0.0;
		Real Zion = 0.0;

		int mlen = 20;

		jobInfoFile << PrettyLine;
		jobInfoFile << " Species Information\n";
		jobInfoFile << PrettyLine;

		jobInfoFile <<
		        std::setw(6) << "index" << SkipSpace <<
		        std::setw(mlen+1) << "name" << SkipSpace <<
		        std::setw(7) << "A" << SkipSpace <<
		        std::setw(7) << "Z" << "\n";
		jobInfoFile << OtherLine;

		for (int i = 0; i < NumSpec; i++)
		{

			int len = mlen;
			Vector<int> int_spec_names(len);
			//
			// This call return the actual length of each string in "len"
			//
			get_spec_names(int_spec_names.dataPtr(),&i,&len);
			char* spec_name = new char[len+1];
			for (int j = 0; j < len; j++)
				spec_name[j] = int_spec_names[j];
			spec_name[len] = '\0';

			// get A and Z
			get_spec_az(&i, &Aion, &Zion);

			jobInfoFile <<
			        std::setw(6) << i << SkipSpace <<
			        std::setw(mlen+1) << std::setfill(' ') << spec_name << SkipSpace <<
			        std::setw(7) << Aion << SkipSpace <<
			        std::setw(7) << Zion << "\n";
			delete [] spec_name;
		}
		jobInfoFile << "\n\n";

		// runtime parameters
		jobInfoFile << PrettyLine;
		jobInfoFile << " Inputs File Parameters\n";
		jobInfoFile << PrettyLine;

		ParmParse::dumpTable(jobInfoFile, true);

		jobInfoFile.close();

		// now the external parameters
		const int jobinfo_file_length = FullPathJobInfoFile.length();
		Vector<int> jobinfo_file_name(jobinfo_file_length);

		for (int i = 0; i < jobinfo_file_length; i++)
			jobinfo_file_name[i] = FullPathJobInfoFile[i];

		// runtime_pretty_print(jobinfo_file_name.dataPtr(), &jobinfo_file_length);
	}
}

void
Maestro::MakeMagvel (const Vector<MultiFab>& vel,
                     Vector<MultiFab>& magvel)
{
	// timer for profiling
	BL_PROFILE_VAR("Maestro::MakeMagvel()",MakeMagvel);

	Vector<std::array< MultiFab, AMREX_SPACEDIM > > w0mac(finest_level+1);

#if (AMREX_SPACEDIM == 3)
	if (spherical == 1) {
		for (int lev=0; lev<=finest_level; ++lev) {
			w0mac[lev][0].define(convert(grids[lev],nodal_flag_x), dmap[lev], 1, 1);
			w0mac[lev][1].define(convert(grids[lev],nodal_flag_y), dmap[lev], 1, 1);
			w0mac[lev][2].define(convert(grids[lev],nodal_flag_z), dmap[lev], 1, 1);
		}
		MakeW0mac(w0mac);
	}
#endif

	for (int lev=0; lev<=finest_level; ++lev) {

		// get references to the MultiFabs at level lev
		const MultiFab& vel_mf = vel[lev];
		MultiFab& magvel_mf = magvel[lev];

		// Loop over boxes (make sure mfi takes a cell-centered multifab as an argument)
		if (spherical == 0) {
#ifdef _OPENMP
#pragma omp parallel
#endif
			for ( MFIter mfi(vel_mf, true); mfi.isValid(); ++mfi ) {

				// Get the index space of the valid region
				const Box& tileBox = mfi.tilebox();

				// call fortran subroutine
				// use macros in AMReX_ArrayLim.H to pass in each FAB's data,
				// lo/hi coordinates (including ghost cells), and/or the # of components
				// We will also pass "validBox", which specifies the "valid" region.
				make_magvel(&lev,ARLIM_3D(tileBox.loVect()), ARLIM_3D(tileBox.hiVect()),
				            BL_TO_FORTRAN_3D(vel_mf[mfi]),
				            w0.dataPtr(),
				            BL_TO_FORTRAN_3D(magvel_mf[mfi]));
			}

		} else {

#ifdef _OPENMP
#pragma omp parallel
#endif
			for ( MFIter mfi(vel_mf, true); mfi.isValid(); ++mfi ) {

				// Get the index space of the valid region
				const Box& tileBox = mfi.tilebox();

				MultiFab& w0macx_mf = w0mac[lev][0];
				MultiFab& w0macy_mf = w0mac[lev][1];
				MultiFab& w0macz_mf = w0mac[lev][2];

				// call fortran subroutine
				// use macros in AMReX_ArrayLim.H to pass in each FAB's data,
				// lo/hi coordinates (including ghost cells), and/or the # of components
				// We will also pass "validBox", which specifies the "valid" region.
				make_magvel_sphr(ARLIM_3D(tileBox.loVect()), ARLIM_3D(tileBox.hiVect()),
				                 BL_TO_FORTRAN_3D(vel_mf[mfi]),
				                 BL_TO_FORTRAN_3D(w0macx_mf[mfi]),
				                 BL_TO_FORTRAN_3D(w0macy_mf[mfi]),
				                 BL_TO_FORTRAN_3D(w0macz_mf[mfi]),
				                 BL_TO_FORTRAN_3D(magvel_mf[mfi]));
			}
		}
	}

	// average down and fill ghost cells
	AverageDown(magvel,0,1);
	FillPatch(t_old,magvel,magvel,magvel,0,0,1,0,bcs_f);
}


void
Maestro::MakeVelrc (const Vector<MultiFab>& vel,
                    const Vector<MultiFab>& w0rcart,
                    Vector<MultiFab>& rad_vel,
                    Vector<MultiFab>& circ_vel)
{
	// timer for profiling
	BL_PROFILE_VAR("Maestro::MakeVelrc()",MakeVelrc);

	for (int lev=0; lev<=finest_level; ++lev) {

		// get references to the MultiFabs at level lev
		const MultiFab& vel_mf = vel[lev];
		MultiFab& radvel_mf = rad_vel[lev];
		MultiFab& circvel_mf = circ_vel[lev];
		const MultiFab& w0rcart_mf = w0rcart[lev];
		const MultiFab& normal_mf = normal[lev];

#ifdef _OPENMP
#pragma omp parallel
#endif
		for ( MFIter mfi(vel_mf, true); mfi.isValid(); ++mfi ) {

			// Get the index space of the valid region
			const Box& tileBox = mfi.tilebox();

			// call fortran subroutine
			// use macros in AMReX_ArrayLim.H to pass in each FAB's data,
			// lo/hi coordinates (including ghost cells), and/or the # of components
			// We will also pass "validBox", which specifies the "valid" region.

			make_velrc(ARLIM_3D(tileBox.loVect()), ARLIM_3D(tileBox.hiVect()),
			           BL_TO_FORTRAN_3D(vel_mf[mfi]),
			           BL_TO_FORTRAN_3D(w0rcart_mf[mfi]),
			           BL_TO_FORTRAN_3D(normal_mf[mfi]),
			           BL_TO_FORTRAN_3D(radvel_mf[mfi]),
			           BL_TO_FORTRAN_3D(circvel_mf[mfi]));
		}
	}

	// average down and fill ghost cells
	AverageDown(rad_vel,0,1);
	FillPatch(t_old,rad_vel,rad_vel,rad_vel,0,0,1,0,bcs_f);
	AverageDown(circ_vel,0,1);
	FillPatch(t_old,circ_vel,circ_vel,circ_vel,0,0,1,0,bcs_f);
}


void
Maestro::MakeAdExcess (const Vector<MultiFab>& state,
                       Vector<MultiFab>& ad_excess)
{
	// timer for profiling
	BL_PROFILE_VAR("Maestro::MakeAdExcess()",MakeAdExcess);

	for (int lev=0; lev<=finest_level; ++lev) {

		// get references to the MultiFabs at level lev
		const MultiFab& state_mf = state[lev];
		MultiFab& ad_excess_mf = ad_excess[lev];

		// Loop over boxes (make sure mfi takes a cell-centered multifab as an argument)
		if (spherical == 0) {
#ifdef _OPENMP
#pragma omp parallel
#endif
			for ( MFIter mfi(state_mf, true); mfi.isValid(); ++mfi ) {

				// Get the index space of the valid region
				const Box& tileBox = mfi.tilebox();

				// call fortran subroutine
				// use macros in AMReX_ArrayLim.H to pass in each FAB's data,
				// lo/hi coordinates (including ghost cells), and/or the # of components
				// We will also pass "validBox", which specifies the "valid" region.
				make_ad_excess(ARLIM_3D(tileBox.loVect()), ARLIM_3D(tileBox.hiVect()),
				               BL_TO_FORTRAN_FAB(state_mf[mfi]),
				               BL_TO_FORTRAN_3D(ad_excess_mf[mfi]));
			}

		} else {

			const MultiFab& normal_mf = normal[lev];

#ifdef _OPENMP
#pragma omp parallel
#endif
			for ( MFIter mfi(state_mf, true); mfi.isValid(); ++mfi ) {

				// Get the index space of the valid region
				const Box& tileBox = mfi.tilebox();

				// call fortran subroutine
				// use macros in AMReX_ArrayLim.H to pass in each FAB's data,
				// lo/hi coordinates (including ghost cells), and/or the # of components
				// We will also pass "validBox", which specifies the "valid" region.

				make_ad_excess_sphr(ARLIM_3D(tileBox.loVect()),
				                    ARLIM_3D(tileBox.hiVect()),
				                    BL_TO_FORTRAN_FAB(state_mf[mfi]),
				                    BL_TO_FORTRAN_3D(normal_mf[mfi]),
				                    BL_TO_FORTRAN_3D(ad_excess_mf[mfi]));
			}
		}
	}

	// average down and fill ghost cells
	AverageDown(ad_excess,0,1);
	FillPatch(t_old,ad_excess,ad_excess,ad_excess,0,0,1,0,bcs_f);
}


void
Maestro::MakeVorticity (const Vector<MultiFab>& vel,
                        Vector<MultiFab>& vorticity)
{
	// timer for profiling
	BL_PROFILE_VAR("Maestro::MakeVorticity()",MakeVorticity);

	for (int lev=0; lev<=finest_level; ++lev) {

		// get references to the MultiFabs at level lev
		const MultiFab& vel_mf = vel[lev];
		MultiFab& vorticity_mf = vorticity[lev];

		// Loop over boxes (make sure mfi takes a cell-centered multifab as an argument)
#ifdef _OPENMP
#pragma omp parallel
#endif
		for ( MFIter mfi(vel_mf, true); mfi.isValid(); ++mfi ) {

			// Get the index space of the valid region
			const Box& tileBox = mfi.tilebox();
			const Real* dx = geom[lev].CellSize();

			// call fortran subroutine
			// use macros in AMReX_ArrayLim.H to pass in each FAB's data,
			// lo/hi coordinates (including ghost cells), and/or the # of components
			// We will also pass "validBox", which specifies the "valid" region.
			make_vorticity(ARLIM_3D(tileBox.loVect()), ARLIM_3D(tileBox.hiVect()),
			               BL_TO_FORTRAN_3D(vel_mf[mfi]), dx,
			               BL_TO_FORTRAN_3D(vorticity_mf[mfi]), phys_bc.dataPtr());
		}


	}

	// average down and fill ghost cells
	AverageDown(vorticity,0,1);
	FillPatch(t_old,vorticity,vorticity,vorticity,0,0,1,0,bcs_f);
}

void
Maestro::MakeDeltaGamma (const Vector<MultiFab>& state,
                         const Vector<Real>& p0,
                         const Vector<MultiFab>& p0_cart,
                         const Vector<Real>& gamma1bar,
                         const Vector<MultiFab>& gamma1bar_cart,
                         Vector<MultiFab>& deltagamma)
{
	// timer for profiling
	BL_PROFILE_VAR("Maestro::MakeDeltaGamma()",MakeDeltaGamma);

	for (int lev=0; lev<=finest_level; ++lev) {

		// get references to the MultiFabs at level lev
		const MultiFab& state_mf = state[lev];
		MultiFab& deltagamma_mf = deltagamma[lev];

		if (spherical == 0) {

			// Loop over boxes (make sure mfi takes a cell-centered multifab as an argument)
#ifdef _OPENMP
#pragma omp parallel
#endif
			for ( MFIter mfi(state_mf, true); mfi.isValid(); ++mfi ) {

				// Get the index space of the valid region
				const Box& tileBox = mfi.tilebox();

				// call fortran subroutine
				// use macros in AMReX_ArrayLim.H to pass in each FAB's data,
				// lo/hi coordinates (including ghost cells), and/or the # of components
				// We will also pass "validBox", which specifies the "valid" region.
				make_deltagamma(&lev,ARLIM_3D(tileBox.loVect()), ARLIM_3D(tileBox.hiVect()),
				                BL_TO_FORTRAN_FAB(state_mf[mfi]),
				                p0.dataPtr(), gamma1bar.dataPtr(),
				                BL_TO_FORTRAN_3D(deltagamma_mf[mfi]));
			}

		} else {

			const MultiFab& p0cart_mf = p0_cart[lev];
			const MultiFab& gamma1barcart_mf = gamma1bar_cart[lev];

			// Loop over boxes (make sure mfi takes a cell-centered multifab as an argument)
#ifdef _OPENMP
#pragma omp parallel
#endif
			for ( MFIter mfi(state_mf, true); mfi.isValid(); ++mfi ) {

				// Get the index space of the valid region
				const Box& tileBox = mfi.tilebox();

				// call fortran subroutine
				// use macros in AMReX_ArrayLim.H to pass in each FAB's data,
				// lo/hi coordinates (including ghost cells), and/or the # of components
				// We will also pass "validBox", which specifies the "valid" region.
				make_deltagamma_sphr(ARLIM_3D(tileBox.loVect()), ARLIM_3D(tileBox.hiVect()),
				                     BL_TO_FORTRAN_FAB(state_mf[mfi]),
				                     BL_TO_FORTRAN_3D(p0cart_mf[mfi]), BL_TO_FORTRAN_3D(gamma1barcart_mf[mfi]),
				                     BL_TO_FORTRAN_3D(deltagamma_mf[mfi]));
			}

		}


	}

	// average down and fill ghost cells
	AverageDown(deltagamma,0,1);
	FillPatch(t_old,deltagamma,deltagamma,deltagamma,0,0,1,0,bcs_f);
}

void
Maestro::MakeDivw0 (const Vector<std::array<MultiFab, AMREX_SPACEDIM> >& w0mac,
                    Vector<MultiFab>& divw0)
{
	// timer for profiling
	BL_PROFILE_VAR("Maestro::MakeDivw0()",MakeDivw0);

	for (int lev=0; lev<=finest_level; ++lev) {

		// get references to the MultiFabs at level lev
		MultiFab& divw0_mf = divw0[lev];

		if (spherical == 0) {

			// Loop over boxes (make sure mfi takes a cell-centered multifab as an argument)
#ifdef _OPENMP
#pragma omp parallel
#endif
			for ( MFIter mfi(divw0_mf, true); mfi.isValid(); ++mfi ) {

				// Get the index space of the valid region
				const Box& tileBox = mfi.tilebox();
				const Real* dx = geom[lev].CellSize();

				// call fortran subroutine
				// use macros in AMReX_ArrayLim.H to pass in each FAB's data,
				// lo/hi coordinates (including ghost cells), and/or the # of components
				// We will also pass "validBox", which specifies the "valid" region.
				make_divw0(&lev,ARLIM_3D(tileBox.loVect()), ARLIM_3D(tileBox.hiVect()),
				           w0.dataPtr(), dx,
				           BL_TO_FORTRAN_3D(divw0_mf[mfi]));
			}

		} else {

			const MultiFab& w0macx_mf = w0mac[lev][0];
			const MultiFab& w0macy_mf = w0mac[lev][1];
			const MultiFab& w0macz_mf = w0mac[lev][2];

			// Loop over boxes (make sure mfi takes a cell-centered multifab as an argument)
#ifdef _OPENMP
#pragma omp parallel
#endif
			for ( MFIter mfi(divw0_mf, true); mfi.isValid(); ++mfi ) {

				// Get the index space of the valid region
				const Box& tileBox = mfi.tilebox();
				const Real* dx = geom[lev].CellSize();

				// call fortran subroutine
				// use macros in AMReX_ArrayLim.H to pass in each FAB's data,
				// lo/hi coordinates (including ghost cells), and/or the # of components
				// We will also pass "validBox", which specifies the "valid" region.
				make_divw0_sphr(ARLIM_3D(tileBox.loVect()), ARLIM_3D(tileBox.hiVect()),
				                BL_TO_FORTRAN_3D(w0macx_mf[mfi]),
				                BL_TO_FORTRAN_3D(w0macy_mf[mfi]),
				                BL_TO_FORTRAN_3D(w0macz_mf[mfi]), dx,
				                BL_TO_FORTRAN_3D(divw0_mf[mfi]));
			}

		}


	}

	// average down and fill ghost cells
	AverageDown(divw0,0,1);
	FillPatch(t_old,divw0,divw0,divw0,0,0,1,0,bcs_f);
}

void
Maestro::MakePiDivu (const Vector<MultiFab>& vel,
                     const Vector<MultiFab>& state,
                     // const Vector<MultiFab>& pi_cc,
                     Vector<MultiFab>& pidivu)
{
	// timer for profiling
	BL_PROFILE_VAR("Maestro::MakePiDivu()",MakePiDivu);

	for (int lev=0; lev<=finest_level; ++lev) {

		// get references to the MultiFabs at level lev
		const MultiFab& vel_mf = vel[lev];
		const MultiFab& state_mf = state[lev];
		// const MultiFab& pi_mf = pi_cc[lev];
		MultiFab& pidivu_mf = pidivu[lev];

		// Loop over boxes (make sure mfi takes a cell-centered multifab as an argument)
#ifdef _OPENMP
#pragma omp parallel
#endif
		for ( MFIter mfi(pidivu_mf, true); mfi.isValid(); ++mfi ) {

			// Get the index space of the valid region
			const Box& tileBox = mfi.tilebox();
			const Real* dx = geom[lev].CellSize();

			// call fortran subroutine
			// use macros in AMReX_ArrayLim.H to pass in each FAB's data,
			// lo/hi coordinates (including ghost cells), and/or the # of components
			// We will also pass "validBox", which specifies the "valid" region.
			make_pidivu(ARLIM_3D(tileBox.loVect()), ARLIM_3D(tileBox.hiVect()),
			            BL_TO_FORTRAN_3D(vel_mf[mfi]), dx,
			            // BL_TO_FORTRAN_3D(pi_mf[mfi]),
			            BL_TO_FORTRAN_FAB(state_mf[mfi]),
			            BL_TO_FORTRAN_3D(pidivu_mf[mfi]));
		}

	}

	// average down and fill ghost cells
	AverageDown(pidivu,0,1);
	FillPatch(t_old,pidivu,pidivu,pidivu,0,0,1,0,bcs_f);
}<|MERGE_RESOLUTION|>--- conflicted
+++ resolved
@@ -43,19 +43,11 @@
 
 	std::string plotfilename;
 
-<<<<<<< HEAD
-	if (!is_small) {
-		plotfilename = plot_base_name;
-	} else {
-		plotfilename = small_plot_base_name;
-	}
-=======
     if (!is_small) {
         plotfilename = plot_base_name;
     } else {
         plotfilename = small_plot_base_name;
     }
->>>>>>> a258ee80
 
 	if (step == 9999999) {
 		if (plotfilename.back() == '_') {
