#include <Maestro.H>
#include <MaestroPlot.H>
#include <AMReX_buildInfo.H>
#include <iterator>     // std::istream_iterator

using namespace amrex;

// write a small plotfile to disk
void Maestro::WriteSmallPlotFile (const int step,
                                  const Real t_in,
                                  const Real dt_in,
                                  const Vector<Real>& rho0_in,
                                  const Vector<Real>& rhoh0_in,
                                  const Vector<Real>& p0_in,
                                  const Vector<Real>& gamma1bar_in,
                                  const Vector<MultiFab>& u_in,
                                  Vector<MultiFab>& s_in,
                                  const Vector<MultiFab>& S_cc_in)
{
    WritePlotFile (step, t_in, dt_in, rho0_in, rhoh0_in, p0_in,
                   gamma1bar_in, u_in, s_in, S_cc_in, true);
}

// write plotfile to disk
void
Maestro::WritePlotFile (const int step,
                        const Real t_in,
                        const Real dt_in,
                        const Vector<Real>& rho0_in,
                        const Vector<Real>& rhoh0_in,
                        const Vector<Real>& p0_in,
                        const Vector<Real>& gamma1bar_in,
                        const Vector<MultiFab>& u_in,
                        Vector<MultiFab>& s_in,
                        const Vector<MultiFab>& S_cc_in,
                        const bool is_small)
{
<<<<<<< HEAD
    // timer for profiling
    BL_PROFILE_VAR("Maestro::WritePlotFile()",WritePlotFile);

    // wallclock time
    const Real strt_total = ParallelDescriptor::second();

    std::string plotfilename;

    if (!is_small) {
        plotfilename = plot_base_name;
    } else {
        plotfilename = small_plot_base_name;
    }

    if (step == plotInitData) {
        if (plotfilename.back() == '_') {
            plotfilename += "InitData";
        } else {
            plotfilename += +"_InitData";
        }

    }
    else if (step == plotInitProj) {
        if (plotfilename.back() == '_') {
            plotfilename += "after_InitProj";
        } else {
            plotfilename += +"_after_InitProj";
        }
    }
    else if (step == plotDivuIter) {
        if (plotfilename.back() == '_') {
            plotfilename += "after_DivuIter";
        } else {
            plotfilename += +"_after_DivuIter";
        }
    } else {
        PlotFileName(step, &plotfilename);
    }

    // convert rho0 to multi-D MultiFab
    Vector<MultiFab> rho0_cart(finest_level+1);
    for (int lev=0; lev<=finest_level; ++lev) {
        rho0_cart[lev].define(grids[lev], dmap[lev], 1, 0);
    }
    Put1dArrayOnCart(rho0_in,rho0_cart,0,0);

    // convert rhoh0 to multi-D MultiFab
    Vector<MultiFab> rhoh0_cart(finest_level+1);
    for (int lev=0; lev<=finest_level; ++lev) {
        rhoh0_cart[lev].define(grids[lev], dmap[lev], 1, 0);
    }
    Put1dArrayOnCart(rhoh0_in,rhoh0_cart,0,0);

    // convert p0 to multi-D MultiFab
    Vector<MultiFab> p0_cart(finest_level+1);
    for (int lev=0; lev<=finest_level; ++lev) {
        p0_cart[lev].define(grids[lev], dmap[lev], 1, 0);
    }
    Put1dArrayOnCart(p0_in,p0_cart,0,0);

    // convert gamma1bar to multi-D MultiFab
    Vector<MultiFab> gamma1bar_cart(finest_level+1);
    for (int lev=0; lev<=finest_level; ++lev) {
        gamma1bar_cart[lev].define(grids[lev], dmap[lev], 1, 0);
    }
    Put1dArrayOnCart(gamma1bar_in,gamma1bar_cart,0,0);

    int nPlot = 0;
    const auto& varnames = PlotFileVarNames(&nPlot);

    const auto& mf = PlotFileMF(nPlot,t_in,dt_in,rho0_cart,rhoh0_cart,p0_cart,
                                gamma1bar_cart,u_in,s_in,p0_in,gamma1bar_in,
                                S_cc_in);

    // WriteMultiLevelPlotfile expects an array of step numbers
    Vector<int> step_array;
    step_array.resize(maxLevel()+1, step);

    if (!is_small) {
        WriteMultiLevelPlotfile(plotfilename, finest_level+1, mf, varnames,
                                Geom(), t_in, step_array, refRatio());
    } else {
        int nSmallPlot = 0;
        const auto& small_plot_varnames = SmallPlotFileVarNames(&nSmallPlot,
                                                                varnames);

        const auto& small_mf = SmallPlotFileMF(nPlot, nSmallPlot, mf, varnames,
                                               small_plot_varnames);

        WriteMultiLevelPlotfile(plotfilename, finest_level+1, small_mf,
                                small_plot_varnames, Geom(), t_in, step_array,
                                refRatio());

        for (int i = 0; i <= finest_level; ++i)
            delete small_mf[i];
    }

    WriteJobInfo(plotfilename);

    // wallclock time
    Real end_total = ParallelDescriptor::second() - strt_total;

    // print wallclock time
    ParallelDescriptor::ReduceRealMax(end_total,ParallelDescriptor::IOProcessorNumber());
    if (maestro_verbose > 0) {
        Print() << "Time to write plotfile: " << end_total << '\n';
    }

    for (int i = 0; i <= finest_level; ++i) {
        delete mf[i];
    }
=======
	// timer for profiling
	BL_PROFILE_VAR("Maestro::WritePlotFile()",WritePlotFile);

	// wallclock time
	const Real strt_total = ParallelDescriptor::second();

	std::string plotfilename;

	if (!is_small) {
		plotfilename = plot_base_name;
	} else {
		plotfilename = small_plot_base_name;
	}

	if (step == plotInitData) {
		if (plotfilename.back() == '_') {
			plotfilename += "InitData";
		} else {
			plotfilename += +"_InitData";
		}

	}
	else if (step == plotInitProj) {
		if (plotfilename.back() == '_') {
			plotfilename += "after_InitProj";
		} else {
			plotfilename += +"_after_InitProj";
		}
	}
	else if (step == plotDivuIter) {
		if (plotfilename.back() == '_') {
			plotfilename += "after_DivuIter";
		} else {
			plotfilename += +"_after_DivuIter";
		}
	}
	else {
		PlotFileName(step, &plotfilename);
	}

	// convert rho0 to multi-D MultiFab
	Vector<MultiFab> rho0_cart(finest_level+1);
	for (int lev=0; lev<=finest_level; ++lev) {
		rho0_cart[lev].define(grids[lev], dmap[lev], 1, 0);
	}
	Put1dArrayOnCart(rho0_in,rho0_cart,0,0);

	// convert rhoh0 to multi-D MultiFab
	Vector<MultiFab> rhoh0_cart(finest_level+1);
	for (int lev=0; lev<=finest_level; ++lev) {
		rhoh0_cart[lev].define(grids[lev], dmap[lev], 1, 0);
	}
	Put1dArrayOnCart(rhoh0_in,rhoh0_cart,0,0);

	// convert p0 to multi-D MultiFab
	Vector<MultiFab> p0_cart(finest_level+1);
	for (int lev=0; lev<=finest_level; ++lev) {
		p0_cart[lev].define(grids[lev], dmap[lev], 1, 0);
	}
	Put1dArrayOnCart(p0_in,p0_cart,0,0);

	// convert gamma1bar to multi-D MultiFab
	Vector<MultiFab> gamma1bar_cart(finest_level+1);
	for (int lev=0; lev<=finest_level; ++lev) {
		gamma1bar_cart[lev].define(grids[lev], dmap[lev], 1, 0);
	}
	Put1dArrayOnCart(gamma1bar_in,gamma1bar_cart,0,0);

	int nPlot = 0;
	const auto& varnames = PlotFileVarNames(&nPlot);

	const auto& mf = PlotFileMF(nPlot,t_in,dt_in,rho0_cart,rhoh0_cart,p0_cart,
	                            gamma1bar_cart,u_in,s_in,p0_in,gamma1bar_in,
	                            S_cc_in);

	// WriteMultiLevelPlotfile expects an array of step numbers
	Vector<int> step_array;
	step_array.resize(maxLevel()+1, step);

	if (!is_small) {
		WriteMultiLevelPlotfile(plotfilename, finest_level+1, mf, varnames,
		                        Geom(), t_in, step_array, refRatio());
	} else {
		int nSmallPlot = 0;
		const auto& small_plot_varnames = SmallPlotFileVarNames(&nSmallPlot,
		                                                        varnames);

		const auto& small_mf = SmallPlotFileMF(nPlot, nSmallPlot, mf, varnames,
		                                       small_plot_varnames);

		WriteMultiLevelPlotfile(plotfilename, finest_level+1, small_mf,
		                        small_plot_varnames, Geom(), t_in, step_array,
		                        refRatio());

		for (int i = 0; i <= finest_level; ++i)
			delete small_mf[i];
	}

	WriteJobInfo(plotfilename);

	VisMF::IO_Buffer io_buffer(VisMF::IO_Buffer_Size);
	
	// write out the cell-centered base state
	if (ParallelDescriptor::IOProcessor()) {

	  for (int lev=0; lev<=finest_level; ++lev) {
	  
	    std::ofstream BaseCCFile;
	    BaseCCFile.rdbuf()->pubsetbuf(io_buffer.dataPtr(), io_buffer.size());
	    std::string BaseCCFileName(plotfilename + "/BaseCC_");
	    std::string levStr = std::to_string(lev);
	    BaseCCFileName.append(levStr);
	    BaseCCFile.open(BaseCCFileName.c_str(), std::ofstream::out   |
			    std::ofstream::trunc |
			    std::ofstream::binary);
	    if( !BaseCCFile.good()) {
	      amrex::FileOpenFailed(BaseCCFileName);
	    }

	    BaseCCFile.precision(17);

	    BaseCCFile << "r_cc  rho0  rhoh0  p0  gamma1bar \n";

	    int nr = nr_fine / pow(2,(max_radial_level-lev));
	    
	    for (int i=0; i<nr; ++i) {
	      BaseCCFile << r_cc_loc[lev+(max_radial_level+1)*i] << " "
			 << rho0_in[lev+(max_radial_level+1)*i] << " "
			 << rhoh0_in[lev+(max_radial_level+1)*i] << " "
			 << p0_in[lev+(max_radial_level+1)*i] << " "
			 << gamma1bar_in[lev+(max_radial_level+1)*i] << "\n";
	    }
	  }
	}

	// write out the face-centered base state
	if (ParallelDescriptor::IOProcessor()) {

	  for (int lev=0; lev<=finest_level; ++lev) {

	    std::ofstream BaseFCFile;
	    BaseFCFile.rdbuf()->pubsetbuf(io_buffer.dataPtr(), io_buffer.size());
	    std::string BaseFCFileName(plotfilename + "/BaseFC_");
	    std::string levStr = std::to_string(lev);
	    BaseFCFileName.append(levStr);
	    BaseFCFile.open(BaseFCFileName.c_str(), std::ofstream::out   |
			    std::ofstream::trunc |
			    std::ofstream::binary);
	    if( !BaseFCFile.good()) {
	      amrex::FileOpenFailed(BaseFCFileName);
	    }

	    BaseFCFile.precision(17);

	    BaseFCFile << "r_edge  w0 \n";
	  
	    int nr = nr_fine / pow(2,(max_radial_level-lev));
	    
	    for (int i=0; i<nr+1; ++i) {
	      BaseFCFile << r_edge_loc[lev+(max_radial_level+1)*i] << " "
			 << w0[lev+(max_radial_level+1)*i] << "\n";
	    }
	  }
	}

	// wallclock time
	Real end_total = ParallelDescriptor::second() - strt_total;

	// print wallclock time
	ParallelDescriptor::ReduceRealMax(end_total,ParallelDescriptor::IOProcessorNumber());
	if (maestro_verbose > 0) {
		Print() << "Time to write plotfile: " << end_total << '\n';
	}

	for (int i = 0; i <= finest_level; ++i) {
		delete mf[i];
	}
>>>>>>> 0d2b2f89

}


// get plotfile name
void
Maestro::PlotFileName (const int lev, std::string* plotfilename)
{
    *plotfilename = Concatenate(*plotfilename, lev, 7);
}

// put together a vector of multifabs for writing
Vector<const MultiFab*>
Maestro::PlotFileMF (const int nPlot,
                     const Real t_in,
                     const Real dt_in,
                     const Vector<MultiFab>& rho0_cart,
                     const Vector<MultiFab>& rhoh0_cart,
                     const Vector<MultiFab>& p0_cart,
                     const Vector<MultiFab>& gamma1bar_cart,
                     const Vector<MultiFab>& u_in,
                     Vector<MultiFab>& s_in,
                     const Vector<Real>& p0_in,
                     const Vector<Real>& gamma1bar_in,
                     const Vector<MultiFab>& S_cc_in)
{
    // timer for profiling
    BL_PROFILE_VAR("Maestro::PlotFileMF()",PlotFileMF);

    // MultiFab to hold plotfile data
    Vector<const MultiFab*> plot_mf;

    // temporary MultiFab to hold plotfile data
    Vector<MultiFab*> plot_mf_data(finest_level+1);

    // temporary MultiFab for calculations
    Vector<MultiFab> tempmf(finest_level+1);
    Vector<MultiFab> tempmf_scalar1(finest_level+1);
    Vector<MultiFab> tempmf_scalar2(finest_level+1);
    Vector<Real> tempbar_plot ((max_radial_level+1)*nr_fine);
    tempbar_plot.shrink_to_fit();
    std::fill(tempbar_plot.begin(), tempbar_plot.end(), 0.);

    int dest_comp = 0;

    // build temporary MultiFab to hold plotfile data
    for (int i = 0; i <= finest_level; ++i) {
        plot_mf_data[i] = new MultiFab((s_in[i]).boxArray(),(s_in[i]).DistributionMap(),nPlot,0);
        tempmf[i].define(grids[i],dmap[i],AMREX_SPACEDIM,0);

        tempmf_scalar1[i].define(grids[i],dmap[i],1,0);
        tempmf_scalar2[i].define(grids[i],dmap[i],1,0);
    }

    // velocity
    for (int i = 0; i <= finest_level; ++i) {
        plot_mf_data[i]->copy(u_in[i],0,dest_comp,AMREX_SPACEDIM);
    }
    dest_comp += AMREX_SPACEDIM;

    // magvel
    MakeMagvel(u_in, tempmf);
    for (int i = 0; i <= finest_level; ++i) {
        plot_mf_data[i]->copy(tempmf[i],0,dest_comp,1);
    }
    ++dest_comp;

    // momentum = magvel * rho
    for (int i = 0; i <= finest_level; ++i) {
        plot_mf_data[i]->copy(tempmf[i],0,dest_comp,1);
        MultiFab::Multiply(*plot_mf_data[i], s_in[i], Rho, dest_comp, 1, 0);
    }
    ++dest_comp;

    // vorticity
    MakeVorticity(u_in, tempmf);
    for (int i = 0; i <= finest_level; ++i) {
        plot_mf_data[i]->copy(tempmf[i],0,dest_comp,1);
    }
    ++dest_comp;

    // rho
    for (int i = 0; i <= finest_level; ++i) {
        plot_mf_data[i]->copy(s_in[i],Rho,dest_comp,1);
    }
    ++dest_comp;

    // rhoh
    for (int i = 0; i <= finest_level; ++i) {
        plot_mf_data[i]->copy(s_in[i],RhoH,dest_comp,1);
    }
    ++dest_comp;

    // h
    for (int i = 0; i <= finest_level; ++i) {
        plot_mf_data[i]->copy(s_in[i],RhoH,dest_comp,1);
        MultiFab::Divide(*plot_mf_data[i], s_in[i], Rho, dest_comp, 1, 0);
    }
    ++dest_comp;

    // rhoX
    for (int i = 0; i <= finest_level; ++i) {
        plot_mf_data[i]->copy(s_in[i],FirstSpec,dest_comp,NumSpec);
    }
    dest_comp += NumSpec;

    if (plot_spec) {
        // X
        for (int i = 0; i <= finest_level; ++i) {
            plot_mf_data[i]->copy(s_in[i],FirstSpec,dest_comp,NumSpec);
            for (int comp=0; comp<NumSpec; ++comp) {
                MultiFab::Divide(*plot_mf_data[i],s_in[i],Rho,dest_comp+comp,1,0);
            }
        }
        dest_comp += NumSpec;

        // abar
        MakeAbar(s_in, tempmf);
        for (int i = 0; i <= finest_level; ++i) {
            plot_mf_data[i]->copy(tempmf[i],0,dest_comp,1);
        }
        ++dest_comp;

    }

    Vector<MultiFab> stemp             (finest_level+1);
    Vector<MultiFab> rho_Hext          (finest_level+1);
    Vector<MultiFab> rho_omegadot      (finest_level+1);
    Vector<MultiFab> rho_Hnuc          (finest_level+1);

    for (int lev=0; lev<=finest_level; ++lev) {
        stemp             [lev].define(grids[lev], dmap[lev],   Nscal, 0);
        rho_Hext          [lev].define(grids[lev], dmap[lev],       1, 0);
        rho_omegadot      [lev].define(grids[lev], dmap[lev], NumSpec, 0);
        rho_Hnuc          [lev].define(grids[lev], dmap[lev],       1, 0);
    }

    if (dt_in < small_dt) {
        React(s_in, stemp, rho_Hext, rho_omegadot, rho_Hnuc, p0_in, small_dt);
    } else {
        React(s_in, stemp, rho_Hext, rho_omegadot, rho_Hnuc, p0_in, dt_in*0.5);
    }

    if (plot_spec || plot_omegadot) {
        // omegadot
        if (plot_omegadot) {
            for (int i = 0; i <= finest_level; ++i) {
                plot_mf_data[i]->copy(rho_omegadot[i],0,dest_comp,NumSpec);
                for (int comp=0; comp<NumSpec; ++comp) {
                    MultiFab::Divide(*plot_mf_data[i],s_in[i],Rho,dest_comp+comp,1,0);
                }
            }
            dest_comp += NumSpec;
        }
    }

    if (plot_Hext) {
        // Hext
        for (int i = 0; i <= finest_level; ++i) {
            plot_mf_data[i]->copy(rho_Hext[i],0,dest_comp,1);
            MultiFab::Divide(*plot_mf_data[i],s_in[i],Rho,dest_comp,1,0);
        }
        ++dest_comp;
    }

    if (plot_Hnuc) {
        // Hnuc
        for (int i = 0; i <= finest_level; ++i) {
            plot_mf_data[i]->copy(rho_Hnuc[i],0,dest_comp,1);
            MultiFab::Divide(*plot_mf_data[i],s_in[i],Rho,dest_comp,1,0);
        }
        ++dest_comp;
    }

    if (plot_eta) {
        // eta_rho
        Put1dArrayOnCart(etarho_cc,tempmf,1,0,bcs_u,0,1);
        for (int i = 0; i <= finest_level; ++i) {
            plot_mf_data[i]->copy(tempmf[i],0,dest_comp,1);
        }
        ++dest_comp;
    }

    // compute tfromp
    TfromRhoP(s_in,p0_in);
    // tfromp
    for (int i = 0; i <= finest_level; ++i) {
        plot_mf_data[i]->copy(s_in[i],Temp,dest_comp,1);
    }
    ++dest_comp;

    // compute tfromh
    TfromRhoH(s_in,p0_in);
    for (int i = 0; i <= finest_level; ++i) {
        // tfromh
        plot_mf_data[i]->copy(s_in[i],Temp,dest_comp,1);
    }
    ++dest_comp;

    // deltap
    // compute & copy tfromp
    PfromRhoH(s_in,s_in,tempmf);
    for (int i = 0; i <= finest_level; ++i) {
        // tfromh
        plot_mf_data[i]->copy(tempmf[i],0,dest_comp,1);
        MultiFab::Subtract(*plot_mf_data[i],p0_cart[i],0,dest_comp,1,0);
    }
    ++dest_comp;

    // deltaT
    // compute & copy tfromp
    TfromRhoP(s_in,p0_in);
    for (int i = 0; i <= finest_level; ++i) {
        plot_mf_data[i]->copy(s_in[i],Temp,dest_comp,1);
    }
    // compute tfromh
    TfromRhoH(s_in,p0_in);
    // compute deltaT = (tfromp - tfromh) / tfromh
    for (int i = 0; i <= finest_level; ++i) {
        MultiFab::Subtract(*plot_mf_data[i],s_in[i],Temp,dest_comp,1,0);
        MultiFab::Divide(*plot_mf_data[i],s_in[i],Temp,dest_comp,1,0);
    }
    ++dest_comp;

    // restore tfromp if necessary
    if (use_tfromp) {
        TfromRhoP(s_in,p0_in);
    }

    // pi
    for (int i = 0; i <= finest_level; ++i) {
        plot_mf_data[i]->copy(s_in[i],Pi,dest_comp,1);
    }
    ++dest_comp;

    // pioverp0
    for (int i = 0; i <= finest_level; ++i) {
        plot_mf_data[i]->copy(s_in[i],Pi,dest_comp,1);
        MultiFab::Divide(*plot_mf_data[i], p0_cart[i], 0, dest_comp, 1, 0);
    }
    ++dest_comp;

    // p0pluspi
    for (int i = 0; i <= finest_level; ++i) {
        plot_mf_data[i]->copy(s_in[i],Pi,dest_comp,1);
        MultiFab::Add(*plot_mf_data[i], p0_cart[i], 0, dest_comp, 1, 0);
    }
    ++dest_comp;

    if (plot_gpi) {
        // gpi
        for (int i = 0; i <= finest_level; ++i) {
            plot_mf_data[i]->copy(gpi[i],0,dest_comp,AMREX_SPACEDIM);
        }
        dest_comp += AMREX_SPACEDIM;
    }

    // rhopert
    for (int i = 0; i <= finest_level; ++i) {
        plot_mf_data[i]->copy(s_in[i],Rho,dest_comp,1);
        MultiFab::Subtract(*plot_mf_data[i],rho0_cart[i],0,dest_comp,1,0);
    }
    ++dest_comp;

    // rhohpert
    for (int i = 0; i <= finest_level; ++i) {
        plot_mf_data[i]->copy(s_in[i],RhoH,dest_comp,1);
        MultiFab::Subtract(*plot_mf_data[i],rhoh0_cart[i],0,dest_comp,1,0);
    }
    ++dest_comp;

    // tpert
    {
        Average(s_in, tempbar_plot, Temp);
        Put1dArrayOnCart(tempbar_plot,tempmf,0,0,bcs_f,0);

        for (int i = 0; i <= finest_level; ++i) {
            plot_mf_data[i]->copy(s_in[i],Temp,dest_comp,1);
            MultiFab::Subtract(*plot_mf_data[i],tempmf[i],0,dest_comp,1,0);
        }
    }
    ++dest_comp;

    if (plot_base_state) {
        // rho0, rhoh0, h0 and p0
        for (int i = 0; i <= finest_level; ++i) {
            plot_mf_data[i]->copy( rho0_cart[i],0,dest_comp,1);
            plot_mf_data[i]->copy(rhoh0_cart[i],0,dest_comp+1,1);
            plot_mf_data[i]->copy(rhoh0_cart[i],0,dest_comp+2,1);

            // we have to use protected_divide here to guard against division by zero
            // in the case that there are zeros rho0
            MultiFab& plot_mf_data_mf = *plot_mf_data[i];
#ifdef _OPENMP
#pragma omp parallel
#endif
            for ( MFIter mfi(plot_mf_data_mf, true); mfi.isValid(); ++mfi ) {
                plot_mf_data_mf[mfi].protected_divide(plot_mf_data_mf[mfi], dest_comp, dest_comp+2);
            }

            plot_mf_data[i]->copy(p0_cart[i],0,dest_comp+3,1);
        }
        dest_comp += 4;
    }

    Vector<std::array< MultiFab, AMREX_SPACEDIM > > w0mac(finest_level+1);
    Vector<MultiFab> w0r_cart(finest_level+1);

    if (spherical == 1) {

        for (int lev=0; lev<=finest_level; ++lev) {
            // w0mac will contain an edge-centered w0 on a Cartesian grid,
            // for use in computing divergences.
            AMREX_D_TERM(w0mac[lev][0].define(convert(grids[lev],nodal_flag_x), dmap[lev], 1, 1); ,
                         w0mac[lev][1].define(convert(grids[lev],nodal_flag_y), dmap[lev], 1, 1); ,
                         w0mac[lev][2].define(convert(grids[lev],nodal_flag_z), dmap[lev], 1, 1); );
            for (int idim=0; idim<AMREX_SPACEDIM; ++idim) {
                w0mac[lev][idim].setVal(0.);
            }

            // w0r_cart is w0 but onto a Cartesian grid in cell-centered as
            // a scalar.  Since w0 is the radial expansion velocity, w0r_cart
            // is the radial w0 in a zone
            w0r_cart[lev].define(grids[lev], dmap[lev], 1, 0);
            w0r_cart[lev].setVal(0.);
        }

        if (evolve_base_state == 1) {
            MakeW0mac(w0mac);
            Put1dArrayOnCart(w0,w0r_cart,1,0,bcs_u,0,1);
        }

        // Mach number
        MachfromRhoHSphr(s_in,u_in,p0_in,w0r_cart,tempmf);
    } else {
        // Mach number
        MachfromRhoH(s_in,u_in,p0_in,tempmf);
    }

    // MachNumber
    for (int i = 0; i <= finest_level; ++i) {
        plot_mf_data[i]->copy(tempmf[i],0,dest_comp,1);
    }
    ++dest_comp;

    // deltagamma
    MakeDeltaGamma(s_in, p0_in, p0_cart, gamma1bar_in, gamma1bar_cart, tempmf);
    for (int i = 0; i <= finest_level; ++i) {
        plot_mf_data[i]->copy(tempmf[i],0,dest_comp,1);
    }
    ++dest_comp;

    // entropy
    MakeEntropy(s_in, tempmf);
    for (int i = 0; i <= finest_level; ++i) {
        plot_mf_data[i]->copy(tempmf[i],0,dest_comp,1);
    }
    ++dest_comp;

    // entropypert = (entropy - entropybar) / entropybar
    {
        for (int i = 0; i <= finest_level; ++i) {
            plot_mf_data[i]->copy(tempmf[i],0,dest_comp,1);
        }

        Average(tempmf, tempbar_plot, 0);
        Put1dArrayOnCart(tempbar_plot,tempmf,0,0,bcs_f,0);

        for (int i = 0; i <= finest_level; ++i) {
            MultiFab::Subtract(*plot_mf_data[i],tempmf[i],0,dest_comp,1,0);
            MultiFab::Divide(*plot_mf_data[i],tempmf[i],0,dest_comp,1,0);
        }
    }
    ++dest_comp;

    if (plot_pidivu) {
        // pidivu
        MakePiDivu(u_in, s_in, tempmf);
        for (int i = 0; i <= finest_level; ++i) {
            plot_mf_data[i]->copy(tempmf[i],0,dest_comp,1);
        }
        ++dest_comp;
    }

    // processor number of each tile
    if (plot_processors) {
        for (int i = 0; i <= finest_level; ++i) {
            (*plot_mf_data[i]).setVal(ParallelDescriptor::MyProc());
        }
        ++dest_comp;
    }

    if (plot_ad_excess) {
        // ad_excess
        MakeAdExcess(s_in, tempmf);
        for (int i = 0; i <= finest_level; ++i) {
            plot_mf_data[i]->copy(tempmf[i],0,dest_comp,1);
        }
        ++dest_comp;
    }

    // S
    for (int i = 0; i <= finest_level; ++i) {
        plot_mf_data[i]->copy(S_cc_in[i],0,dest_comp,1);
    }
    ++dest_comp;

    // soundspeed
    if (plot_cs) {
        CsfromRhoH(s_in, p0_in, p0_cart, tempmf);
        for (int i = 0; i <= finest_level; ++i) {
            plot_mf_data[i]->copy(tempmf[i],0,dest_comp,1);
        }
        ++dest_comp;
    }

    if (plot_base_state) {
        // w0
        Put1dArrayOnCart(w0,tempmf,1,1,bcs_u,0,1);
        for (int i = 0; i <= finest_level; ++i) {
            plot_mf_data[i]->copy(tempmf[i],0,dest_comp,AMREX_SPACEDIM);
        }
        dest_comp += AMREX_SPACEDIM;

        // divw0
        MakeDivw0(w0mac, tempmf);
        for (int i = 0; i <= finest_level; ++i) {
            plot_mf_data[i]->copy(tempmf[i],0,dest_comp,1);
        }
        dest_comp++;
    }

    // thermal
    Vector<MultiFab> Tcoeff            (finest_level+1);
    Vector<MultiFab> hcoeff            (finest_level+1);
    Vector<MultiFab> Xkcoeff           (finest_level+1);
    Vector<MultiFab> pcoeff            (finest_level+1);

    for (int lev=0; lev<=finest_level; ++lev) {
        Tcoeff            [lev].define(grids[lev], dmap[lev],       1, 1);
        hcoeff            [lev].define(grids[lev], dmap[lev],       1, 1);
        Xkcoeff           [lev].define(grids[lev], dmap[lev], NumSpec, 1);
        pcoeff            [lev].define(grids[lev], dmap[lev],       1, 1);
    }

    if (use_thermal_diffusion) {
        MakeThermalCoeffs(s_in,Tcoeff,hcoeff,Xkcoeff,pcoeff);
        MakeExplicitThermal(tempmf,s_in,Tcoeff,hcoeff,Xkcoeff,pcoeff,p0_in,0);
    } else {
        for (int lev=0; lev<=finest_level; ++lev) {
            Tcoeff[lev].setVal(0.);
            tempmf[lev].setVal(0.);
        }
    }
    for (int i = 0; i <= finest_level; ++i) {
        plot_mf_data[i]->copy(tempmf[i],0,dest_comp,1);
    }
    dest_comp++;

    // conductivity
    for (int i = 0; i <= finest_level; ++i) {
        tempmf[i].setVal(0.);
        plot_mf_data[i]->copy(tempmf[i],0,dest_comp,1);
        MultiFab::Subtract(*plot_mf_data[i],Tcoeff[i],0,dest_comp,1,0);
    }
    dest_comp++;

    // radial and circular velocities
    if (spherical == 1) {
        MakeVelrc(u_in, w0r_cart, tempmf, tempmf_scalar1);
        for (int i = 0; i <= finest_level; ++i) {
            plot_mf_data[i]->copy(tempmf[i],0,dest_comp,1);
            plot_mf_data[i]->copy(tempmf_scalar1[i],0,dest_comp+1,1);
        }
        dest_comp += 2;
    }

    if (do_sponge) {
        init_sponge(rho0_old.dataPtr());
        MakeSponge(tempmf);

        if (plot_sponge_fdamp) {
            // compute f_damp assuming sponge=1/(1+dt*kappa*fdamp)
            // therefore fdamp = (1/sponge-1)/(dt*kappa)
            for (int i = 0; i <= finest_level; ++i) {
                // scalar1 = 1
                tempmf_scalar1[i].setVal(1.);
                // scalar2 = dt * kappa
                tempmf_scalar2[i].setVal(dt * sponge_kappa);
                // plot_mf = 1
                plot_mf_data[i]->copy(tempmf_scalar1[i],0,dest_comp,1);
                // plot_mf = 1/sponge
                MultiFab::Divide(*plot_mf_data[i],tempmf[i],0,dest_comp,1,0);
                // plot_mf = 1/sponge - 1
                MultiFab::Subtract(*plot_mf_data[i],tempmf_scalar1[i],0,dest_comp,1,0);
                // plot_mf = (1/sponge-1)/(dt*kappa)
                MultiFab::Divide(*plot_mf_data[i],tempmf_scalar2[i],0,dest_comp,1,0);
            }
        } else {
            for (int i = 0; i <= finest_level; ++i) {
                plot_mf_data[i]->copy(tempmf[i],0,dest_comp,1);
            }
        }
        dest_comp++;
    }

    // add plot_mf_data[i] to plot_mf
    for (int i = 0; i <= finest_level; ++i) {
        plot_mf.push_back(plot_mf_data[i]);
        // delete [] plot_mf_data[i];
    }

    return plot_mf;

}


// this takes the multifab of all variables and extracts those
// required for the small plot file
Vector<const MultiFab*>
Maestro::SmallPlotFileMF(const int nPlot, const int nSmallPlot,
                         Vector<const MultiFab*> mf,
                         const Vector<std::string> varnames,
                         const Vector<std::string> small_plot_varnames)
{

    // timer for profiling
    BL_PROFILE_VAR("Maestro::SmallPlotFileMF()",SmallPlotFileMF);

    // MultiFab to hold plotfile data
    Vector<const MultiFab*> plot_mf;

    // temporary MultiFabs to hold plotfile data
    Vector<MultiFab*> plot_mf_data(finest_level+1);

    int dest_comp = 0;

    // build temporary MultiFab to hold plotfile data
    for (int i = 0; i <= finest_level; ++i) {
        plot_mf_data[i] = new MultiFab(mf[i]->boxArray(),
                                       mf[i]->DistributionMap(),nSmallPlot,0);

    }

    for (auto it=small_plot_varnames.begin();
         it!=small_plot_varnames.end(); ++it) {

        for (auto n = 0; n < nPlot; n++) {
            if (*it == varnames[n]) {
                for (int i = 0; i <= finest_level; ++i)
                    plot_mf_data[i]->copy(*(mf[i]), n, dest_comp, 1);
                ++dest_comp;
                break;
            }
        }
    }

    // add plot_mf_data[i] to plot_mf
    for (int i = 0; i <= finest_level; ++i)
        plot_mf.push_back(plot_mf_data[i]);

    return plot_mf;

}

// set plotfile variable names
Vector<std::string>
Maestro::PlotFileVarNames (int * nPlot) const
{
    // timer for profiling
    BL_PROFILE_VAR("Maestro::PlotFileVarNames()",PlotFileVarNames);

    // velocities (AMREX_SPACEDIM)
    // magvel, momentum
    // rho, rhoh, h, rhoX, tfromp, tfromh, deltap, deltaT Pi (Nscal+4 -- the extra 4 are h, tfromh, deltap and deltaT)
    // rho' and rhoh' and t' (3)
    // pioverp0, p0pluspi (2)
    // MachNumber, deltagamma, entropy, entropypert, S
    // thermal, conductivity

    (*nPlot) = AMREX_SPACEDIM + Nscal + 19;

    if (plot_spec) (*nPlot) += NumSpec + 1; // X + 1 (abar)
    if (plot_spec || plot_omegadot) (*nPlot) += NumSpec; // omegadot

    if (plot_Hext) (*nPlot)++;
    if (plot_Hnuc) (*nPlot)++;
    if (plot_eta) (*nPlot)++;
    if (plot_gpi) (*nPlot) += AMREX_SPACEDIM;
    // rho0, rhoh0, h0, p0, w0, divw0 (5+AMREX_SPACEDIM)
    if (plot_base_state) (*nPlot) += AMREX_SPACEDIM + 5;
    if (plot_cs) (*nPlot)++;
    if (plot_ad_excess) (*nPlot)++;
    if (plot_pidivu) (*nPlot)++;
    if (plot_processors) (*nPlot)++;
    if (spherical == 1) (*nPlot) += 2; // radial_velocity, circ_velocity
    if (do_sponge) (*nPlot)++;

    Vector<std::string> names(*nPlot);

    int cnt = 0;

    // add velocities
    for (int i=0; i<AMREX_SPACEDIM; ++i) {
        std::string x = "vel";
        x += (120+i);
        names[cnt++] = x;
    }

    names[cnt++] = "magvel";
    names[cnt++] = "momentum";

    names[cnt++] = "vort";

    // density and enthalpy
    names[cnt++] = "rho";
    names[cnt++] = "rhoh";
    names[cnt++] = "h";

    for (int i = 0; i < NumSpec; i++) {
        int len = 20;
        Vector<int> int_spec_names(len);
        //
        // This call return the actual length of each string in "len"
        //
        get_spec_names(int_spec_names.dataPtr(),&i,&len);
        char* spec_name = new char[len+1];
        for (int j = 0; j < len; j++)
            spec_name[j] = int_spec_names[j];
        spec_name[len] = '\0';
        std::string spec_string = "rhoX(";
        spec_string += spec_name;
        spec_string += ')';

        names[cnt++] = spec_string;
        delete [] spec_name;
    }

    if (plot_spec) {
        for (int i = 0; i < NumSpec; i++) {
            int len = 20;
            Vector<int> int_spec_names(len);
            //
            // This call return the actual length of each string in "len"
            //
            get_spec_names(int_spec_names.dataPtr(),&i,&len);
            char* spec_name = new char[len+1];
            for (int j = 0; j < len; j++) {
                spec_name[j] = int_spec_names[j];
            }
            spec_name[len] = '\0';
            std::string spec_string = "X(";
            spec_string += spec_name;
            spec_string += ')';

            names[cnt++] = spec_string;

            delete [] spec_name;
        }

        names[cnt++] = "abar";
    }

    if (plot_spec || plot_omegadot) {
        for (int i = 0; i < NumSpec; i++) {
            int len = 20;
            Vector<int> int_spec_names(len);
            //
            // This call return the actual length of each string in "len"
            //
            get_spec_names(int_spec_names.dataPtr(),&i,&len);
            char* spec_name = new char[len+1];
            for (int j = 0; j < len; j++) {
                spec_name[j] = int_spec_names[j];
            }
            spec_name[len] = '\0';
            std::string spec_string = "omegadot(";
            spec_string += spec_name;
            spec_string += ')';

            names[cnt++] = spec_string;

            delete [] spec_name;
        }
    }

    if (plot_Hext) names[cnt++] = "Hext";
    if (plot_Hnuc) names[cnt++] = "Hnuc";
    if (plot_eta) names[cnt++] = "eta_rho";

    names[cnt++] = "tfromp";
    names[cnt++] = "tfromh";
    names[cnt++] = "deltap";
    names[cnt++] = "deltaT";
    names[cnt++] = "Pi";
    names[cnt++] = "pioverp0";
    names[cnt++] = "p0pluspi";

    if (plot_gpi) {
        // add gpi
        for (int i=0; i<AMREX_SPACEDIM; ++i) {
            std::string x = "gpi";
            x += (120+i);
            names[cnt++] = x;
        }
    }

    names[cnt++] = "rhopert";
    names[cnt++] = "rhohpert";
    names[cnt++] = "tpert";
    if (plot_base_state) {
        names[cnt++] = "rho0";
        names[cnt++] = "rhoh0";
        names[cnt++] = "h0";
        names[cnt++] = "p0";
    }
    names[cnt++] = "MachNumber";
    names[cnt++] = "deltagamma";
    names[cnt++] = "entropy";
    names[cnt++] = "entropypert";
    if (plot_pidivu) names[cnt++] = "pi_divu";
    if (plot_processors) names[cnt++] = "processor_number";
    if (plot_ad_excess) names[cnt++] = "ad_excess";
    names[cnt++] = "S";

    if (plot_cs) names[cnt++] = "soundspeed";

    if (plot_base_state) {
        // w0 and divw0
        for (int i=0; i<AMREX_SPACEDIM; ++i) {
            std::string x = "w0";
            x += (120+i);
            names[cnt++] = x;
        }
        names[cnt++] = "divw0";
    }

    names[cnt++] = "thermal";
    names[cnt++] = "conductivity";

    if (spherical == 1) {
        names[cnt++] = "radial_velocity";
        names[cnt++] = "circ_velocity";
    }

    if (do_sponge) {
        if (plot_sponge_fdamp) {
            names[cnt++] = "sponge_fdamp";
        } else {
            names[cnt++] = "sponge";
        }
    }

    return names;

}

// set plotfile variable names
Vector<std::string>
Maestro::SmallPlotFileVarNames (int * nPlot, Vector<std::string> varnames) const
{
    // timer for profiling
    BL_PROFILE_VAR("Maestro::SmallPlotFileVarNames()",SmallPlotFileVarNames);

    Vector<std::string> names(*nPlot);

    ParmParse pp("maestro");

    int nPltVars = pp.countval("small_plot_vars");

    if (nPltVars > 0) { // small_plot_vars defined in inputs file

        std::string nm;

        for (int i = 0; i < nPltVars; i++)
        {
            pp.get("small_plot_vars", nm, i);

            if (nm == "ALL")
                return varnames;
            else if (nm == "NONE") {
                names.clear();
                return names;
            } else {
                // test to see if it's a valid varname by iterating over
                // varnames
                auto found_name = false;
                for (auto it=varnames.begin(); it!=varnames.end(); ++it) {
                    if (nm == *it) {
                        names.push_back(nm);
                        found_name = true;
                        break;
                    }
                }

                if (!found_name)
                    Print() << "Small plot file variable " << nm << " is invalid\n";
            }
        }
    } else {
        // use default value of small_plot_vars which is a string that needs to be split
        std::stringstream sstream(small_plot_vars);
        std::string nm;

        while (sstream >> nm) {
            // test to see if it's a valid varname by iterating over
            // varnames
            auto found_name = false;
            for (auto it=varnames.begin(); it!=varnames.end(); ++it) {
                if (nm == *it) {
                    names.push_back(nm);
                    found_name = true;
                    break;
                }
            }

            if (!found_name)
                Print() << "Small plot file variable " << nm << " is invalid\n";
        }
    }

    names.shrink_to_fit();
    *nPlot = names.size();

    return names;

}

void
Maestro::WriteJobInfo (const std::string& dir) const
{
    // timer for profiling
    BL_PROFILE_VAR("Maestro::WriteJobInfo()",WriteJobInfo);

    if (ParallelDescriptor::IOProcessor())
    {
        // job_info file with details about the run
        std::ofstream jobInfoFile;
        std::string FullPathJobInfoFile = dir;

        std::string PrettyLine = std::string(78, '=') + "\n";
        std::string OtherLine = std::string(78, '-') + "\n";
        std::string SkipSpace = std::string(8, ' ') + "\n";

        FullPathJobInfoFile += "/job_info";
        jobInfoFile.open(FullPathJobInfoFile.c_str(), std::ios::out);

        // job information
        jobInfoFile << PrettyLine;
        jobInfoFile << " MAESTROeX Job Information\n";
        jobInfoFile << PrettyLine;

        jobInfoFile << "job name: " << job_name << "\n\n";
        jobInfoFile << "inputs file: " << inputs_name << "\n\n";

        jobInfoFile << "number of MPI processes: " << ParallelDescriptor::NProcs() << "\n";
#ifdef _OPENMP
        jobInfoFile << "number of threads:       " << omp_get_max_threads() << "\n";

        jobInfoFile << "tile size: ";
        for (int d=0; d<AMREX_SPACEDIM; ++d) {
            jobInfoFile << FabArrayBase::mfiter_tile_size[d] << " ";
        }
        jobInfoFile << "\n";
#endif
        jobInfoFile << "\n";
        jobInfoFile << "CPU time used since start of simulation (CPU-hours): " <<
            getCPUTime()/3600.0;

        jobInfoFile << "\n\n";

        // plotfile information
        jobInfoFile << PrettyLine;
        jobInfoFile << " Plotfile Information\n";
        jobInfoFile << PrettyLine;

        time_t now = time(0);

        // Convert now to tm struct for local timezone
        tm* localtm = localtime(&now);
        jobInfoFile << "output data / time: " << asctime(localtm);

        char currentDir[FILENAME_MAX];
        if (getcwd(currentDir, FILENAME_MAX)) {
            jobInfoFile << "output dir:         " << currentDir << "\n";
        }

        jobInfoFile << "\n\n";

        // build information
        jobInfoFile << PrettyLine;
        jobInfoFile << " Build Information\n";
        jobInfoFile << PrettyLine;

        jobInfoFile << "build date:    " << buildInfoGetBuildDate() << "\n";
        jobInfoFile << "build machine: " << buildInfoGetBuildMachine() << "\n";
        jobInfoFile << "build dir:     " << buildInfoGetBuildDir() << "\n";
        jobInfoFile << "AMReX dir:     " << buildInfoGetAMReXDir() << "\n";

        jobInfoFile << "\n";

        jobInfoFile << "COMP:          " << buildInfoGetComp() << "\n";
        jobInfoFile << "COMP version:  " << buildInfoGetCompVersion() << "\n";

        jobInfoFile << "\n";

        jobInfoFile << "C++ compiler:  " << buildInfoGetCXXName() << "\n";
        jobInfoFile << "C++ flags:     " << buildInfoGetCXXFlags() << "\n";

        jobInfoFile << "\n";

        jobInfoFile << "Fortran comp:  " << buildInfoGetFName() << "\n";
        jobInfoFile << "Fortran flags: " << buildInfoGetFFlags() << "\n";

        jobInfoFile << "\n";

        jobInfoFile << "Link flags:    " << buildInfoGetLinkFlags() << "\n";
        jobInfoFile << "Libraries:     " << buildInfoGetLibraries() << "\n";

        jobInfoFile << "\n";

        for (int n = 1; n <= buildInfoGetNumModules(); n++) {
            jobInfoFile << buildInfoGetModuleName(n) << ": " << buildInfoGetModuleVal(n) << "\n";
        }

        const char* githash1 = buildInfoGetGitHash(1);
        const char* githash2 = buildInfoGetGitHash(2);
        const char* githash3 = buildInfoGetGitHash(3);
        if (strlen(githash1) > 0) {
            jobInfoFile << "MAESTROeX git describe: " << githash1 << "\n";
        }
        if (strlen(githash2) > 0) {
            jobInfoFile << "AMReX git describe: " << githash2 << "\n";
        }
        if (strlen(githash3) > 0) {
            jobInfoFile << "Microphysics git describe: " << githash3 << "\n";
        }

        const char* buildgithash = buildInfoGetBuildGitHash();
        const char* buildgitname = buildInfoGetBuildGitName();
        if (strlen(buildgithash) > 0) {
            jobInfoFile << buildgitname << " git describe: " << buildgithash << "\n";
        }

        jobInfoFile << "\n\n";

        // grid information
        jobInfoFile << PrettyLine;
        jobInfoFile << " Grid Information\n";
        jobInfoFile << PrettyLine;

        for (int i = 0; i <= finest_level; i++)
        {
            jobInfoFile << " level: " << i << "\n";
            jobInfoFile << "   number of boxes = " << grids[i].size() << "\n";
            jobInfoFile << "   maximum zones   = ";
            for (int n = 0; n < BL_SPACEDIM; n++)
            {
                jobInfoFile << geom[i].Domain().length(n) << " ";
            }
            jobInfoFile << "\n\n";
        }

        jobInfoFile << " Boundary conditions\n";
        Vector<int> lo_bc_out(BL_SPACEDIM), hi_bc_out(BL_SPACEDIM);
        ParmParse pp("maestro");
        pp.getarr("lo_bc",lo_bc_out,0,BL_SPACEDIM);
        pp.getarr("hi_bc",hi_bc_out,0,BL_SPACEDIM);


// these names correspond to the integer flags setup in the
// Castro_setup.cpp
        const char* names_bc[] =
        { "interior", "inflow", "outflow",
          "symmetry", "slipwall", "noslipwall" };


        jobInfoFile << "   -x: " << names_bc[lo_bc_out[0]] << "\n";
        jobInfoFile << "   +x: " << names_bc[hi_bc_out[0]] << "\n";
        if (BL_SPACEDIM >= 2) {
            jobInfoFile << "   -y: " << names_bc[lo_bc_out[1]] << "\n";
            jobInfoFile << "   +y: " << names_bc[hi_bc_out[1]] << "\n";
        }
        if (BL_SPACEDIM == 3) {
            jobInfoFile << "   -z: " << names_bc[lo_bc_out[2]] << "\n";
            jobInfoFile << "   +z: " << names_bc[hi_bc_out[2]] << "\n";
        }

        jobInfoFile << "\n\n";


// species info
        Real Aion = 0.0;
        Real Zion = 0.0;

        int mlen = 20;

        jobInfoFile << PrettyLine;
        jobInfoFile << " Species Information\n";
        jobInfoFile << PrettyLine;

        jobInfoFile <<
            std::setw(6) << "index" << SkipSpace <<
            std::setw(mlen+1) << "name" << SkipSpace <<
            std::setw(7) << "A" << SkipSpace <<
            std::setw(7) << "Z" << "\n";
        jobInfoFile << OtherLine;

        for (int i = 0; i < NumSpec; i++)
        {

            int len = mlen;
            Vector<int> int_spec_names(len);
            //
            // This call return the actual length of each string in "len"
            //
            get_spec_names(int_spec_names.dataPtr(),&i,&len);
            char* spec_name = new char[len+1];
            for (int j = 0; j < len; j++)
                spec_name[j] = int_spec_names[j];
            spec_name[len] = '\0';

            // get A and Z
            get_spec_az(&i, &Aion, &Zion);

            jobInfoFile <<
                std::setw(6) << i << SkipSpace <<
                std::setw(mlen+1) << std::setfill(' ') << spec_name << SkipSpace <<
                std::setw(7) << Aion << SkipSpace <<
                std::setw(7) << Zion << "\n";
            delete [] spec_name;
        }
        jobInfoFile << "\n\n";

        // runtime parameters
        jobInfoFile << PrettyLine;
        jobInfoFile << " Inputs File Parameters\n";
        jobInfoFile << PrettyLine;

        ParmParse::dumpTable(jobInfoFile, true);

        jobInfoFile.close();

        // now the external parameters
        const int jobinfo_file_length = FullPathJobInfoFile.length();
        Vector<int> jobinfo_file_name(jobinfo_file_length);

        for (int i = 0; i < jobinfo_file_length; i++)
            jobinfo_file_name[i] = FullPathJobInfoFile[i];

        runtime_pretty_print(jobinfo_file_name.dataPtr(), &jobinfo_file_length);
    }
}

void
Maestro::MakeMagvel (const Vector<MultiFab>& vel,
                     Vector<MultiFab>& magvel)
{
    // timer for profiling
    BL_PROFILE_VAR("Maestro::MakeMagvel()",MakeMagvel);

    Vector<std::array< MultiFab, AMREX_SPACEDIM > > w0mac(finest_level+1);

#if (AMREX_SPACEDIM == 3)
    if (spherical == 1) {
        for (int lev=0; lev<=finest_level; ++lev) {
            w0mac[lev][0].define(convert(grids[lev],nodal_flag_x), dmap[lev], 1, 1);
            w0mac[lev][1].define(convert(grids[lev],nodal_flag_y), dmap[lev], 1, 1);
            w0mac[lev][2].define(convert(grids[lev],nodal_flag_z), dmap[lev], 1, 1);
        }
        MakeW0mac(w0mac);
    }
#endif

    for (int lev=0; lev<=finest_level; ++lev) {

        // get references to the MultiFabs at level lev
        const MultiFab& vel_mf = vel[lev];
        MultiFab& magvel_mf = magvel[lev];

        // Loop over boxes (make sure mfi takes a cell-centered multifab as an argument)
        if (spherical == 0) {
#ifdef _OPENMP
#pragma omp parallel
#endif
            for ( MFIter mfi(vel_mf, true); mfi.isValid(); ++mfi ) {

                // Get the index space of the valid region
                const Box& tileBox = mfi.tilebox();

                // call fortran subroutine
                // use macros in AMReX_ArrayLim.H to pass in each FAB's data,
                // lo/hi coordinates (including ghost cells), and/or the # of components
                // We will also pass "validBox", which specifies the "valid" region.
                make_magvel(&lev,ARLIM_3D(tileBox.loVect()), ARLIM_3D(tileBox.hiVect()),
                            BL_TO_FORTRAN_3D(vel_mf[mfi]),
                            w0.dataPtr(),
                            BL_TO_FORTRAN_3D(magvel_mf[mfi]));
            }

        } else {

#ifdef _OPENMP
#pragma omp parallel
#endif
            for ( MFIter mfi(vel_mf, true); mfi.isValid(); ++mfi ) {

                // Get the index space of the valid region
                const Box& tileBox = mfi.tilebox();

                MultiFab& w0macx_mf = w0mac[lev][0];
                MultiFab& w0macy_mf = w0mac[lev][1];
                MultiFab& w0macz_mf = w0mac[lev][2];

                // call fortran subroutine
                // use macros in AMReX_ArrayLim.H to pass in each FAB's data,
                // lo/hi coordinates (including ghost cells), and/or the # of components
                // We will also pass "validBox", which specifies the "valid" region.
                make_magvel_sphr(ARLIM_3D(tileBox.loVect()), ARLIM_3D(tileBox.hiVect()),
                                 BL_TO_FORTRAN_3D(vel_mf[mfi]),
                                 BL_TO_FORTRAN_3D(w0macx_mf[mfi]),
                                 BL_TO_FORTRAN_3D(w0macy_mf[mfi]),
                                 BL_TO_FORTRAN_3D(w0macz_mf[mfi]),
                                 BL_TO_FORTRAN_3D(magvel_mf[mfi]));
            }
        }
    }

    // average down and fill ghost cells
    AverageDown(magvel,0,1);
    FillPatch(t_old,magvel,magvel,magvel,0,0,1,0,bcs_f);
}


void
Maestro::MakeVelrc (const Vector<MultiFab>& vel,
                    const Vector<MultiFab>& w0rcart,
                    Vector<MultiFab>& rad_vel,
                    Vector<MultiFab>& circ_vel)
{
    // timer for profiling
    BL_PROFILE_VAR("Maestro::MakeVelrc()",MakeVelrc);

    for (int lev=0; lev<=finest_level; ++lev) {

        // get references to the MultiFabs at level lev
        const MultiFab& vel_mf = vel[lev];
        MultiFab& radvel_mf = rad_vel[lev];
        MultiFab& circvel_mf = circ_vel[lev];
        const MultiFab& w0rcart_mf = w0rcart[lev];
        const MultiFab& normal_mf = normal[lev];

#ifdef _OPENMP
#pragma omp parallel
#endif
        for ( MFIter mfi(vel_mf, true); mfi.isValid(); ++mfi ) {

            // Get the index space of the valid region
            const Box& tileBox = mfi.tilebox();

            // call fortran subroutine
            // use macros in AMReX_ArrayLim.H to pass in each FAB's data,
            // lo/hi coordinates (including ghost cells), and/or the # of components
            // We will also pass "validBox", which specifies the "valid" region.

            make_velrc(ARLIM_3D(tileBox.loVect()), ARLIM_3D(tileBox.hiVect()),
                       BL_TO_FORTRAN_3D(vel_mf[mfi]),
                       BL_TO_FORTRAN_3D(w0rcart_mf[mfi]),
                       BL_TO_FORTRAN_3D(normal_mf[mfi]),
                       BL_TO_FORTRAN_3D(radvel_mf[mfi]),
                       BL_TO_FORTRAN_3D(circvel_mf[mfi]));
        }
    }

    // average down and fill ghost cells
    AverageDown(rad_vel,0,1);
    FillPatch(t_old,rad_vel,rad_vel,rad_vel,0,0,1,0,bcs_f);
    AverageDown(circ_vel,0,1);
    FillPatch(t_old,circ_vel,circ_vel,circ_vel,0,0,1,0,bcs_f);
}


void
Maestro::MakeAdExcess (const Vector<MultiFab>& state,
                       Vector<MultiFab>& ad_excess)
{
    // timer for profiling
    BL_PROFILE_VAR("Maestro::MakeAdExcess()",MakeAdExcess);

    for (int lev=0; lev<=finest_level; ++lev) {

        // get references to the MultiFabs at level lev
        const MultiFab& state_mf = state[lev];
        MultiFab& ad_excess_mf = ad_excess[lev];

        // Loop over boxes (make sure mfi takes a cell-centered multifab as an argument)
        if (spherical == 0) {
#ifdef _OPENMP
#pragma omp parallel
#endif
            for ( MFIter mfi(state_mf, true); mfi.isValid(); ++mfi ) {

                // Get the index space of the valid region
                const Box& tileBox = mfi.tilebox();

                // call fortran subroutine
                // use macros in AMReX_ArrayLim.H to pass in each FAB's data,
                // lo/hi coordinates (including ghost cells), and/or the # of components
                // We will also pass "validBox", which specifies the "valid" region.
                make_ad_excess(ARLIM_3D(tileBox.loVect()), ARLIM_3D(tileBox.hiVect()),
                               BL_TO_FORTRAN_FAB(state_mf[mfi]),
                               BL_TO_FORTRAN_3D(ad_excess_mf[mfi]));
            }

        } else {

            const MultiFab& normal_mf = normal[lev];

#ifdef _OPENMP
#pragma omp parallel
#endif
            for ( MFIter mfi(state_mf, true); mfi.isValid(); ++mfi ) {

                // Get the index space of the valid region
                const Box& tileBox = mfi.tilebox();

                // call fortran subroutine
                // use macros in AMReX_ArrayLim.H to pass in each FAB's data,
                // lo/hi coordinates (including ghost cells), and/or the # of components
                // We will also pass "validBox", which specifies the "valid" region.

                make_ad_excess_sphr(ARLIM_3D(tileBox.loVect()),
                                    ARLIM_3D(tileBox.hiVect()),
                                    BL_TO_FORTRAN_FAB(state_mf[mfi]),
                                    BL_TO_FORTRAN_3D(normal_mf[mfi]),
                                    BL_TO_FORTRAN_3D(ad_excess_mf[mfi]));
            }
        }
    }

    // average down and fill ghost cells
    AverageDown(ad_excess,0,1);
    FillPatch(t_old,ad_excess,ad_excess,ad_excess,0,0,1,0,bcs_f);
}


void
Maestro::MakeVorticity (const Vector<MultiFab>& vel,
                        Vector<MultiFab>& vorticity)
{
    // timer for profiling
    BL_PROFILE_VAR("Maestro::MakeVorticity()",MakeVorticity);

    for (int lev=0; lev<=finest_level; ++lev) {

        // get references to the MultiFabs at level lev
        const MultiFab& vel_mf = vel[lev];
        MultiFab& vorticity_mf = vorticity[lev];

        // Loop over boxes (make sure mfi takes a cell-centered multifab as an argument)
#ifdef _OPENMP
#pragma omp parallel
#endif
        for ( MFIter mfi(vel_mf, true); mfi.isValid(); ++mfi ) {

            // Get the index space of the valid region
            const Box& tileBox = mfi.tilebox();
            const Real* dx = geom[lev].CellSize();

            // call fortran subroutine
            // use macros in AMReX_ArrayLim.H to pass in each FAB's data,
            // lo/hi coordinates (including ghost cells), and/or the # of components
            // We will also pass "validBox", which specifies the "valid" region.
            make_vorticity(ARLIM_3D(tileBox.loVect()), ARLIM_3D(tileBox.hiVect()),
                           BL_TO_FORTRAN_3D(vel_mf[mfi]), dx,
                           BL_TO_FORTRAN_3D(vorticity_mf[mfi]), phys_bc.dataPtr());
        }


    }

    // average down and fill ghost cells
    AverageDown(vorticity,0,1);
    FillPatch(t_old,vorticity,vorticity,vorticity,0,0,1,0,bcs_f);
}

void
Maestro::MakeDeltaGamma (const Vector<MultiFab>& state,
                         const Vector<Real>& p0,
                         const Vector<MultiFab>& p0_cart,
                         const Vector<Real>& gamma1bar,
                         const Vector<MultiFab>& gamma1bar_cart,
                         Vector<MultiFab>& deltagamma)
{
    // timer for profiling
    BL_PROFILE_VAR("Maestro::MakeDeltaGamma()",MakeDeltaGamma);

    for (int lev=0; lev<=finest_level; ++lev) {

        // get references to the MultiFabs at level lev
        const MultiFab& state_mf = state[lev];
        MultiFab& deltagamma_mf = deltagamma[lev];

        if (spherical == 0) {

            // Loop over boxes (make sure mfi takes a cell-centered multifab as an argument)
#ifdef _OPENMP
#pragma omp parallel
#endif
            for ( MFIter mfi(state_mf, true); mfi.isValid(); ++mfi ) {

                // Get the index space of the valid region
                const Box& tileBox = mfi.tilebox();

                // call fortran subroutine
                // use macros in AMReX_ArrayLim.H to pass in each FAB's data,
                // lo/hi coordinates (including ghost cells), and/or the # of components
                // We will also pass "validBox", which specifies the "valid" region.
                make_deltagamma(&lev,ARLIM_3D(tileBox.loVect()), ARLIM_3D(tileBox.hiVect()),
                                BL_TO_FORTRAN_FAB(state_mf[mfi]),
                                p0.dataPtr(), gamma1bar.dataPtr(),
                                BL_TO_FORTRAN_3D(deltagamma_mf[mfi]));
            }

        } else {

            const MultiFab& p0cart_mf = p0_cart[lev];
            const MultiFab& gamma1barcart_mf = gamma1bar_cart[lev];

            // Loop over boxes (make sure mfi takes a cell-centered multifab as an argument)
#ifdef _OPENMP
#pragma omp parallel
#endif
            for ( MFIter mfi(state_mf, true); mfi.isValid(); ++mfi ) {

                // Get the index space of the valid region
                const Box& tileBox = mfi.tilebox();

                // call fortran subroutine
                // use macros in AMReX_ArrayLim.H to pass in each FAB's data,
                // lo/hi coordinates (including ghost cells), and/or the # of components
                // We will also pass "validBox", which specifies the "valid" region.
                make_deltagamma_sphr(ARLIM_3D(tileBox.loVect()), ARLIM_3D(tileBox.hiVect()),
                                     BL_TO_FORTRAN_FAB(state_mf[mfi]),
                                     BL_TO_FORTRAN_3D(p0cart_mf[mfi]), BL_TO_FORTRAN_3D(gamma1barcart_mf[mfi]),
                                     BL_TO_FORTRAN_3D(deltagamma_mf[mfi]));
            }

        }


    }

    // average down and fill ghost cells
    AverageDown(deltagamma,0,1);
    FillPatch(t_old,deltagamma,deltagamma,deltagamma,0,0,1,0,bcs_f);
}

void
Maestro::MakeEntropy (const Vector<MultiFab>& state,
                      Vector<MultiFab>& entropy)
{
    // timer for profiling
    BL_PROFILE_VAR("Maestro::MakeEntropy()",MakeEntropy);

    for (int lev=0; lev<=finest_level; ++lev) {

        // get references to the MultiFabs at level lev
        const MultiFab& state_mf = state[lev];
        MultiFab& entropy_mf = entropy[lev];

        // Loop over boxes (make sure mfi takes a cell-centered multifab as an argument)
#ifdef _OPENMP
#pragma omp parallel
#endif
        for ( MFIter mfi(state_mf, true); mfi.isValid(); ++mfi ) {

            // Get the index space of the valid region
            const Box& tileBox = mfi.tilebox();

            // call fortran subroutine
            // use macros in AMReX_ArrayLim.H to pass in each FAB's data,
            // lo/hi coordinates (including ghost cells), and/or the # of components
            // We will also pass "validBox", which specifies the "valid" region.
            make_entropy(&lev,ARLIM_3D(tileBox.loVect()),
                         ARLIM_3D(tileBox.hiVect()),
                         BL_TO_FORTRAN_FAB(state_mf[mfi]),
                         BL_TO_FORTRAN_3D(entropy_mf[mfi]));
        }

    }

    // average down and fill ghost cells
    AverageDown(entropy,0,1);
    FillPatch(t_old,entropy,entropy,entropy,0,0,1,0,bcs_f);
}

void
Maestro::MakeDivw0 (const Vector<std::array<MultiFab, AMREX_SPACEDIM> >& w0mac,
                    Vector<MultiFab>& divw0)
{
    // timer for profiling
    BL_PROFILE_VAR("Maestro::MakeDivw0()",MakeDivw0);

    for (int lev=0; lev<=finest_level; ++lev) {

        // get references to the MultiFabs at level lev
        MultiFab& divw0_mf = divw0[lev];

        if (spherical == 0) {

            // Loop over boxes (make sure mfi takes a cell-centered multifab as an argument)
#ifdef _OPENMP
#pragma omp parallel
#endif
            for ( MFIter mfi(divw0_mf, true); mfi.isValid(); ++mfi ) {

                // Get the index space of the valid region
                const Box& tileBox = mfi.tilebox();
                const Real* dx = geom[lev].CellSize();

                // call fortran subroutine
                // use macros in AMReX_ArrayLim.H to pass in each FAB's data,
                // lo/hi coordinates (including ghost cells), and/or the # of components
                // We will also pass "validBox", which specifies the "valid" region.
                make_divw0(&lev,ARLIM_3D(tileBox.loVect()), ARLIM_3D(tileBox.hiVect()),
                           w0.dataPtr(), dx,
                           BL_TO_FORTRAN_3D(divw0_mf[mfi]));
            }

        } else {

            const MultiFab& w0macx_mf = w0mac[lev][0];
            const MultiFab& w0macy_mf = w0mac[lev][1];
            const MultiFab& w0macz_mf = w0mac[lev][2];

            // Loop over boxes (make sure mfi takes a cell-centered multifab as an argument)
#ifdef _OPENMP
#pragma omp parallel
#endif
            for ( MFIter mfi(divw0_mf, true); mfi.isValid(); ++mfi ) {

                // Get the index space of the valid region
                const Box& tileBox = mfi.tilebox();
                const Real* dx = geom[lev].CellSize();

                // call fortran subroutine
                // use macros in AMReX_ArrayLim.H to pass in each FAB's data,
                // lo/hi coordinates (including ghost cells), and/or the # of components
                // We will also pass "validBox", which specifies the "valid" region.
                make_divw0_sphr(ARLIM_3D(tileBox.loVect()), ARLIM_3D(tileBox.hiVect()),
                                BL_TO_FORTRAN_3D(w0macx_mf[mfi]),
                                BL_TO_FORTRAN_3D(w0macy_mf[mfi]),
                                BL_TO_FORTRAN_3D(w0macz_mf[mfi]), dx,
                                BL_TO_FORTRAN_3D(divw0_mf[mfi]));
            }

        }


    }

    // average down and fill ghost cells
    AverageDown(divw0,0,1);
    FillPatch(t_old,divw0,divw0,divw0,0,0,1,0,bcs_f);
}

void
Maestro::MakePiDivu (const Vector<MultiFab>& vel,
                     const Vector<MultiFab>& state,
                     // const Vector<MultiFab>& pi_cc,
                     Vector<MultiFab>& pidivu)
{
    // timer for profiling
    BL_PROFILE_VAR("Maestro::MakePiDivu()",MakePiDivu);

    for (int lev=0; lev<=finest_level; ++lev) {

        // get references to the MultiFabs at level lev
        const MultiFab& vel_mf = vel[lev];
        const MultiFab& state_mf = state[lev];
        // const MultiFab& pi_mf = pi_cc[lev];
        MultiFab& pidivu_mf = pidivu[lev];

        // Loop over boxes (make sure mfi takes a cell-centered multifab as an argument)
#ifdef _OPENMP
#pragma omp parallel
#endif
        for ( MFIter mfi(pidivu_mf, true); mfi.isValid(); ++mfi ) {

            // Get the index space of the valid region
            const Box& tileBox = mfi.tilebox();
            const Real* dx = geom[lev].CellSize();

            // call fortran subroutine
            // use macros in AMReX_ArrayLim.H to pass in each FAB's data,
            // lo/hi coordinates (including ghost cells), and/or the # of components
            // We will also pass "validBox", which specifies the "valid" region.
            make_pidivu(ARLIM_3D(tileBox.loVect()), ARLIM_3D(tileBox.hiVect()),
                        BL_TO_FORTRAN_3D(vel_mf[mfi]), dx,
                        // BL_TO_FORTRAN_3D(pi_mf[mfi]),
                        BL_TO_FORTRAN_FAB(state_mf[mfi]),
                        BL_TO_FORTRAN_3D(pidivu_mf[mfi]));
        }

    }

    // average down and fill ghost cells
    AverageDown(pidivu,0,1);
    FillPatch(t_old,pidivu,pidivu,pidivu,0,0,1,0,bcs_f);
}

void
Maestro::MakeAbar (const Vector<MultiFab>& state,
                   Vector<MultiFab>& abar)
{
    // timer for profiling
    BL_PROFILE_VAR("Maestro::MakePiDivu()",MakeAbar);

    for (int lev=0; lev<=finest_level; ++lev) {

        // get references to the MultiFabs at level lev
        const MultiFab& state_mf = state[lev];
        MultiFab& abar_mf = abar[lev];

        // Loop over boxes (make sure mfi takes a cell-centered multifab as an argument)
#ifdef _OPENMP
#pragma omp parallel
#endif
        for ( MFIter mfi(abar_mf, true); mfi.isValid(); ++mfi ) {

            // Get the index space of the valid region
            const Box& tileBox = mfi.tilebox();
            const Real* dx = geom[lev].CellSize();

            // call fortran subroutine
            // use macros in AMReX_ArrayLim.H to pass in each FAB's data,
            // lo/hi coordinates (including ghost cells), and/or the # of components
            // We will also pass "validBox", which specifies the "valid" region.
            make_abar(ARLIM_3D(tileBox.loVect()), ARLIM_3D(tileBox.hiVect()),
                      BL_TO_FORTRAN_FAB(state_mf[mfi]),
                      BL_TO_FORTRAN_3D(abar_mf[mfi]));
        }

    }

    // average down and fill ghost cells
    AverageDown(abar,0,1);
    FillPatch(t_old,abar,abar,abar,0,0,1,0,bcs_f);
}<|MERGE_RESOLUTION|>--- conflicted
+++ resolved
@@ -34,120 +34,7 @@
                         Vector<MultiFab>& s_in,
                         const Vector<MultiFab>& S_cc_in,
                         const bool is_small)
-{
-<<<<<<< HEAD
-    // timer for profiling
-    BL_PROFILE_VAR("Maestro::WritePlotFile()",WritePlotFile);
-
-    // wallclock time
-    const Real strt_total = ParallelDescriptor::second();
-
-    std::string plotfilename;
-
-    if (!is_small) {
-        plotfilename = plot_base_name;
-    } else {
-        plotfilename = small_plot_base_name;
-    }
-
-    if (step == plotInitData) {
-        if (plotfilename.back() == '_') {
-            plotfilename += "InitData";
-        } else {
-            plotfilename += +"_InitData";
-        }
-
-    }
-    else if (step == plotInitProj) {
-        if (plotfilename.back() == '_') {
-            plotfilename += "after_InitProj";
-        } else {
-            plotfilename += +"_after_InitProj";
-        }
-    }
-    else if (step == plotDivuIter) {
-        if (plotfilename.back() == '_') {
-            plotfilename += "after_DivuIter";
-        } else {
-            plotfilename += +"_after_DivuIter";
-        }
-    } else {
-        PlotFileName(step, &plotfilename);
-    }
-
-    // convert rho0 to multi-D MultiFab
-    Vector<MultiFab> rho0_cart(finest_level+1);
-    for (int lev=0; lev<=finest_level; ++lev) {
-        rho0_cart[lev].define(grids[lev], dmap[lev], 1, 0);
-    }
-    Put1dArrayOnCart(rho0_in,rho0_cart,0,0);
-
-    // convert rhoh0 to multi-D MultiFab
-    Vector<MultiFab> rhoh0_cart(finest_level+1);
-    for (int lev=0; lev<=finest_level; ++lev) {
-        rhoh0_cart[lev].define(grids[lev], dmap[lev], 1, 0);
-    }
-    Put1dArrayOnCart(rhoh0_in,rhoh0_cart,0,0);
-
-    // convert p0 to multi-D MultiFab
-    Vector<MultiFab> p0_cart(finest_level+1);
-    for (int lev=0; lev<=finest_level; ++lev) {
-        p0_cart[lev].define(grids[lev], dmap[lev], 1, 0);
-    }
-    Put1dArrayOnCart(p0_in,p0_cart,0,0);
-
-    // convert gamma1bar to multi-D MultiFab
-    Vector<MultiFab> gamma1bar_cart(finest_level+1);
-    for (int lev=0; lev<=finest_level; ++lev) {
-        gamma1bar_cart[lev].define(grids[lev], dmap[lev], 1, 0);
-    }
-    Put1dArrayOnCart(gamma1bar_in,gamma1bar_cart,0,0);
-
-    int nPlot = 0;
-    const auto& varnames = PlotFileVarNames(&nPlot);
-
-    const auto& mf = PlotFileMF(nPlot,t_in,dt_in,rho0_cart,rhoh0_cart,p0_cart,
-                                gamma1bar_cart,u_in,s_in,p0_in,gamma1bar_in,
-                                S_cc_in);
-
-    // WriteMultiLevelPlotfile expects an array of step numbers
-    Vector<int> step_array;
-    step_array.resize(maxLevel()+1, step);
-
-    if (!is_small) {
-        WriteMultiLevelPlotfile(plotfilename, finest_level+1, mf, varnames,
-                                Geom(), t_in, step_array, refRatio());
-    } else {
-        int nSmallPlot = 0;
-        const auto& small_plot_varnames = SmallPlotFileVarNames(&nSmallPlot,
-                                                                varnames);
-
-        const auto& small_mf = SmallPlotFileMF(nPlot, nSmallPlot, mf, varnames,
-                                               small_plot_varnames);
-
-        WriteMultiLevelPlotfile(plotfilename, finest_level+1, small_mf,
-                                small_plot_varnames, Geom(), t_in, step_array,
-                                refRatio());
-
-        for (int i = 0; i <= finest_level; ++i)
-            delete small_mf[i];
-    }
-
-    WriteJobInfo(plotfilename);
-
-    // wallclock time
-    Real end_total = ParallelDescriptor::second() - strt_total;
-
-    // print wallclock time
-    ParallelDescriptor::ReduceRealMax(end_total,ParallelDescriptor::IOProcessorNumber());
-    if (maestro_verbose > 0) {
-        Print() << "Time to write plotfile: " << end_total << '\n';
-    }
-
-    for (int i = 0; i <= finest_level; ++i) {
-        delete mf[i];
-    }
-=======
+
 	// timer for profiling
 	BL_PROFILE_VAR("Maestro::WritePlotFile()",WritePlotFile);
 
@@ -249,12 +136,12 @@
 	WriteJobInfo(plotfilename);
 
 	VisMF::IO_Buffer io_buffer(VisMF::IO_Buffer_Size);
-	
+
 	// write out the cell-centered base state
 	if (ParallelDescriptor::IOProcessor()) {
 
 	  for (int lev=0; lev<=finest_level; ++lev) {
-	  
+
 	    std::ofstream BaseCCFile;
 	    BaseCCFile.rdbuf()->pubsetbuf(io_buffer.dataPtr(), io_buffer.size());
 	    std::string BaseCCFileName(plotfilename + "/BaseCC_");
@@ -272,7 +159,7 @@
 	    BaseCCFile << "r_cc  rho0  rhoh0  p0  gamma1bar \n";
 
 	    int nr = nr_fine / pow(2,(max_radial_level-lev));
-	    
+
 	    for (int i=0; i<nr; ++i) {
 	      BaseCCFile << r_cc_loc[lev+(max_radial_level+1)*i] << " "
 			 << rho0_in[lev+(max_radial_level+1)*i] << " "
@@ -303,9 +190,9 @@
 	    BaseFCFile.precision(17);
 
 	    BaseFCFile << "r_edge  w0 \n";
-	  
+
 	    int nr = nr_fine / pow(2,(max_radial_level-lev));
-	    
+
 	    for (int i=0; i<nr+1; ++i) {
 	      BaseFCFile << r_edge_loc[lev+(max_radial_level+1)*i] << " "
 			 << w0[lev+(max_radial_level+1)*i] << "\n";
@@ -325,7 +212,6 @@
 	for (int i = 0; i <= finest_level; ++i) {
 		delete mf[i];
 	}
->>>>>>> 0d2b2f89
 
 }
 
