
#include <Maestro.H>
#include <MaestroPlot.H>
#include <AMReX_buildInfo.H>

using namespace amrex;

// write plotfile to disk
void
Maestro::WritePlotFile (const int step,
                        const Real t_in,
                        const Vector<Real>& rho0_in,
                        const Vector<Real>& rhoh0_in,
                        const Vector<Real>& p0_in,
                        const Vector<MultiFab>& u_in,
                        Vector<MultiFab>& s_in)
{
	// timer for profiling
	BL_PROFILE_VAR("Maestro::WritePlotFile()",WritePlotFile);

	// wallclock time
	const Real strt_total = ParallelDescriptor::second();

	std::string plotfilename;

	if (step == 9999999) {
		plotfilename = "plt_InitData";
	}
	else if (step == 9999998) {
		plotfilename = "plt_after_InitProj";
	}
	else if (step == 9999997) {
		plotfilename = "plt_after_DivuIter";
	}
	else {
		plotfilename = PlotFileName(step);
	}

	// convert rho0 to multi-D MultiFab
	Vector<MultiFab> rho0_cart(finest_level+1);
	for (int lev=0; lev<=finest_level; ++lev) {
		rho0_cart[lev].define(grids[lev], dmap[lev], 1, 0);
	}
	Put1dArrayOnCart(rho0_in,rho0_cart,0,0);

	// convert rhoh0 to multi-D MultiFab
	Vector<MultiFab> rhoh0_cart(finest_level+1);
	for (int lev=0; lev<=finest_level; ++lev) {
		rhoh0_cart[lev].define(grids[lev], dmap[lev], 1, 0);
	}
	Put1dArrayOnCart(rhoh0_in,rhoh0_cart,0,0);

	// convert p0 to multi-D MultiFab
	Vector<MultiFab> p0_cart(finest_level+1);
	for (int lev=0; lev<=finest_level; ++lev) {
		p0_cart[lev].define(grids[lev], dmap[lev], 1, 0);
	}
	Put1dArrayOnCart(p0_in,p0_cart,0,0);

	const auto& mf = PlotFileMF(rho0_cart,rhoh0_cart,p0_cart,u_in,s_in,p0_in);
	const auto& varnames = PlotFileVarNames();

	// WriteMultiLevelPlotfile expects an array of step numbers
	Vector<int> step_array;
	step_array.resize(maxLevel()+1, step);

	WriteMultiLevelPlotfile(plotfilename, finest_level+1, mf, varnames,
	                        Geom(), t_in, step_array, refRatio());

	WriteJobInfo(plotfilename);

	// wallclock time
	Real end_total = ParallelDescriptor::second() - strt_total;

	// print wallclock time
	ParallelDescriptor::ReduceRealMax(end_total,ParallelDescriptor::IOProcessorNumber());
	if (maestro_verbose > 0) {
		Print() << "Time to write plotfile: " << end_total << '\n';
	}

	for (int i = 0; i <= finest_level; ++i) {
		delete mf[i];
	}

}


// get plotfile name
std::string
Maestro::PlotFileName (int lev) const
{
	return Concatenate(plot_base_name, lev, 7);
}

// put together a vector of multifabs for writing
Vector<const MultiFab*>
Maestro::PlotFileMF (const Vector<MultiFab>& rho0_cart,
                     const Vector<MultiFab>& rhoh0_cart,
                     const Vector<MultiFab>& p0_cart,
                     const Vector<MultiFab>& u_in,
                     Vector<MultiFab>& s_in,
                     const Vector<Real>& p0_in)
{
<<<<<<< HEAD
	// timer for profiling
	BL_PROFILE_VAR("Maestro::PlotFileMF()",PlotFileMF);

	// velocities (AMREX_SPACEDIM)
	// magvel
	// rho, rhoh, rhoX, tfromp, tfromh, deltaT Pi (Nscal+2 -- the extra 2 are tfromh and deltaT)
	// X (NumSpec)
	// rho' and rhoh' (2)
	// rho0, rhoh0, p0, w0 (3+AMREX_SPACEDIM)
	// MachNumber
	int nPlot = 2*AMREX_SPACEDIM + Nscal + NumSpec + 9;

	// MultiFab to hold plotfile data
	Vector<const MultiFab*> plot_mf;

	// temporary MultiFab to hold plotfile data
	Vector<MultiFab*> plot_mf_data(finest_level+1);

	// temporary MultiFab for calculations
	Vector<MultiFab> tempmf(finest_level+1);

	int dest_comp = 0;

	// build temporary MultiFab to hold plotfile data
	for (int i = 0; i <= finest_level; ++i) {
		plot_mf_data[i] = new MultiFab((s_in[i]).boxArray(),(s_in[i]).DistributionMap(),nPlot,0);
		tempmf[i].define(grids[i],dmap[i],AMREX_SPACEDIM,0);
	}

	// velocity
	for (int i = 0; i <= finest_level; ++i) {
		plot_mf_data[i]->copy((u_in[i]),0,dest_comp,AMREX_SPACEDIM);
	}
	dest_comp += AMREX_SPACEDIM;

	// magvel
	MakeMagvel(u_in, tempmf);
	for (int i = 0; i <= finest_level; ++i) {
		plot_mf_data[i]->copy((tempmf[i]),0,dest_comp,1);
	}
	++dest_comp;

	// rho
	for (int i = 0; i <= finest_level; ++i) {
		plot_mf_data[i]->copy((s_in[i]),Rho,dest_comp,1);
	}
	++dest_comp;

	// rhoh
	for (int i = 0; i <= finest_level; ++i) {
		plot_mf_data[i]->copy((s_in[i]),RhoH,dest_comp,1);
	}
	++dest_comp;

	// rhoX
	for (int i = 0; i <= finest_level; ++i) {
		plot_mf_data[i]->copy((s_in[i]),FirstSpec,dest_comp,NumSpec);
	}
	dest_comp += NumSpec;

	// X
	for (int i = 0; i <= finest_level; ++i) {
		plot_mf_data[i]->copy((s_in[i]),FirstSpec,dest_comp,NumSpec);
		for (int comp=0; comp<NumSpec; ++comp) {
			MultiFab::Divide(*plot_mf_data[i],s_in[i],Rho,dest_comp+comp,1,0);
		}
	}
	dest_comp += NumSpec;

	// compute tfromp
	TfromRhoP(s_in,p0_in);

	// tfromp
	for (int i = 0; i <= finest_level; ++i) {
		plot_mf_data[i]->copy((s_in[i]),Temp,dest_comp,1);
	}
	++dest_comp;

	// compute tfromh
	TfromRhoH(s_in,p0_in);

	for (int i = 0; i <= finest_level; ++i) {
		// tfromh
		plot_mf_data[i]->copy((s_in[i]),Temp,dest_comp,1);
	}
	++dest_comp;

	// deltaT
	// compute & copy tfromp
	TfromRhoP(s_in,p0_in);
	for (int i = 0; i <= finest_level; ++i) {
		plot_mf_data[i]->copy((s_in[i]),Temp,dest_comp,1);
	}

	// compute tfromh
	TfromRhoH(s_in,p0_in);
	// compute deltaT = (tfromp - tfromh) / tfromh
	for (int i = 0; i <= finest_level; ++i) {
		MultiFab::Subtract(*plot_mf_data[i],s_in[i],Temp,dest_comp,1,0);
		MultiFab::Divide(*plot_mf_data[i],s_in[i],Temp,dest_comp,1,0);
	}
	++dest_comp;

	// restore tfromp if necessary
	if (use_tfromp) {
		TfromRhoP(s_in,p0_in);
	}

	// pi
	for (int i = 0; i <= finest_level; ++i) {
		plot_mf_data[i]->copy((s_in[i]),Pi,dest_comp,1);
	}
	++dest_comp;

	// rhopert
	for (int i = 0; i <= finest_level; ++i) {
		plot_mf_data[i]->copy((s_in[i]),Rho,dest_comp,1);
		MultiFab::Subtract(*plot_mf_data[i],rho0_cart[i],0,dest_comp,1,0);
	}
	++dest_comp;

	// rhohpert
	for (int i = 0; i <= finest_level; ++i) {
		plot_mf_data[i]->copy((s_in[i]),RhoH,dest_comp,1);
		MultiFab::Subtract(*plot_mf_data[i],rhoh0_cart[i],0,dest_comp,1,0);
	}
	++dest_comp;

	// rho0, rhoh0, and p0
	for (int i = 0; i <= finest_level; ++i) {
		plot_mf_data[i]->copy(( rho0_cart[i]),0,dest_comp,1);
		plot_mf_data[i]->copy((rhoh0_cart[i]),0,dest_comp+1,1);
		plot_mf_data[i]->copy((   p0_cart[i]),0,dest_comp+2,1);
	}
	dest_comp += 3;

	if (spherical == 1) {
		Vector<std::array< MultiFab, AMREX_SPACEDIM > > w0mac(finest_level+1);
		Vector<MultiFab> w0r_cart(finest_level+1);

		for (int lev=0; lev<=finest_level; ++lev) {
			// w0mac will contain an edge-centered w0 on a Cartesian grid,
			// for use in computing divergences.
			AMREX_D_TERM(w0mac[lev][0].define(convert(grids[lev],nodal_flag_x), dmap[lev], 1, 1); ,
			             w0mac[lev][1].define(convert(grids[lev],nodal_flag_y), dmap[lev], 1, 1); ,
			             w0mac[lev][2].define(convert(grids[lev],nodal_flag_z), dmap[lev], 1, 1); );
			for (int idim=0; idim<AMREX_SPACEDIM; ++idim) {
				w0mac[lev][idim].setVal(0.);
			}

			// w0r_cart is w0 but onto a Cartesian grid in cell-centered as
			// a scalar.  Since w0 is the radial expansion velocity, w0r_cart
			// is the radial w0 in a zone
			w0r_cart[lev].define(grids[lev], dmap[lev], 1, 0);
			w0r_cart[lev].setVal(0.);
		}

		if (evolve_base_state == 1 && use_exact_base_state == 0) {
			MakeW0mac(w0mac);
			Put1dArrayOnCart(w0,w0r_cart,1,0,bcs_f,0);
		}

		// Mach number
		MachfromRhoHSphr(s_in,u_in,p0_in,w0r_cart,tempmf);
	} else {
		// Mach number
		MachfromRhoH(s_in,u_in,p0_in,tempmf);
	}

	// MachNumber
	for (int i = 0; i <= finest_level; ++i) {
		plot_mf_data[i]->copy((tempmf[i]),0,dest_comp,1);
	}
	++dest_comp;

	// w0
	Put1dArrayOnCart(w0,tempmf,1,1,bcs_u,0);
	for (int i = 0; i <= finest_level; ++i) {
		plot_mf_data[i]->copy((tempmf[i]),0,dest_comp,AMREX_SPACEDIM);
	}
	dest_comp += AMREX_SPACEDIM;

	// add plot_mf_data[i] to plot_mf
	for (int i = 0; i <= finest_level; ++i) {
		plot_mf.push_back(plot_mf_data[i]);
		// delete [] plot_mf_data[i];
	}

	return plot_mf;
=======
    // timer for profiling
    BL_PROFILE_VAR("Maestro::PlotFileMF()",PlotFileMF);

    // velocities (AMREX_SPACEDIM)
    // rho, rhoh, rhoX, tfromp, tfromh, deltaT Pi (Nscal+2 -- the extra 2 are tfromh and deltaT)
    // X (NumSpec)
    // rho' and rhoh' (2)
    // rho0, rhoh0, p0, w0, MachNumber (4+AMREX_SPACEDIM)
    int nPlot = 2*AMREX_SPACEDIM + Nscal + NumSpec + 8;

    // MultiFab to hold plotfile data
    Vector<const MultiFab*> plot_mf;

    // temporary MultiFab to hold plotfile data
    Vector<MultiFab*> plot_mf_data(finest_level+1);

    // temporary MultiFab for calculations
    Vector<MultiFab> tempmf(finest_level+1);

    int dest_comp = 0;

    // build temporary MultiFab to hold plotfile data
    for (int i = 0; i <= finest_level; ++i) {
        plot_mf_data[i] = new MultiFab((s_in[i]).boxArray(),(s_in[i]).DistributionMap(),nPlot,0);
        tempmf[i].define(grids[i],dmap[i],AMREX_SPACEDIM,0);
    }

    // velocity
    for (int i = 0; i <= finest_level; ++i) {
        plot_mf_data[i]->copy((u_in[i]),0,dest_comp,AMREX_SPACEDIM);
    }
    dest_comp += AMREX_SPACEDIM;

    // rho
    for (int i = 0; i <= finest_level; ++i) {
        plot_mf_data[i]->copy((s_in[i]),Rho,dest_comp,1);
    }
    ++dest_comp;

    // rhoh
    for (int i = 0; i <= finest_level; ++i) {
        plot_mf_data[i]->copy((s_in[i]),RhoH,dest_comp,1);
    }
    ++dest_comp;

    // rhoX
    for (int i = 0; i <= finest_level; ++i) {
        plot_mf_data[i]->copy((s_in[i]),FirstSpec,dest_comp,NumSpec);
    }
    dest_comp += NumSpec;

    // X
    for (int i = 0; i <= finest_level; ++i) {
        plot_mf_data[i]->copy((s_in[i]),FirstSpec,dest_comp,NumSpec);
        for (int comp=0; comp<NumSpec; ++comp) {
            MultiFab::Divide(*plot_mf_data[i],s_in[i],Rho,dest_comp+comp,1,0);
        }
    }
    dest_comp += NumSpec;

    // compute tfromp
    TfromRhoP(s_in,p0_in);

    // tfromp
    for (int i = 0; i <= finest_level; ++i) {
        plot_mf_data[i]->copy((s_in[i]),Temp,dest_comp,1);
    }
    ++dest_comp;

    // compute tfromh
    TfromRhoH(s_in,p0_in);

    for (int i = 0; i <= finest_level; ++i) {
        // tfromh
        plot_mf_data[i]->copy((s_in[i]),Temp,dest_comp,1);
    }
    ++dest_comp;

    // deltaT
    // compute & copy tfromp
    TfromRhoP(s_in,p0_in);
    for (int i = 0; i <= finest_level; ++i) {
        plot_mf_data[i]->copy((s_in[i]),Temp,dest_comp,1);
    }

    // compute tfromh
    TfromRhoH(s_in,p0_in);
    // compute deltaT = (tfromp - tfromh) / tfromh
    for (int i = 0; i <= finest_level; ++i) {
        MultiFab::Subtract(*plot_mf_data[i],s_in[i],Temp,dest_comp,1,0);
        MultiFab::Divide(*plot_mf_data[i],s_in[i],Temp,dest_comp,1,0);
    }
    ++dest_comp;

    // restore tfromp if necessary
    if (use_tfromp) {
        TfromRhoP(s_in,p0_in);
    }

    // pi
    for (int i = 0; i <= finest_level; ++i) {
        plot_mf_data[i]->copy((s_in[i]),Pi,dest_comp,1);
    }
    ++dest_comp;

    // rhopert
    for (int i = 0; i <= finest_level; ++i) {
        plot_mf_data[i]->copy((s_in[i]),Rho,dest_comp,1);
        MultiFab::Subtract(*plot_mf_data[i],rho0_cart[i],0,dest_comp,1,0);
    }
    ++dest_comp;

    // rhohpert
    for (int i = 0; i <= finest_level; ++i) {
        plot_mf_data[i]->copy((s_in[i]),RhoH,dest_comp,1);
        MultiFab::Subtract(*plot_mf_data[i],rhoh0_cart[i],0,dest_comp,1,0);
    }
    ++dest_comp;

    // rho0, rhoh0, and p0
    for (int i = 0; i <= finest_level; ++i) {
        plot_mf_data[i]->copy(( rho0_cart[i]),0,dest_comp,1);
        plot_mf_data[i]->copy((rhoh0_cart[i]),0,dest_comp+1,1);
        plot_mf_data[i]->copy((   p0_cart[i]),0,dest_comp+2,1);
    }
    dest_comp += 3;

    // w0
    Put1dArrayOnCart(w0,tempmf,1,1,bcs_u,0);
    for (int i = 0; i <= finest_level; ++i) {
        plot_mf_data[i]->copy((tempmf[i]),0,dest_comp,AMREX_SPACEDIM);
    }
    dest_comp += AMREX_SPACEDIM;
    
    // spherical w0mac needed for Mach number computation
    if (spherical == 1) {
        Vector<std::array< MultiFab, AMREX_SPACEDIM > > w0mac(finest_level+1);
        Vector<MultiFab> w0r_cart(finest_level+1);

        for (int lev=0; lev<=finest_level; ++lev) {
            // w0mac will contain an edge-centered w0 on a Cartesian grid,
            // for use in computing divergences.
            AMREX_D_TERM(w0mac[lev][0].define(convert(grids[lev],nodal_flag_x), dmap[lev], 1, 1); ,
                         w0mac[lev][1].define(convert(grids[lev],nodal_flag_y), dmap[lev], 1, 1); ,
                         w0mac[lev][2].define(convert(grids[lev],nodal_flag_z), dmap[lev], 1, 1); );
            for (int idim=0; idim<AMREX_SPACEDIM; ++idim) {
                w0mac[lev][idim].setVal(0.);
            }

            // w0r_cart is w0 but onto a Cartesian grid in cell-centered as
            // a scalar.  Since w0 is the radial expansion velocity, w0r_cart
            // is the radial w0 in a zone
            w0r_cart[lev].define(grids[lev], dmap[lev], 1, 0);
            w0r_cart[lev].setVal(0.);
        }

        if (evolve_base_state == 1 && use_exact_base_state == 0) {
            MakeW0mac(w0mac);
            Put1dArrayOnCart(w0,w0r_cart,1,0,bcs_f,0);
        }
        // Mach number
        MachfromRhoHSphr(s_in,u_in,p0_in,w0r_cart,tempmf);
    } else {
        // Mach number
        MachfromRhoH(s_in,u_in,p0_in,tempmf);
    }
    for (int i = 0; i <= finest_level; ++i) {
        plot_mf_data[i]->copy((tempmf[i]),0,dest_comp,1);
    }
    ++dest_comp;

    // add plot_mf_data[i] to plot_mf
    for (int i = 0; i <= finest_level; ++i) {
        plot_mf.push_back(plot_mf_data[i]);
        // delete [] plot_mf_data[i];
    }

    return plot_mf;
>>>>>>> 2307b9f8

}

// set plotfile variable names
Vector<std::string>
Maestro::PlotFileVarNames () const
{
<<<<<<< HEAD
	// timer for profiling
	BL_PROFILE_VAR("Maestro::PlotFileVarNames()",PlotFileVarNames);

	// velocities (AMREX_SPACEDIM)
	// magvel
	// rho, rhoh, rhoX, tfromp, tfromh, deltaT Pi (Nscal+2 -- the extra 2 are tfromh and deltaT)
	// X (NumSpec)
	// rho' and rhoh' (2)
	// rho0, rhoh0, p0, w0 (3+AMREX_SPACEDIM)
	// MachNumber
	int nPlot = 2*AMREX_SPACEDIM + Nscal + NumSpec + 9;
	Vector<std::string> names(nPlot);

	int cnt = 0;

	// add velocities
	for (int i=0; i<AMREX_SPACEDIM; ++i) {
		std::string x = "vel";
		x += (120+i);
		names[cnt++] = x;
	}

	names[cnt++] = "magvel";

	// density and enthalpy
	names[cnt++] = "rho";
	names[cnt++] = "rhoh";

	for (int i = 0; i < NumSpec; i++) {
		int len = 20;
		Vector<int> int_spec_names(len);
		//
		// This call return the actual length of each string in "len"
		//
		get_spec_names(int_spec_names.dataPtr(),&i,&len);
		char* spec_name = new char[len+1];
		for (int j = 0; j < len; j++)
			spec_name[j] = int_spec_names[j];
		spec_name[len] = '\0';
		std::string spec_string = "rhoX(";
		spec_string += spec_name;
		spec_string += ')';

		names[cnt++] = spec_string;
		delete [] spec_name;
	}

	for (int i = 0; i < NumSpec; i++) {
		int len = 20;
		Vector<int> int_spec_names(len);
		//
		// This call return the actual length of each string in "len"
		//
		get_spec_names(int_spec_names.dataPtr(),&i,&len);
		char* spec_name = new char[len+1];
		for (int j = 0; j < len; j++) {
			spec_name[j] = int_spec_names[j];
		}
		spec_name[len] = '\0';
		std::string spec_string = "X(";
		spec_string += spec_name;
		spec_string += ')';

		names[cnt++] = spec_string;

		delete [] spec_name;
	}


	names[cnt++] = "tfromp";
	names[cnt++] = "tfromh";
	names[cnt++] = "deltaT";
	names[cnt++] = "Pi";

	names[cnt++] = "rhopert";
	names[cnt++] = "rhohpert";

	names[cnt++] = "rho0";
	names[cnt++] = "rhoh0";
	names[cnt++] = "p0";
	names[cnt++] = "MachNumber";

	// add w0
	for (int i=0; i<AMREX_SPACEDIM; ++i) {
		std::string x = "w0";
		x += (120+i);
		names[cnt++] = x;
	}

	return names;
=======
    // timer for profiling
    BL_PROFILE_VAR("Maestro::PlotFileVarNames()",PlotFileVarNames);

    // velocities (AMREX_SPACEDIM)
    // rho, rhoh, rhoX, tfromp, tfromh, deltaT, Pi (Nscal+2 -- the extra 2 are tfromh and deltaT)
    // X (NumSpec)
    // rho' and rhoh' (2)
    // rho0, rhoh0, p0, MachNumber, w0 (4+AMREX_SPACEDIM)
    int nPlot = 2*AMREX_SPACEDIM + Nscal + NumSpec + 8;
    Vector<std::string> names(nPlot);

    int cnt = 0;

    // add velocities
    for (int i=0; i<AMREX_SPACEDIM; ++i) {
        std::string x = "vel";
        x += (120+i);
        names[cnt++] = x;
    }

    // density and enthalpy
    names[cnt++] = "rho";
    names[cnt++] = "rhoh";

    for (int i = 0; i < NumSpec; i++) {
        int len = 20;
        Vector<int> int_spec_names(len);
        //
        // This call return the actual length of each string in "len"
        //
        get_spec_names(int_spec_names.dataPtr(),&i,&len);
        char* spec_name = new char[len+1];
        for (int j = 0; j < len; j++)
            spec_name[j] = int_spec_names[j];
        spec_name[len] = '\0';
        std::string spec_string = "rhoX(";
        spec_string += spec_name;
        spec_string += ')';

        names[cnt++] = spec_string;
        delete [] spec_name;
    }

    for (int i = 0; i < NumSpec; i++) {
        int len = 20;
        Vector<int> int_spec_names(len);
        //
        // This call return the actual length of each string in "len"
        //
        get_spec_names(int_spec_names.dataPtr(),&i,&len);
        char* spec_name = new char[len+1];
        for (int j = 0; j < len; j++) {
            spec_name[j] = int_spec_names[j];
        }
        spec_name[len] = '\0';
        std::string spec_string = "X(";
        spec_string += spec_name;
        spec_string += ')';

        names[cnt++] = spec_string;

        delete [] spec_name;
    }


    names[cnt++] = "tfromp";
    names[cnt++] = "tfromh";
    names[cnt++] = "deltaT";
    names[cnt++] = "Pi";

    names[cnt++] = "rhopert";
    names[cnt++] = "rhohpert";

    names[cnt++] = "rho0";
    names[cnt++] = "rhoh0";
    names[cnt++] = "p0";

    // add w0
    for (int i=0; i<AMREX_SPACEDIM; ++i) {
        std::string x = "w0";
        x += (120+i);
        names[cnt++] = x;
    }
    
    names[cnt++] = "MachNumber";

    return names;
>>>>>>> 2307b9f8
}

void
Maestro::WriteJobInfo (const std::string& dir) const
{
	// timer for profiling
	BL_PROFILE_VAR("Maestro::WriteJobInfo()",WriteJobInfo);

	if (ParallelDescriptor::IOProcessor())
	{
		// job_info file with details about the run
		std::ofstream jobInfoFile;
		std::string FullPathJobInfoFile = dir;

		std::string PrettyLine = std::string(78, '=') + "\n";
		std::string OtherLine = std::string(78, '-') + "\n";
		std::string SkipSpace = std::string(8, ' ') + "\n";

		FullPathJobInfoFile += "/job_info";
		jobInfoFile.open(FullPathJobInfoFile.c_str(), std::ios::out);

		// job information
		jobInfoFile << PrettyLine;
		jobInfoFile << " MAESTROeX Job Information\n";
		jobInfoFile << PrettyLine;

		jobInfoFile << "job name: " << job_name << "\n\n";
		jobInfoFile << "inputs file: " << inputs_name << "\n\n";

		jobInfoFile << "number of MPI processes: " << ParallelDescriptor::NProcs() << "\n";
#ifdef _OPENMP
		jobInfoFile << "number of threads:       " << omp_get_max_threads() << "\n";

		jobInfoFile << "tile size: ";
		for (int d=0; d<AMREX_SPACEDIM; ++d) {
			jobInfoFile << FabArrayBase::mfiter_tile_size[d] << " ";
		}
		jobInfoFile << "\n";
#endif
		jobInfoFile << "\n";
		jobInfoFile << "CPU time used since start of simulation (CPU-hours): " <<
		        getCPUTime()/3600.0;

		jobInfoFile << "\n\n";

		// plotfile information
		jobInfoFile << PrettyLine;
		jobInfoFile << " Plotfile Information\n";
		jobInfoFile << PrettyLine;

		time_t now = time(0);

		// Convert now to tm struct for local timezone
		tm* localtm = localtime(&now);
		jobInfoFile << "output data / time: " << asctime(localtm);

		char currentDir[FILENAME_MAX];
		if (getcwd(currentDir, FILENAME_MAX)) {
			jobInfoFile << "output dir:         " << currentDir << "\n";
		}

		jobInfoFile << "\n\n";

		// build information
		jobInfoFile << PrettyLine;
		jobInfoFile << " Build Information\n";
		jobInfoFile << PrettyLine;

		jobInfoFile << "build date:    " << buildInfoGetBuildDate() << "\n";
		jobInfoFile << "build machine: " << buildInfoGetBuildMachine() << "\n";
		jobInfoFile << "build dir:     " << buildInfoGetBuildDir() << "\n";
		jobInfoFile << "AMReX dir:     " << buildInfoGetAMReXDir() << "\n";

		jobInfoFile << "\n";

		jobInfoFile << "COMP:          " << buildInfoGetComp() << "\n";
		jobInfoFile << "COMP version:  " << buildInfoGetCompVersion() << "\n";

		jobInfoFile << "\n";

		jobInfoFile << "C++ compiler:  " << buildInfoGetCXXName() << "\n";
		jobInfoFile << "C++ flags:     " << buildInfoGetCXXFlags() << "\n";

		jobInfoFile << "\n";

		jobInfoFile << "Fortran comp:  " << buildInfoGetFName() << "\n";
		jobInfoFile << "Fortran flags: " << buildInfoGetFFlags() << "\n";

		jobInfoFile << "\n";

		jobInfoFile << "Link flags:    " << buildInfoGetLinkFlags() << "\n";
		jobInfoFile << "Libraries:     " << buildInfoGetLibraries() << "\n";

		jobInfoFile << "\n";

		for (int n = 1; n <= buildInfoGetNumModules(); n++) {
			jobInfoFile << buildInfoGetModuleName(n) << ": " << buildInfoGetModuleVal(n) << "\n";
		}

		const char* githash1 = buildInfoGetGitHash(1);
		const char* githash2 = buildInfoGetGitHash(2);
		const char* githash3 = buildInfoGetGitHash(3);
		if (strlen(githash1) > 0) {
			jobInfoFile << "MAESTROeX git describe: " << githash1 << "\n";
		}
		if (strlen(githash2) > 0) {
			jobInfoFile << "AMReX git describe: " << githash2 << "\n";
		}
		if (strlen(githash3) > 0) {
			jobInfoFile << "Microphysics git describe: " << githash3 << "\n";
		}

		const char* buildgithash = buildInfoGetBuildGitHash();
		const char* buildgitname = buildInfoGetBuildGitName();
		if (strlen(buildgithash) > 0) {
			jobInfoFile << buildgitname << " git describe: " << buildgithash << "\n";
		}

		jobInfoFile << "\n\n";

		// grid information
		jobInfoFile << PrettyLine;
		jobInfoFile << " Grid Information\n";
		jobInfoFile << PrettyLine;

		for (int i = 0; i <= finest_level; i++)
		{
			jobInfoFile << " level: " << i << "\n";
			jobInfoFile << "   number of boxes = " << grids[i].size() << "\n";
			jobInfoFile << "   maximum zones   = ";
			for (int n = 0; n < BL_SPACEDIM; n++)
			{
				jobInfoFile << geom[i].Domain().length(n) << " ";
			}
			jobInfoFile << "\n\n";
		}

		jobInfoFile << " Boundary conditions\n";
		Vector<int> lo_bc_out(BL_SPACEDIM), hi_bc_out(BL_SPACEDIM);
		ParmParse pp("maestro");
		pp.getarr("lo_bc",lo_bc_out,0,BL_SPACEDIM);
		pp.getarr("hi_bc",hi_bc_out,0,BL_SPACEDIM);


// these names correspond to the integer flags setup in the
// Castro_setup.cpp
		const char* names_bc[] =
		{ "interior", "inflow", "outflow",
		  "symmetry", "slipwall", "noslipwall" };


		jobInfoFile << "   -x: " << names_bc[lo_bc_out[0]] << "\n";
		jobInfoFile << "   +x: " << names_bc[hi_bc_out[0]] << "\n";
		if (BL_SPACEDIM >= 2) {
			jobInfoFile << "   -y: " << names_bc[lo_bc_out[1]] << "\n";
			jobInfoFile << "   +y: " << names_bc[hi_bc_out[1]] << "\n";
		}
		if (BL_SPACEDIM == 3) {
			jobInfoFile << "   -z: " << names_bc[lo_bc_out[2]] << "\n";
			jobInfoFile << "   +z: " << names_bc[hi_bc_out[2]] << "\n";
		}

		jobInfoFile << "\n\n";


// species info
		Real Aion = 0.0;
		Real Zion = 0.0;

		int mlen = 20;

		jobInfoFile << PrettyLine;
		jobInfoFile << " Species Information\n";
		jobInfoFile << PrettyLine;

		jobInfoFile <<
		        std::setw(6) << "index" << SkipSpace <<
		        std::setw(mlen+1) << "name" << SkipSpace <<
		        std::setw(7) << "A" << SkipSpace <<
		        std::setw(7) << "Z" << "\n";
		jobInfoFile << OtherLine;

		for (int i = 0; i < NumSpec; i++)
		{

			int len = mlen;
			Vector<int> int_spec_names(len);
			//
			// This call return the actual length of each string in "len"
			//
			get_spec_names(int_spec_names.dataPtr(),&i,&len);
			char* spec_name = new char[len+1];
			for (int j = 0; j < len; j++)
				spec_name[j] = int_spec_names[j];
			spec_name[len] = '\0';

			// get A and Z
			get_spec_az(&i, &Aion, &Zion);

			jobInfoFile <<
			        std::setw(6) << i << SkipSpace <<
			        std::setw(mlen+1) << std::setfill(' ') << spec_name << SkipSpace <<
			        std::setw(7) << Aion << SkipSpace <<
			        std::setw(7) << Zion << "\n";
			delete [] spec_name;
		}
		jobInfoFile << "\n\n";

		// runtime parameters
		jobInfoFile << PrettyLine;
		jobInfoFile << " Inputs File Parameters\n";
		jobInfoFile << PrettyLine;

		ParmParse::dumpTable(jobInfoFile, true);

		jobInfoFile.close();

		// now the external parameters
		const int jobinfo_file_length = FullPathJobInfoFile.length();
		Vector<int> jobinfo_file_name(jobinfo_file_length);

		for (int i = 0; i < jobinfo_file_length; i++)
			jobinfo_file_name[i] = FullPathJobInfoFile[i];

		// runtime_pretty_print(jobinfo_file_name.dataPtr(), &jobinfo_file_length);
	}
}

void
Maestro::MakeMagvel (const Vector<MultiFab>& vel,
                     Vector<MultiFab>& magvel)
{
	// timer for profiling
	BL_PROFILE_VAR("Maestro::MakeMagvel()",MakeMagvel);

	Vector<MultiFab> w0_cart(finest_level+1);
	if (spherical == 1) {
		for (int lev=0; lev<=finest_level; ++lev) {
			w0_cart[lev].define(grids[lev], dmap[lev], 1, 1);
		}
	}

	for (int lev=0; lev<=finest_level; ++lev) {

		// get references to the MultiFabs at level lev
		const MultiFab& vel_mf = vel[lev];
		MultiFab& magvel_mf = magvel[lev];

		// Loop over boxes (make sure mfi takes a cell-centered multifab as an argument)
		if (spherical == 0) {
#ifdef _OPENMP
#pragma omp parallel
#endif
			for ( MFIter mfi(vel_mf, true); mfi.isValid(); ++mfi ) {

				// Get the index space of the valid region
				const Box& tileBox = mfi.tilebox();

				// call fortran subroutine
				// use macros in AMReX_ArrayLim.H to pass in each FAB's data,
				// lo/hi coordinates (including ghost cells), and/or the # of components
				// We will also pass "validBox", which specifies the "valid" region.
				make_magvel(&lev,ARLIM_3D(tileBox.loVect()), ARLIM_3D(tileBox.hiVect()),
				            BL_TO_FORTRAN_3D(vel_mf[mfi]),
				            w0.dataPtr(),
				            BL_TO_FORTRAN_3D(magvel_mf[mfi]));
			}

		} else {

			const MultiFab& w0cart_mf = w0_cart[lev];

#ifdef _OPENMP
#pragma omp parallel
#endif
			for ( MFIter mfi(vel_mf, true); mfi.isValid(); ++mfi ) {

				// Get the index space of the valid region
				const Box& tileBox = mfi.tilebox();

				// call fortran subroutine
				// use macros in AMReX_ArrayLim.H to pass in each FAB's data,
				// lo/hi coordinates (including ghost cells), and/or the # of components
				// We will also pass "validBox", which specifies the "valid" region.

				make_magvel_sphr(ARLIM_3D(tileBox.loVect()), ARLIM_3D(tileBox.hiVect()),
				                 BL_TO_FORTRAN_3D(vel_mf[mfi]),
				                 BL_TO_FORTRAN_3D(w0cart_mf[mfi]),
				                 BL_TO_FORTRAN_3D(magvel_mf[mfi]));
			}
		}
	}

	// average down and fill ghost cells
	AverageDown(magvel,0,1);
	FillPatch(t_old,magvel,magvel,magvel,0,0,1,0,bcs_f);
}


void
Maestro::MakeVelrc (const Vector<MultiFab>& vel,
                    Vector<MultiFab>& rad_vel,
                    Vector<MultiFab>& circ_vel)
{
	// timer for profiling
	BL_PROFILE_VAR("Maestro::MakeVelrc()",MakeVelrc);

	Vector<MultiFab> w0r_cart(finest_level+1);
	for (int lev=0; lev<=finest_level; ++lev) {
		w0r_cart[lev].define(grids[lev], dmap[lev], 1, 1);
	}

	Put1dArrayOnCart(w0,w0r_cart,1,0,bcs_u,0);

	for (int lev=0; lev<=finest_level; ++lev) {

		// get references to the MultiFabs at level lev
		const MultiFab& vel_mf = vel[lev];
		MultiFab& radvel_mf = rad_vel[lev];
		MultiFab& circvel_mf = circ_vel[lev];
		const MultiFab& w0rcart_mf = w0r_cart[lev];
		const MultiFab& normal_mf = normal[lev];

#ifdef _OPENMP
#pragma omp parallel
#endif
		for ( MFIter mfi(vel_mf, true); mfi.isValid(); ++mfi ) {

			// Get the index space of the valid region
			const Box& tileBox = mfi.tilebox();

			// call fortran subroutine
			// use macros in AMReX_ArrayLim.H to pass in each FAB's data,
			// lo/hi coordinates (including ghost cells), and/or the # of components
			// We will also pass "validBox", which specifies the "valid" region.

			make_velrc(ARLIM_3D(tileBox.loVect()), ARLIM_3D(tileBox.hiVect()),
			           BL_TO_FORTRAN_3D(vel_mf[mfi]),
			           BL_TO_FORTRAN_3D(w0rcart_mf[mfi]),
			           BL_TO_FORTRAN_3D(normal_mf[mfi]),
			           BL_TO_FORTRAN_3D(radvel_mf[mfi]),
			           BL_TO_FORTRAN_3D(circvel_mf[mfi]));
		}
	}

	// average down and fill ghost cells
	AverageDown(rad_vel,0,1);
	FillPatch(t_old,rad_vel,rad_vel,rad_vel,0,0,1,0,bcs_f);
	AverageDown(circ_vel,0,1);
	FillPatch(t_old,circ_vel,circ_vel,circ_vel,0,0,1,0,bcs_f);
}


void
Maestro::MakeAdExcess (const Vector<MultiFab>& state,
                       Vector<MultiFab>& ad_excess)
{
	// timer for profiling
	BL_PROFILE_VAR("Maestro::MakeAdExcess()",MakeAdExcess);

	for (int lev=0; lev<=finest_level; ++lev) {

		// get references to the MultiFabs at level lev
		const MultiFab& state_mf = state[lev];
		MultiFab& ad_excess_mf = ad_excess[lev];

		// Loop over boxes (make sure mfi takes a cell-centered multifab as an argument)
		if (spherical == 0) {
#ifdef _OPENMP
#pragma omp parallel
#endif
			for ( MFIter mfi(state_mf, true); mfi.isValid(); ++mfi ) {

				// Get the index space of the valid region
				const Box& tileBox = mfi.tilebox();

				// call fortran subroutine
				// use macros in AMReX_ArrayLim.H to pass in each FAB's data,
				// lo/hi coordinates (including ghost cells), and/or the # of components
				// We will also pass "validBox", which specifies the "valid" region.
				make_ad_excess(ARLIM_3D(tileBox.loVect()), ARLIM_3D(tileBox.hiVect()),
				               BL_TO_FORTRAN_FAB(state_mf[mfi]),
				               BL_TO_FORTRAN_3D(ad_excess_mf[mfi]));
			}

		} else {

			const MultiFab& normal_mf = normal[lev];

#ifdef _OPENMP
#pragma omp parallel
#endif
			for ( MFIter mfi(state_mf, true); mfi.isValid(); ++mfi ) {

				// Get the index space of the valid region
				const Box& tileBox = mfi.tilebox();

				// call fortran subroutine
				// use macros in AMReX_ArrayLim.H to pass in each FAB's data,
				// lo/hi coordinates (including ghost cells), and/or the # of components
				// We will also pass "validBox", which specifies the "valid" region.

				make_ad_excess_sphr(ARLIM_3D(tileBox.loVect()),
				                    ARLIM_3D(tileBox.hiVect()),
				                    BL_TO_FORTRAN_FAB(state_mf[mfi]),
				                    BL_TO_FORTRAN_3D(normal_mf[mfi]),
				                    BL_TO_FORTRAN_3D(ad_excess_mf[mfi]));
			}
		}
	}

	// average down and fill ghost cells
	AverageDown(ad_excess,0,1);
	FillPatch(t_old,ad_excess,ad_excess,ad_excess,0,0,1,0,bcs_f);
}<|MERGE_RESOLUTION|>--- conflicted
+++ resolved
@@ -101,7 +101,6 @@
                      Vector<MultiFab>& s_in,
                      const Vector<Real>& p0_in)
 {
-<<<<<<< HEAD
 	// timer for profiling
 	BL_PROFILE_VAR("Maestro::PlotFileMF()",PlotFileMF);
 
@@ -112,7 +111,7 @@
 	// rho' and rhoh' (2)
 	// rho0, rhoh0, p0, w0 (3+AMREX_SPACEDIM)
 	// MachNumber
-	int nPlot = 2*AMREX_SPACEDIM + Nscal + NumSpec + 9;
+	int nPlot = 2*AMREX_SPACEDIM + Nscal + NumSpec + 10;
 
 	// MultiFab to hold plotfile data
 	Vector<const MultiFab*> plot_mf;
@@ -139,6 +138,13 @@
 
 	// magvel
 	MakeMagvel(u_in, tempmf);
+	for (int i = 0; i <= finest_level; ++i) {
+		plot_mf_data[i]->copy((tempmf[i]),0,dest_comp,1);
+	}
+	++dest_comp;
+
+    // vorticity
+    MakeVorticity(u_in, tempmf);
 	for (int i = 0; i <= finest_level; ++i) {
 		plot_mf_data[i]->copy((tempmf[i]),0,dest_comp,1);
 	}
@@ -291,186 +297,7 @@
 	}
 
 	return plot_mf;
-=======
-    // timer for profiling
-    BL_PROFILE_VAR("Maestro::PlotFileMF()",PlotFileMF);
-
-    // velocities (AMREX_SPACEDIM)
-    // rho, rhoh, rhoX, tfromp, tfromh, deltaT Pi (Nscal+2 -- the extra 2 are tfromh and deltaT)
-    // X (NumSpec)
-    // rho' and rhoh' (2)
-    // rho0, rhoh0, p0, w0, MachNumber (4+AMREX_SPACEDIM)
-    int nPlot = 2*AMREX_SPACEDIM + Nscal + NumSpec + 8;
-
-    // MultiFab to hold plotfile data
-    Vector<const MultiFab*> plot_mf;
-
-    // temporary MultiFab to hold plotfile data
-    Vector<MultiFab*> plot_mf_data(finest_level+1);
-
-    // temporary MultiFab for calculations
-    Vector<MultiFab> tempmf(finest_level+1);
-
-    int dest_comp = 0;
-
-    // build temporary MultiFab to hold plotfile data
-    for (int i = 0; i <= finest_level; ++i) {
-        plot_mf_data[i] = new MultiFab((s_in[i]).boxArray(),(s_in[i]).DistributionMap(),nPlot,0);
-        tempmf[i].define(grids[i],dmap[i],AMREX_SPACEDIM,0);
-    }
-
-    // velocity
-    for (int i = 0; i <= finest_level; ++i) {
-        plot_mf_data[i]->copy((u_in[i]),0,dest_comp,AMREX_SPACEDIM);
-    }
-    dest_comp += AMREX_SPACEDIM;
-
-    // rho
-    for (int i = 0; i <= finest_level; ++i) {
-        plot_mf_data[i]->copy((s_in[i]),Rho,dest_comp,1);
-    }
-    ++dest_comp;
-
-    // rhoh
-    for (int i = 0; i <= finest_level; ++i) {
-        plot_mf_data[i]->copy((s_in[i]),RhoH,dest_comp,1);
-    }
-    ++dest_comp;
-
-    // rhoX
-    for (int i = 0; i <= finest_level; ++i) {
-        plot_mf_data[i]->copy((s_in[i]),FirstSpec,dest_comp,NumSpec);
-    }
-    dest_comp += NumSpec;
-
-    // X
-    for (int i = 0; i <= finest_level; ++i) {
-        plot_mf_data[i]->copy((s_in[i]),FirstSpec,dest_comp,NumSpec);
-        for (int comp=0; comp<NumSpec; ++comp) {
-            MultiFab::Divide(*plot_mf_data[i],s_in[i],Rho,dest_comp+comp,1,0);
-        }
-    }
-    dest_comp += NumSpec;
-
-    // compute tfromp
-    TfromRhoP(s_in,p0_in);
-
-    // tfromp
-    for (int i = 0; i <= finest_level; ++i) {
-        plot_mf_data[i]->copy((s_in[i]),Temp,dest_comp,1);
-    }
-    ++dest_comp;
-
-    // compute tfromh
-    TfromRhoH(s_in,p0_in);
-
-    for (int i = 0; i <= finest_level; ++i) {
-        // tfromh
-        plot_mf_data[i]->copy((s_in[i]),Temp,dest_comp,1);
-    }
-    ++dest_comp;
-
-    // deltaT
-    // compute & copy tfromp
-    TfromRhoP(s_in,p0_in);
-    for (int i = 0; i <= finest_level; ++i) {
-        plot_mf_data[i]->copy((s_in[i]),Temp,dest_comp,1);
-    }
-
-    // compute tfromh
-    TfromRhoH(s_in,p0_in);
-    // compute deltaT = (tfromp - tfromh) / tfromh
-    for (int i = 0; i <= finest_level; ++i) {
-        MultiFab::Subtract(*plot_mf_data[i],s_in[i],Temp,dest_comp,1,0);
-        MultiFab::Divide(*plot_mf_data[i],s_in[i],Temp,dest_comp,1,0);
-    }
-    ++dest_comp;
-
-    // restore tfromp if necessary
-    if (use_tfromp) {
-        TfromRhoP(s_in,p0_in);
-    }
-
-    // pi
-    for (int i = 0; i <= finest_level; ++i) {
-        plot_mf_data[i]->copy((s_in[i]),Pi,dest_comp,1);
-    }
-    ++dest_comp;
-
-    // rhopert
-    for (int i = 0; i <= finest_level; ++i) {
-        plot_mf_data[i]->copy((s_in[i]),Rho,dest_comp,1);
-        MultiFab::Subtract(*plot_mf_data[i],rho0_cart[i],0,dest_comp,1,0);
-    }
-    ++dest_comp;
-
-    // rhohpert
-    for (int i = 0; i <= finest_level; ++i) {
-        plot_mf_data[i]->copy((s_in[i]),RhoH,dest_comp,1);
-        MultiFab::Subtract(*plot_mf_data[i],rhoh0_cart[i],0,dest_comp,1,0);
-    }
-    ++dest_comp;
-
-    // rho0, rhoh0, and p0
-    for (int i = 0; i <= finest_level; ++i) {
-        plot_mf_data[i]->copy(( rho0_cart[i]),0,dest_comp,1);
-        plot_mf_data[i]->copy((rhoh0_cart[i]),0,dest_comp+1,1);
-        plot_mf_data[i]->copy((   p0_cart[i]),0,dest_comp+2,1);
-    }
-    dest_comp += 3;
-
-    // w0
-    Put1dArrayOnCart(w0,tempmf,1,1,bcs_u,0);
-    for (int i = 0; i <= finest_level; ++i) {
-        plot_mf_data[i]->copy((tempmf[i]),0,dest_comp,AMREX_SPACEDIM);
-    }
-    dest_comp += AMREX_SPACEDIM;
-    
-    // spherical w0mac needed for Mach number computation
-    if (spherical == 1) {
-        Vector<std::array< MultiFab, AMREX_SPACEDIM > > w0mac(finest_level+1);
-        Vector<MultiFab> w0r_cart(finest_level+1);
-
-        for (int lev=0; lev<=finest_level; ++lev) {
-            // w0mac will contain an edge-centered w0 on a Cartesian grid,
-            // for use in computing divergences.
-            AMREX_D_TERM(w0mac[lev][0].define(convert(grids[lev],nodal_flag_x), dmap[lev], 1, 1); ,
-                         w0mac[lev][1].define(convert(grids[lev],nodal_flag_y), dmap[lev], 1, 1); ,
-                         w0mac[lev][2].define(convert(grids[lev],nodal_flag_z), dmap[lev], 1, 1); );
-            for (int idim=0; idim<AMREX_SPACEDIM; ++idim) {
-                w0mac[lev][idim].setVal(0.);
-            }
-
-            // w0r_cart is w0 but onto a Cartesian grid in cell-centered as
-            // a scalar.  Since w0 is the radial expansion velocity, w0r_cart
-            // is the radial w0 in a zone
-            w0r_cart[lev].define(grids[lev], dmap[lev], 1, 0);
-            w0r_cart[lev].setVal(0.);
-        }
-
-        if (evolve_base_state == 1 && use_exact_base_state == 0) {
-            MakeW0mac(w0mac);
-            Put1dArrayOnCart(w0,w0r_cart,1,0,bcs_f,0);
-        }
-        // Mach number
-        MachfromRhoHSphr(s_in,u_in,p0_in,w0r_cart,tempmf);
-    } else {
-        // Mach number
-        MachfromRhoH(s_in,u_in,p0_in,tempmf);
-    }
-    for (int i = 0; i <= finest_level; ++i) {
-        plot_mf_data[i]->copy((tempmf[i]),0,dest_comp,1);
-    }
-    ++dest_comp;
-
-    // add plot_mf_data[i] to plot_mf
-    for (int i = 0; i <= finest_level; ++i) {
-        plot_mf.push_back(plot_mf_data[i]);
-        // delete [] plot_mf_data[i];
-    }
-
-    return plot_mf;
->>>>>>> 2307b9f8
+
 
 }
 
@@ -478,7 +305,6 @@
 Vector<std::string>
 Maestro::PlotFileVarNames () const
 {
-<<<<<<< HEAD
 	// timer for profiling
 	BL_PROFILE_VAR("Maestro::PlotFileVarNames()",PlotFileVarNames);
 
@@ -489,7 +315,7 @@
 	// rho' and rhoh' (2)
 	// rho0, rhoh0, p0, w0 (3+AMREX_SPACEDIM)
 	// MachNumber
-	int nPlot = 2*AMREX_SPACEDIM + Nscal + NumSpec + 9;
+	int nPlot = 2*AMREX_SPACEDIM + Nscal + NumSpec + 10;
 	Vector<std::string> names(nPlot);
 
 	int cnt = 0;
@@ -502,6 +328,7 @@
 	}
 
 	names[cnt++] = "magvel";
+    names[cnt++] = "vort";
 
 	// density and enthalpy
 	names[cnt++] = "rho";
@@ -569,95 +396,7 @@
 	}
 
 	return names;
-=======
-    // timer for profiling
-    BL_PROFILE_VAR("Maestro::PlotFileVarNames()",PlotFileVarNames);
-
-    // velocities (AMREX_SPACEDIM)
-    // rho, rhoh, rhoX, tfromp, tfromh, deltaT, Pi (Nscal+2 -- the extra 2 are tfromh and deltaT)
-    // X (NumSpec)
-    // rho' and rhoh' (2)
-    // rho0, rhoh0, p0, MachNumber, w0 (4+AMREX_SPACEDIM)
-    int nPlot = 2*AMREX_SPACEDIM + Nscal + NumSpec + 8;
-    Vector<std::string> names(nPlot);
-
-    int cnt = 0;
-
-    // add velocities
-    for (int i=0; i<AMREX_SPACEDIM; ++i) {
-        std::string x = "vel";
-        x += (120+i);
-        names[cnt++] = x;
-    }
-
-    // density and enthalpy
-    names[cnt++] = "rho";
-    names[cnt++] = "rhoh";
-
-    for (int i = 0; i < NumSpec; i++) {
-        int len = 20;
-        Vector<int> int_spec_names(len);
-        //
-        // This call return the actual length of each string in "len"
-        //
-        get_spec_names(int_spec_names.dataPtr(),&i,&len);
-        char* spec_name = new char[len+1];
-        for (int j = 0; j < len; j++)
-            spec_name[j] = int_spec_names[j];
-        spec_name[len] = '\0';
-        std::string spec_string = "rhoX(";
-        spec_string += spec_name;
-        spec_string += ')';
-
-        names[cnt++] = spec_string;
-        delete [] spec_name;
-    }
-
-    for (int i = 0; i < NumSpec; i++) {
-        int len = 20;
-        Vector<int> int_spec_names(len);
-        //
-        // This call return the actual length of each string in "len"
-        //
-        get_spec_names(int_spec_names.dataPtr(),&i,&len);
-        char* spec_name = new char[len+1];
-        for (int j = 0; j < len; j++) {
-            spec_name[j] = int_spec_names[j];
-        }
-        spec_name[len] = '\0';
-        std::string spec_string = "X(";
-        spec_string += spec_name;
-        spec_string += ')';
-
-        names[cnt++] = spec_string;
-
-        delete [] spec_name;
-    }
-
-
-    names[cnt++] = "tfromp";
-    names[cnt++] = "tfromh";
-    names[cnt++] = "deltaT";
-    names[cnt++] = "Pi";
-
-    names[cnt++] = "rhopert";
-    names[cnt++] = "rhohpert";
-
-    names[cnt++] = "rho0";
-    names[cnt++] = "rhoh0";
-    names[cnt++] = "p0";
-
-    // add w0
-    for (int i=0; i<AMREX_SPACEDIM; ++i) {
-        std::string x = "w0";
-        x += (120+i);
-        names[cnt++] = x;
-    }
-    
-    names[cnt++] = "MachNumber";
-
-    return names;
->>>>>>> 2307b9f8
+
 }
 
 void
@@ -1072,4 +811,45 @@
 	// average down and fill ghost cells
 	AverageDown(ad_excess,0,1);
 	FillPatch(t_old,ad_excess,ad_excess,ad_excess,0,0,1,0,bcs_f);
+}
+
+
+void
+Maestro::MakeVorticity (const Vector<MultiFab>& vel,
+                        Vector<MultiFab>& vorticity)
+{
+	// timer for profiling
+	BL_PROFILE_VAR("Maestro::MakeVorticity()",MakeVorticity);
+
+	for (int lev=0; lev<=finest_level; ++lev) {
+
+		// get references to the MultiFabs at level lev
+		const MultiFab& vel_mf = vel[lev];
+		MultiFab& vorticity_mf = vorticity[lev];
+        
+		// Loop over boxes (make sure mfi takes a cell-centered multifab as an argument)
+#ifdef _OPENMP
+#pragma omp parallel
+#endif
+		for ( MFIter mfi(vel_mf, true); mfi.isValid(); ++mfi ) {
+
+			// Get the index space of the valid region
+			const Box& tileBox = mfi.tilebox();
+			const Real* dx = geom[lev].CellSize();
+
+			// call fortran subroutine
+			// use macros in AMReX_ArrayLim.H to pass in each FAB's data,
+			// lo/hi coordinates (including ghost cells), and/or the # of components
+			// We will also pass "validBox", which specifies the "valid" region.
+			make_vorticity(ARLIM_3D(tileBox.loVect()), ARLIM_3D(tileBox.hiVect()),
+			               BL_TO_FORTRAN_3D(vel_mf[mfi]), dx,
+			               BL_TO_FORTRAN_3D(vorticity_mf[mfi]), phys_bc.dataPtr());
+		}
+
+
+	}
+
+	// average down and fill ghost cells
+	AverageDown(vorticity,0,1);
+	FillPatch(t_old,vorticity,vorticity,vorticity,0,0,1,0,bcs_f);
 }