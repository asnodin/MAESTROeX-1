#include <Maestro.H>
#include <Maestro_F.H>

using namespace amrex;

void 
Maestro::MakePsiPlanar()
{
    // timer for profiling
    BL_PROFILE_VAR("Maestro::MakePsiPlanar()", MakePsiPlanar);

    const int max_lev = base_geom.max_radial_level + 1;

    psi.setVal(0.0);

<<<<<<< HEAD
    for (auto n = 0; n <= finest_radial_level; ++n) {
        for (auto i = 1; i <= numdisjointchunks(n); ++i){
            for (auto r = r_start_coord(n,i); 
                 r<= r_end_coord(n,i); ++r) {
                if (r < base_cutoff_density_coord(n)) {
                    psi(n,r) = etarho_cc(n,r) * fabs(grav_const);
=======
    for (auto n = 0; n <= base_geom.finest_radial_level; ++n) {
        for (auto i = 1; i <= base_geom.numdisjointchunks(n); ++i){
            for (auto r = base_geom.r_start_coord(n,i); 
                 r<= base_geom.r_end_coord(n,i); ++r) {
                if (r < base_geom.base_cutoff_density_coord(n)) {
                    psi[n+max_lev*r] = etarho_cc[n+max_lev*r] * fabs(grav_const);
>>>>>>> d861ad25
                }
            }
        }
    }
    RestrictBase(psi, true);
    FillGhostBase(psi, true);
}

void 
Maestro::MakePsiSphr(const RealVector& gamma1bar, 
                     const RealVector& p0_avg,
                     const RealVector& Sbar_in) 
{
    // timer for profiling
    BL_PROFILE_VAR("Maestro::MakePsiSphr()", MakePsiSphr);

    const int max_lev = base_geom.max_radial_level + 1;

    psi.setVal(0.0);

    Real dr0 = base_geom.dr(0);

<<<<<<< HEAD
    const auto& r_cc_loc_p = r_cc_loc_b;
    const auto& r_edge_loc_p = r_edge_loc_b;
=======
    const auto& r_cc_loc = base_geom.r_cc_loc;
    const auto& r_edge_loc = base_geom.r_edge_loc;
>>>>>>> d861ad25
    const Real * AMREX_RESTRICT w0_p = w0.dataPtr();
    const Real * AMREX_RESTRICT gamma1bar_p = gamma1bar.dataPtr();
    const Real * AMREX_RESTRICT p0_avg_p = p0_avg.dataPtr();
    const Real * AMREX_RESTRICT Sbar_p = Sbar_in.dataPtr();
    auto &psi_p = psi;

    const auto npts = base_geom.base_cutoff_density_coord(0);
    AMREX_PARALLEL_FOR_1D(npts, r, {
        Real div_w0_sph = 1.0 / (r_cc_loc(0,r)*r_cc_loc(0,r)) * 
            (r_edge_loc(0,r+1)*r_edge_loc(0,r+1) *
             w0_p[max_lev*(r+1)] - 
             r_edge_loc(0,r)*r_edge_loc(0,r) * 
             w0_p[max_lev*r]) / dr0;
        psi_p(0,r) = gamma1bar_p[max_lev*r] * p0_avg_p[max_lev*r] * 
            (Sbar_p[max_lev*r] - div_w0_sph);
    });
}

void 
Maestro::MakePsiIrreg(const RealVector& grav_cell) 
{
    // timer for profiling
    BL_PROFILE_VAR("Maestro::MakePsiIrreg()", MakePsiIrreg);

    const int max_lev = base_geom.max_radial_level+1;

    psi.setVal(0.0);

    const auto& etarho_cc_p = etarho_cc;
    const Real * AMREX_RESTRICT grav_cell_p = grav_cell.dataPtr();
    auto& psi_p = psi;

    const auto npts = base_geom.base_cutoff_density_coord(0);
    AMREX_PARALLEL_FOR_1D(npts, r, {
        psi_p(0,r) = etarho_cc_p(0,r) * grav_cell_p[max_lev*r];
    });

<<<<<<< HEAD
    for (auto r = base_cutoff_density_coord(0)+1; r < nr_fine; ++r) {
        psi(0,r) = psi(0,r-1);
=======
    for (auto r = base_geom.base_cutoff_density_coord(0)+1; r < base_geom.nr_fine; ++r) {
        psi[max_lev*r] = psi[max_lev*(r-1)];
>>>>>>> d861ad25
    }

    RestrictBase(psi, true);
    FillGhostBase(psi, true);
}<|MERGE_RESOLUTION|>--- conflicted
+++ resolved
@@ -13,21 +13,15 @@
 
     psi.setVal(0.0);
 
-<<<<<<< HEAD
-    for (auto n = 0; n <= finest_radial_level; ++n) {
-        for (auto i = 1; i <= numdisjointchunks(n); ++i){
-            for (auto r = r_start_coord(n,i); 
-                 r<= r_end_coord(n,i); ++r) {
-                if (r < base_cutoff_density_coord(n)) {
-                    psi(n,r) = etarho_cc(n,r) * fabs(grav_const);
-=======
+    auto psi_arr = psi.array();
+    auto etarho_cc_arr = etarho_cc.array();
+
     for (auto n = 0; n <= base_geom.finest_radial_level; ++n) {
         for (auto i = 1; i <= base_geom.numdisjointchunks(n); ++i){
             for (auto r = base_geom.r_start_coord(n,i); 
                  r<= base_geom.r_end_coord(n,i); ++r) {
                 if (r < base_geom.base_cutoff_density_coord(n)) {
-                    psi[n+max_lev*r] = etarho_cc[n+max_lev*r] * fabs(grav_const);
->>>>>>> d861ad25
+                    psi_arr(n,r) = etarho_cc_arr(n,r) * fabs(grav_const);
                 }
             }
         }
@@ -50,18 +44,13 @@
 
     Real dr0 = base_geom.dr(0);
 
-<<<<<<< HEAD
-    const auto& r_cc_loc_p = r_cc_loc_b;
-    const auto& r_edge_loc_p = r_edge_loc_b;
-=======
     const auto& r_cc_loc = base_geom.r_cc_loc;
     const auto& r_edge_loc = base_geom.r_edge_loc;
->>>>>>> d861ad25
     const Real * AMREX_RESTRICT w0_p = w0.dataPtr();
     const Real * AMREX_RESTRICT gamma1bar_p = gamma1bar.dataPtr();
     const Real * AMREX_RESTRICT p0_avg_p = p0_avg.dataPtr();
     const Real * AMREX_RESTRICT Sbar_p = Sbar_in.dataPtr();
-    auto &psi_p = psi;
+    auto psi_p = psi.array();
 
     const auto npts = base_geom.base_cutoff_density_coord(0);
     AMREX_PARALLEL_FOR_1D(npts, r, {
@@ -70,7 +59,7 @@
              w0_p[max_lev*(r+1)] - 
              r_edge_loc(0,r)*r_edge_loc(0,r) * 
              w0_p[max_lev*r]) / dr0;
-        psi_p(0,r) = gamma1bar_p[max_lev*r] * p0_avg_p[max_lev*r] * 
+        psi_arr(0,r) = gamma1bar_p[max_lev*r] * p0_avg_p[max_lev*r] * 
             (Sbar_p[max_lev*r] - div_w0_sph);
     });
 }
@@ -85,22 +74,17 @@
 
     psi.setVal(0.0);
 
-    const auto& etarho_cc_p = etarho_cc;
+    const auto etarho_cc_arr = etarho_cc.array();
     const Real * AMREX_RESTRICT grav_cell_p = grav_cell.dataPtr();
-    auto& psi_p = psi;
+    auto psi_arr = psi.array();
 
     const auto npts = base_geom.base_cutoff_density_coord(0);
     AMREX_PARALLEL_FOR_1D(npts, r, {
-        psi_p(0,r) = etarho_cc_p(0,r) * grav_cell_p[max_lev*r];
+        psi_arr(0,r) = etarho_cc_arr(0,r) * grav_cell_p[max_lev*r];
     });
 
-<<<<<<< HEAD
-    for (auto r = base_cutoff_density_coord(0)+1; r < nr_fine; ++r) {
-        psi(0,r) = psi(0,r-1);
-=======
     for (auto r = base_geom.base_cutoff_density_coord(0)+1; r < base_geom.nr_fine; ++r) {
-        psi[max_lev*r] = psi[max_lev*(r-1)];
->>>>>>> d861ad25
+        psi_arr(0,r) = psi_arr(0,r-1);
     }
 
     RestrictBase(psi, true);
