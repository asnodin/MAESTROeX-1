#include <Maestro.H>
#include <Maestro_F.H>

using namespace amrex;

void 
Maestro::MakePsiPlanar()
{
    // timer for profiling
    BL_PROFILE_VAR("Maestro::MakePsiPlanar()", MakePsiPlanar);

    const int max_lev = base_geom.max_radial_level + 1;

    psi.setVal(0.0);

    auto psi_arr = psi.array();
    auto etarho_cc_arr = etarho_cc.array();

    for (auto n = 0; n <= base_geom.finest_radial_level; ++n) {
        for (auto i = 1; i <= base_geom.numdisjointchunks(n); ++i){
            for (auto r = base_geom.r_start_coord(n,i); 
                 r<= base_geom.r_end_coord(n,i); ++r) {
                if (r < base_geom.base_cutoff_density_coord(n)) {
                    psi_arr(n,r) = etarho_cc_arr(n,r) * fabs(grav_const);
                }
            }
        }
    }
    RestrictBase(psi, true);
    FillGhostBase(psi, true);
}

void 
Maestro::MakePsiSphr(const BaseState<Real>& gamma1bar, 
                     const BaseState<Real>& p0_avg,
                     const BaseState<Real>& Sbar_in) 
{
    // timer for profiling
    BL_PROFILE_VAR("Maestro::MakePsiSphr()", MakePsiSphr);

    const int max_lev = base_geom.max_radial_level + 1;

    psi.setVal(0.0);

    Real dr0 = base_geom.dr(0);

    const auto& r_cc_loc = base_geom.r_cc_loc;
    const auto& r_edge_loc = base_geom.r_edge_loc;
    const Real * AMREX_RESTRICT w0_p = w0.dataPtr();
<<<<<<< HEAD
    auto &psi_p = psi;
=======
    const Real * AMREX_RESTRICT Sbar_p = Sbar_in.dataPtr();
    auto psi_arr = psi.array();
    const auto gamma1bar_arr = gamma1bar.const_array();
    const auto p0_avg_arr = p0_avg.const_array();
>>>>>>> 847051d6

    const auto npts = base_geom.base_cutoff_density_coord(0);
    AMREX_PARALLEL_FOR_1D(npts, r, {
        Real div_w0_sph = 1.0 / (r_cc_loc(0,r)*r_cc_loc(0,r)) * 
            (r_edge_loc(0,r+1)*r_edge_loc(0,r+1) *
             w0_p[max_lev*(r+1)] - 
             r_edge_loc(0,r)*r_edge_loc(0,r) * 
             w0_p[max_lev*r]) / dr0;
<<<<<<< HEAD
        psi_p(0,r) = gamma1bar(0,r) * p0_avg(0,r) * 
            (Sbar_in(0,r) - div_w0_sph);
=======
        psi_arr(0,r) = gamma1bar_arr(0,r) * p0_avg_arr(0,r) * 
            (Sbar_p[max_lev*r] - div_w0_sph);
>>>>>>> 847051d6
    });
    Gpu::synchronize();
}

void 
Maestro::MakePsiIrreg(const BaseState<Real>& grav_cell) 
{
    // timer for profiling
    BL_PROFILE_VAR("Maestro::MakePsiIrreg()", MakePsiIrreg);

    const int max_lev = base_geom.max_radial_level+1;

    psi.setVal(0.0);

    const auto etarho_cc_arr = etarho_cc.const_array();
    auto psi_arr = psi.array();
    const auto grav_cell_arr = grav_cell.const_array();

    const auto npts = base_geom.base_cutoff_density_coord(0);
    AMREX_PARALLEL_FOR_1D(npts, r, {
        psi_arr(0,r) = etarho_cc_arr(0,r) * grav_cell_arr(0,r);
    });
    Gpu::synchronize();

    for (auto r = base_geom.base_cutoff_density_coord(0)+1; r < base_geom.nr_fine; ++r) {
        psi_arr(0,r) = psi_arr(0,r-1);
    }

    RestrictBase(psi, true);
    FillGhostBase(psi, true);
}<|MERGE_RESOLUTION|>--- conflicted
+++ resolved
@@ -47,14 +47,10 @@
     const auto& r_cc_loc = base_geom.r_cc_loc;
     const auto& r_edge_loc = base_geom.r_edge_loc;
     const Real * AMREX_RESTRICT w0_p = w0.dataPtr();
-<<<<<<< HEAD
-    auto &psi_p = psi;
-=======
-    const Real * AMREX_RESTRICT Sbar_p = Sbar_in.dataPtr();
     auto psi_arr = psi.array();
     const auto gamma1bar_arr = gamma1bar.const_array();
     const auto p0_avg_arr = p0_avg.const_array();
->>>>>>> 847051d6
+    const auto Sbar_arr = Sbar_in.const_array();
 
     const auto npts = base_geom.base_cutoff_density_coord(0);
     AMREX_PARALLEL_FOR_1D(npts, r, {
@@ -63,13 +59,8 @@
              w0_p[max_lev*(r+1)] - 
              r_edge_loc(0,r)*r_edge_loc(0,r) * 
              w0_p[max_lev*r]) / dr0;
-<<<<<<< HEAD
-        psi_p(0,r) = gamma1bar(0,r) * p0_avg(0,r) * 
-            (Sbar_in(0,r) - div_w0_sph);
-=======
         psi_arr(0,r) = gamma1bar_arr(0,r) * p0_avg_arr(0,r) * 
-            (Sbar_p[max_lev*r] - div_w0_sph);
->>>>>>> 847051d6
+            (Sbar_arr(0,r) - div_w0_sph);
     });
     Gpu::synchronize();
 }
