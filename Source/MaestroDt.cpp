
#include <Maestro.H>

using namespace amrex;

void
Maestro::EstDt ()
{
    // timer for profiling
    BL_PROFILE_VAR("Maestro::EstDt()",EstDt);

    dt = 1.e20;

    // allocate a dummy w0_force and set equal to zero
    Vector<Real> w0_force_dummy( (max_radial_level+1)*nr_fine );
    w0_force_dummy.shrink_to_fit();
    std::fill(w0_force_dummy.begin(),w0_force_dummy.end(), 0.);

    // build dummy w0_force_cart and set equal to zero
    Vector<MultiFab> w0_force_cart_dummy(finest_level+1);
    for (int lev=0; lev<=finest_level; ++lev) {
        w0_force_cart_dummy[lev].define(grids[lev], dmap[lev], 3, 1);
        w0_force_cart_dummy[lev].setVal(0.);
    }

    // build a dummy umac and set equal to zero
    Vector<std::array< MultiFab, AMREX_SPACEDIM > > umac_dummy(finest_level+1);
    for (int lev=0; lev<=finest_level; ++lev) {
        umac_dummy[lev][0].define(convert(grids[lev],nodal_flag_x), dmap[lev], 1, 1);
        umac_dummy[lev][0].setVal(0.);
#if (AMREX_SPACEDIM >= 2)
        umac_dummy[lev][1].define(convert(grids[lev],nodal_flag_y), dmap[lev], 1, 1);
        umac_dummy[lev][1].setVal(0.);
#endif
#if (AMREX_SPACEDIM == 3)
		umac_dummy[lev][2].define(convert(grids[lev],nodal_flag_z), dmap[lev], 1, 1);
		umac_dummy[lev][2].setVal(0.);
#endif
	}

    // face-centered
    Vector<std::array< MultiFab, AMREX_SPACEDIM > > w0mac(finest_level+1);

    if (spherical == 1) {
        // initialize
        for (int lev=0; lev<=finest_level; ++lev) {
            w0mac[lev][0].define(convert(grids[lev],nodal_flag_x), dmap[lev], 1, 1);
#if (AMREX_SPACEDIM >= 2)
            w0mac[lev][1].define(convert(grids[lev],nodal_flag_y), dmap[lev], 1, 1);
#endif
#if (AMREX_SPACEDIM == 3)
            w0mac[lev][2].define(convert(grids[lev],nodal_flag_z), dmap[lev], 1, 1);
#endif
        }

        for (int lev=0; lev<=finest_level; ++lev) {
            for (int idim=0; idim<AMREX_SPACEDIM; ++idim) {
                w0mac[lev][idim].setVal(0.);
            }
        }

        if (evolve_base_state && (use_exact_base_state == 0 && average_base_state == 0)) {
            MakeW0mac(w0mac);
        }
    }

    // build and compute vel_force
    Vector<MultiFab> vel_force(finest_level+1);
    for (int lev=0; lev<=finest_level; ++lev) {
        vel_force[lev].define(grids[lev], dmap[lev], AMREX_SPACEDIM, 1);
    }

    int do_add_utilde_force = 0;
<<<<<<< HEAD
	int is_final_update = 0;
    int is_predictor = 0;
    MakeVelForce(vel_force,is_final_update,umac_dummy,sold,rho0_old,grav_cell_old,
                 w0_force_dummy,w0_force_cart_dummy,
#ifdef ROTATION
				 w0mac,
#endif
				 beta0_dummy,is_predictor,do_add_utilde_force);
=======
    MakeVelForce(vel_force,umac_dummy,sold,rho0_old,grav_cell_old,
                 w0_force_dummy,w0_force_cart_dummy,do_add_utilde_force);
>>>>>>> 3b0b8b52

    Real umax = 0.;

    for (int lev = 0; lev <= finest_level; ++lev) {
        Real dt_lev = 1.e99;
        Real umax_lev = 0.;

        // get references to the MultiFabs at level lev
        MultiFab& uold_mf = uold[lev];
        MultiFab& sold_mf = sold[lev];
        MultiFab& vel_force_mf = vel_force[lev];
        MultiFab& S_cc_old_mf = S_cc_old[lev];
        MultiFab& dSdt_mf = dSdt[lev];
#if (AMREX_SPACEDIM == 3)
        MultiFab& w0macx_mf = w0mac[lev][0];
        MultiFab& w0macy_mf = w0mac[lev][1];
        MultiFab& w0macz_mf = w0mac[lev][2];
        const MultiFab& cc_to_r = cell_cc_to_r[lev];
#endif

        // Loop over boxes (make sure mfi takes a cell-centered multifab as an argument)
#ifdef _OPENMP
#pragma omp parallel reduction(min:dt_lev) reduction(max:umax_lev)
#endif
        for ( MFIter mfi(uold_mf, true); mfi.isValid(); ++mfi ) {

            Real dt_grid = 1.e99;
            Real umax_grid = 0.;

            // Get the index space of the valid region
            const Box& tileBox = mfi.tilebox();
            const Real* dx = geom[lev].CellSize();

            // call fortran subroutine
            // use macros in AMReX_ArrayLim.H to pass in each FAB's data,
            // lo/hi coordinates (including ghost cells), and/or the # of components
            // We will also pass "validBox", which specifies the "valid" region.
            if (spherical == 0) {
                estdt(&lev,&dt_grid,&umax_grid,
                      ARLIM_3D(tileBox.loVect()), ARLIM_3D(tileBox.hiVect()),
                      ZFILL(dx),
                      BL_TO_FORTRAN_FAB(sold_mf[mfi]),
                      BL_TO_FORTRAN_FAB(uold_mf[mfi]),
                      BL_TO_FORTRAN_FAB(vel_force_mf[mfi]),
                      BL_TO_FORTRAN_3D(S_cc_old_mf[mfi]),
                      BL_TO_FORTRAN_3D(dSdt_mf[mfi]),
                      w0.dataPtr(),
                      p0_old.dataPtr(),
                      gamma1bar_old.dataPtr());
            } else {

#if (AMREX_SPACEDIM == 3)
                estdt_sphr(&dt_grid,&umax_grid,
                           ARLIM_3D(tileBox.loVect()), ARLIM_3D(tileBox.hiVect()),
                           ZFILL(dx),
                           BL_TO_FORTRAN_FAB(sold_mf[mfi]),
                           BL_TO_FORTRAN_FAB(uold_mf[mfi]),
                           BL_TO_FORTRAN_FAB(vel_force_mf[mfi]),
                           BL_TO_FORTRAN_3D(S_cc_old_mf[mfi]),
                           BL_TO_FORTRAN_3D(dSdt_mf[mfi]),
                           w0.dataPtr(),
                           BL_TO_FORTRAN_3D(w0macx_mf[mfi]),
                           BL_TO_FORTRAN_3D(w0macy_mf[mfi]),
                           BL_TO_FORTRAN_3D(w0macz_mf[mfi]),
                           p0_old.dataPtr(),
                           gamma1bar_old.dataPtr(),
                           r_cc_loc.dataPtr(),
                           r_edge_loc.dataPtr(),
                           BL_TO_FORTRAN_3D(cc_to_r[mfi]));
#else
                Abort("EstDt: Spherical is not valid for DIM < 3");
#endif
            }

            dt_lev = std::min(dt_lev,dt_grid);
            umax_lev = std::max(umax_lev,umax_grid);
        }

        // find the smallest dt over all processors
        ParallelDescriptor::ReduceRealMin(dt_lev);

        // find the largest umax over all processors
        ParallelDescriptor::ReduceRealMax(umax_lev);

        // update umax over all levels
        umax = std::max(umax,umax_lev);

        if (maestro_verbose > 0) {
            Print() << "Call to estdt for level " << lev << " gives dt_lev = " << dt_lev << std::endl;
        }

        // update dt over all levels
        dt = std::min(dt,dt_lev);

    }     // end loop over levels

    if (maestro_verbose > 0) {
        Print() << "Minimum estdt over all levels = " << dt << std::endl;
    }

    if (dt < small_dt) {
        Abort("EstDt: dt < small_dt");
    }

    if (dt > max_dt) {
        if (maestro_verbose > 0) {
            Print() << "max_dt limits the new dt = " << max_dt << std::endl;
        }
        dt = max_dt;
    }

    if (fixed_dt != -1.0) {
        // fixed dt
        dt = fixed_dt;
        if (maestro_verbose > 0) {
            Print() << "Setting fixed dt = " << dt << std::endl;
        }
    }

    // set rel_eps in fortran module
    umax *= 1.e-8;
    set_rel_eps(&umax);
}


void
Maestro::FirstDt ()
{
    // timer for profiling
    BL_PROFILE_VAR("Maestro::FirstDt()",FirstDt);

    dt = 1.e20;

    // allocate a dummy w0_force and set equal to zero
    Vector<Real> w0_force_dummy( (max_radial_level+1)*nr_fine );
    w0_force_dummy.shrink_to_fit();
    std::fill(w0_force_dummy.begin(),w0_force_dummy.end(), 0.);

    // build dummy w0_force_cart and set equal to zero
    Vector<MultiFab> w0_force_cart_dummy(finest_level+1);
    for (int lev=0; lev<=finest_level; ++lev) {
        w0_force_cart_dummy[lev].define(grids[lev], dmap[lev], 3, 1);
        w0_force_cart_dummy[lev].setVal(0.);
    }

    // build a dummy umac and set equal to zero
    Vector<std::array< MultiFab, AMREX_SPACEDIM > > umac_dummy(finest_level+1);
    for (int lev=0; lev<=finest_level; ++lev) {
        umac_dummy[lev][0].define(convert(grids[lev],nodal_flag_x), dmap[lev], 1, 1);
        umac_dummy[lev][0].setVal(0.);
#if (AMREX_SPACEDIM >= 2)
        umac_dummy[lev][1].define(convert(grids[lev],nodal_flag_y), dmap[lev], 1, 1);
        umac_dummy[lev][1].setVal(0.);
#endif
#if (AMREX_SPACEDIM == 3)
		umac_dummy[lev][2].define(convert(grids[lev],nodal_flag_z), dmap[lev], 1, 1);
		umac_dummy[lev][2].setVal(0.);
#endif
    }

    // build and compute vel_force
    Vector<MultiFab> vel_force(finest_level+1);
    for (int lev=0; lev<=finest_level; ++lev) {
        vel_force[lev].define(grids[lev], dmap[lev], AMREX_SPACEDIM, 1);
    }

#ifdef ROTATION
    // face-centered
	Vector<std::array< MultiFab, AMREX_SPACEDIM > > w0mac(finest_level+1);

	if (spherical == 1) {
		// initialize
		for (int lev=0; lev<=finest_level; ++lev) {
			w0mac[lev][0].define(convert(grids[lev],nodal_flag_x), dmap[lev], 1, 1);
			w0mac[lev][1].define(convert(grids[lev],nodal_flag_y), dmap[lev], 1, 1);
			w0mac[lev][2].define(convert(grids[lev],nodal_flag_z), dmap[lev], 1, 1);
		}

		for (int lev=0; lev<=finest_level; ++lev) {
			for (int idim=0; idim<AMREX_SPACEDIM; ++idim) {
				w0mac[lev][idim].setVal(0.);
			}
		}

		if (evolve_base_state && use_exact_base_state == 0) {
			MakeW0mac(w0mac);
		}
	}
#endif

    int do_add_utilde_force = 0;
<<<<<<< HEAD
	int is_final_update = 0;
    int is_predictor = 0;
    MakeVelForce(vel_force,is_final_update,umac_dummy,sold,rho0_old,grav_cell_old,
                 w0_force_dummy,w0_force_cart_dummy,
#ifdef ROTATION
				 w0mac,
#endif
				 beta0_dummy,is_predictor,do_add_utilde_force);
=======
    MakeVelForce(vel_force,umac_dummy,sold,rho0_old,grav_cell_old,
                 w0_force_dummy,w0_force_cart_dummy,do_add_utilde_force);
>>>>>>> 3b0b8b52

    Real umax = 0.;

    for (int lev = 0; lev <= finest_level; ++lev) {
        Real dt_lev = 1.e99;
        Real umax_lev = 0.;

        // get references to the MultiFabs at level lev
        MultiFab& uold_mf = uold[lev];
        MultiFab& sold_mf = sold[lev];
        MultiFab& vel_force_mf = vel_force[lev];
        MultiFab& S_cc_old_mf = S_cc_old[lev];
        const MultiFab& cc_to_r = cell_cc_to_r[lev];

        // Loop over boxes (make sure mfi takes a cell-centered multifab as an argument)
#ifdef _OPENMP
#pragma omp parallel reduction(min:dt_lev) reduction(max:umax_lev)
#endif
        for ( MFIter mfi(sold_mf,true); mfi.isValid(); ++mfi ) {

            Real dt_grid = 1.e99;
            Real umax_grid = 0.;

            // Get the index space of the valid region
            const Box& tileBox = mfi.tilebox();

            const Real* dx = geom[lev].CellSize();

            // call fortran subroutine
            // use macros in AMReX_ArrayLim.H to pass in each FAB's data,
            // lo/hi coordinates (including ghost cells), and/or the # of components
            // We will also pass "validBox", which specifies the "valid" region.
            if (spherical == 0 ) {
                firstdt(&lev,&dt_grid,&umax_grid,
                        ARLIM_3D(tileBox.loVect()), ARLIM_3D(tileBox.hiVect()),
                        ZFILL(dx),
                        BL_TO_FORTRAN_FAB(sold_mf[mfi]),
                        BL_TO_FORTRAN_FAB(uold_mf[mfi]),
                        BL_TO_FORTRAN_FAB(vel_force_mf[mfi]),
                        BL_TO_FORTRAN_3D(S_cc_old_mf[mfi]),
                        p0_old.dataPtr(),
                        gamma1bar_old.dataPtr());
            } else {
#if (AMREX_SPACEDIM == 3)
                firstdt_sphr(&dt_grid,&umax_grid,
                             ARLIM_3D(tileBox.loVect()), ARLIM_3D(tileBox.hiVect()),
                             ZFILL(dx),
                             BL_TO_FORTRAN_FAB(sold_mf[mfi]),
                             BL_TO_FORTRAN_FAB(uold_mf[mfi]),
                             BL_TO_FORTRAN_FAB(vel_force_mf[mfi]),
                             BL_TO_FORTRAN_3D(S_cc_old_mf[mfi]),
                             p0_old.dataPtr(),
                             gamma1bar_old.dataPtr(),
                             r_cc_loc.dataPtr(), r_edge_loc.dataPtr(),
                             BL_TO_FORTRAN_3D(cc_to_r[mfi]));
#else
                Abort("FirstDt: Spherical is not valid for DIM < 3");
#endif
            }

            dt_lev = std::min(dt_lev,dt_grid);
            umax_lev = std::max(umax_lev,umax_grid);
        }

        // find the smallest dt over all processors
        ParallelDescriptor::ReduceRealMin(dt_lev);

        // find the largest umax over all processors
        ParallelDescriptor::ReduceRealMax(umax_lev);

        // update umax over all levels
        umax = std::max(umax,umax_lev);

        if (maestro_verbose > 0) {
            Print() << "Call to firstdt for level " << lev << " gives dt_lev = " << dt_lev << std::endl;
        }

        // multiply by init_shrink
        dt_lev *= init_shrink;

        if (maestro_verbose > 0) {
            Print() << "Multiplying dt_lev by init_shrink; dt_lev = " << dt_lev << std::endl;
        }

        // update dt over all levels
        dt = std::min(dt,dt_lev);

    }     // end loop over levels

    if (maestro_verbose > 0) {
        Print() << "Minimum firstdt over all levels = " << dt << std::endl;
    }

    if (dt < small_dt) {
        Abort("FirstDt: dt < small_dt");
    }

    if (dt > max_dt) {
        if (maestro_verbose > 0) {
            Print() << "max_dt limits the new dt = " << max_dt << std::endl;
        }
        dt = max_dt;
    }

    if (fixed_dt != -1.0) {
        // fixed dt
        dt = fixed_dt;
        if (maestro_verbose > 0) {
            Print() << "Setting fixed dt = " << dt << std::endl;
        }
    }

    // set rel_eps in fortran module
    umax *= 1.e-8;
    set_rel_eps(&umax);
}<|MERGE_RESOLUTION|>--- conflicted
+++ resolved
@@ -71,19 +71,12 @@
     }
 
     int do_add_utilde_force = 0;
-<<<<<<< HEAD
-	int is_final_update = 0;
-    int is_predictor = 0;
-    MakeVelForce(vel_force,is_final_update,umac_dummy,sold,rho0_old,grav_cell_old,
+    MakeVelForce(vel_force,umac_dummy,sold,rho0_old,grav_cell_old,
                  w0_force_dummy,w0_force_cart_dummy,
 #ifdef ROTATION
 				 w0mac,
 #endif
-				 beta0_dummy,is_predictor,do_add_utilde_force);
-=======
-    MakeVelForce(vel_force,umac_dummy,sold,rho0_old,grav_cell_old,
-                 w0_force_dummy,w0_force_cart_dummy,do_add_utilde_force);
->>>>>>> 3b0b8b52
+				 do_add_utilde_force);
 
     Real umax = 0.;
 
@@ -275,19 +268,12 @@
 #endif
 
     int do_add_utilde_force = 0;
-<<<<<<< HEAD
-	int is_final_update = 0;
-    int is_predictor = 0;
-    MakeVelForce(vel_force,is_final_update,umac_dummy,sold,rho0_old,grav_cell_old,
+    MakeVelForce(vel_force,umac_dummy,sold,rho0_old,grav_cell_old,
                  w0_force_dummy,w0_force_cart_dummy,
 #ifdef ROTATION
 				 w0mac,
 #endif
-				 beta0_dummy,is_predictor,do_add_utilde_force);
-=======
-    MakeVelForce(vel_force,umac_dummy,sold,rho0_old,grav_cell_old,
-                 w0_force_dummy,w0_force_cart_dummy,do_add_utilde_force);
->>>>>>> 3b0b8b52
+				 do_add_utilde_force);
 
     Real umax = 0.;
 
