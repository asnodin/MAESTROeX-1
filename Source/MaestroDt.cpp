
#include <Maestro.H>
#include <Maestro_F.H>

#ifdef AMREX_USE_CUDA
#include <cuda_runtime_api.h>
#include <AMReX_Arena.H>
#endif

using namespace amrex;

void
Maestro::EstDt ()
{
    // timer for profiling
    BL_PROFILE_VAR("Maestro::EstDt()", EstDt);

    dt = 1.e20;

    // allocate a dummy w0_force and set equal to zero
    RealVector w0_force_dummy( (max_radial_level+1)*nr_fine );
    w0_force_dummy.shrink_to_fit();
    std::fill(w0_force_dummy.begin(),w0_force_dummy.end(), 0.);

    // build dummy w0_force_cart and set equal to zero
    Vector<MultiFab> w0_force_cart_dummy(finest_level+1);
    for (int lev=0; lev<=finest_level; ++lev) {
        w0_force_cart_dummy[lev].define(grids[lev], dmap[lev], 3, 1);
        w0_force_cart_dummy[lev].setVal(0.);
    }

    // build a dummy umac and set equal to zero
    Vector<std::array< MultiFab, AMREX_SPACEDIM > > umac_dummy(finest_level+1);
    for (int lev=0; lev<=finest_level; ++lev) {
        umac_dummy[lev][0].define(convert(grids[lev],nodal_flag_x), dmap[lev], 1, 1);
        umac_dummy[lev][0].setVal(0.);
        umac_dummy[lev][1].define(convert(grids[lev],nodal_flag_y), dmap[lev], 1, 1);
        umac_dummy[lev][1].setVal(0.);
#if (AMREX_SPACEDIM == 3)
        umac_dummy[lev][2].define(convert(grids[lev],nodal_flag_z), dmap[lev], 1, 1);
        umac_dummy[lev][2].setVal(0.);
#endif
    }

    // face-centered
    Vector<std::array< MultiFab, AMREX_SPACEDIM > > w0mac(finest_level+1);

    if (spherical == 1) {
        // initialize
        for (int lev=0; lev<=finest_level; ++lev) {
            w0mac[lev][0].define(convert(grids[lev],nodal_flag_x), dmap[lev], 1, 1);
            w0mac[lev][1].define(convert(grids[lev],nodal_flag_y), dmap[lev], 1, 1);
#if (AMREX_SPACEDIM == 3)
            w0mac[lev][2].define(convert(grids[lev],nodal_flag_z), dmap[lev], 1, 1);
#endif
        }

        for (int lev=0; lev<=finest_level; ++lev) {
            for (int idim=0; idim<AMREX_SPACEDIM; ++idim) {
                w0mac[lev][idim].setVal(0.);
            }
        }

        if (evolve_base_state && (use_exact_base_state == 0 && average_base_state == 0)) {
            MakeW0mac(w0mac);
        }
    }

    // build and compute vel_force
    Vector<MultiFab> vel_force(finest_level+1);
    for (int lev=0; lev<=finest_level; ++lev) {
        vel_force[lev].define(grids[lev], dmap[lev], AMREX_SPACEDIM, 1);
        // needed to avoid NaNs in filling corner ghost cells with 2 physical boundaries
        vel_force[lev].setVal(0.);
    }

    int do_add_utilde_force = 0;
    MakeVelForce(vel_force,umac_dummy,sold,rho0_old,grav_cell_old,
                 w0_force_cart_dummy,do_add_utilde_force);

#if (AMREX_SPACEDIM == 3)
    // build and initialize grad_p0 for spherical case
    Vector<MultiFab> gp0_cart(finest_level+1);
    for (int lev=0; lev<=finest_level; ++lev) {
        gp0_cart[lev].define(grids[lev], dmap[lev], AMREX_SPACEDIM, 1);
        gp0_cart[lev].setVal(0.);
    }
    RealVector gp0( (max_radial_level+1)*(nr_fine+1) );
    gp0.shrink_to_fit();
    std::fill(gp0.begin(),gp0.end(), 0.);

    // divU constraint
    if (spherical == 1) {
        EstDt_Divu(gp0, p0_old, gamma1bar_old);
    }
      
    Put1dArrayOnCart (gp0,gp0_cart,1,1,bcs_f,0);
#endif

    Vector<MultiFab> p0_cart(finest_level+1);
    Vector<MultiFab> gamma1bar_cart(finest_level+1);
    for (int lev=0; lev<=finest_level; ++lev) {
        p0_cart[lev].define(grids[lev], dmap[lev], 1, 1);
        gamma1bar_cart[lev].define(grids[lev], dmap[lev], 1, 1);
    }

    Put1dArrayOnCart(p0_old,p0_cart,0,0,bcs_f,0);
    Put1dArrayOnCart(gamma1bar_old,gamma1bar_cart,0,0,bcs_f,0);

    Real umax = 0.;

    Real dt_lev = 1.e50;
    Real umax_lev = 0.;

    for (int lev = 0; lev <= finest_level; ++lev) {

        // create a MultiFab which will hold values for reduction 
        // over
        MultiFab tmp(grids[lev], dmap[lev], 5, 0);

        // Loop over boxes (make sure mfi takes a cell-centered multifab as an argument)
#ifdef _OPENMP
#pragma omp parallel reduction(min:dt_lev) reduction(max:umax_lev)
#endif
        {
            dt_lev = 1.e50;
            Real dt_grid = 1.e50;
            Real umax_grid = 0.;

            for (MFIter mfi(uold[lev], TilingIfNotGPU()); mfi.isValid(); ++mfi ) {

                // Get the index space of the valid region
                const Box& tileBox = mfi.tilebox();
                const auto dx = geom[lev].CellSizeArray();

                const Array4<const Real> scal_arr = sold[lev].array(mfi);
                const Array4<const Real> u = uold[lev].array(mfi);
                const Array4<const Real> force = vel_force[lev].array(mfi);
                const Array4<const Real> S_cc_arr = S_cc_old[lev].array(mfi);
                const Array4<const Real> dSdt_arr = dSdt[lev].array(mfi);
                const Array4<const Real> w0_arr = w0_cart[lev].array(mfi);
                const Array4<const Real> p0_arr = p0_cart[lev].array(mfi);
                const Array4<const Real> gamma1bar_arr = gamma1bar_cart[lev].array(mfi);

                const Array4<Real> spd = tmp.array(mfi);

                if (spherical == 0) {

                    const Real rho_min = 1.e-20;
                    Real dt_temp = 1.e99;
                    const Real eps = 1.e-8;

                    Real spdx = uold[lev][mfi].maxabs<RunOn::Device>(tileBox, 0);                 
                    tmp[mfi].setVal<RunOn::Device>(0.0, tileBox, 0, 1); 
#if (AMREX_SPACEDIM == 2)
                    AMREX_PARALLEL_FOR_3D(tileBox, i, j, k, {
                            spd(i,j,k,0) = u(i,j,k,1) + 0.5 * (w0_arr(i,j,k,1) + w0_arr(i,j+1,k,1));
                    });
                    Real spdy = tmp[mfi].maxabs<RunOn::Device>(tileBox, 0);
                    Real spdz = 0.0;
#else 
                    Real spdy = uold[lev][mfi].maxabs<RunOn::Device>(tileBox, 1);

                    AMREX_PARALLEL_FOR_3D(tileBox, i, j, k, {
                            spd(i,j,k,0) = u(i,j,k,2) + 0.5 * (w0_arr(i,j,k,2) + w0_arr(i,j,k+1,2));
                    });
                    Real spdz = tmp[mfi].maxabs<RunOn::Device>(tileBox, 0);
#endif
                    Real spdr = w0_cart[lev][mfi].maxabs<RunOn::Device>(tileBox, AMREX_SPACEDIM-1);

                    umax_grid = amrex::max(umax_grid, std::max(spdx,std::max(spdy,std::max(spdz,spdr))));

                    if (spdx > eps) dt_temp = amrex::min(dt_temp, dx[0] / spdx);
                    if (spdy > eps) dt_temp = amrex::min(dt_temp, dx[1] / spdy);
                    if (spdz > eps) dt_temp = amrex::min(dt_temp, dx[2] / spdz);
                    if (spdr > eps) dt_temp = amrex::min(dt_temp, dx[AMREX_SPACEDIM-1] / spdr);

                    dt_temp *= cfl;

                    // Limit dt based on forcing terms
                    Real fx = vel_force[lev][mfi].maxabs<RunOn::Device>(tileBox, 0);
                    Real fy = vel_force[lev][mfi].maxabs<RunOn::Device>(tileBox, 1);
#if (AMREX_SPACEDIM == 3)                    
                    Real fz = vel_force[lev][mfi].maxabs<RunOn::Device>(tileBox, 2);
#endif

                    if (fx > eps) dt_temp = amrex::min(dt_temp, std::sqrt(2.0 * dx[0] / fx));
                    if (fy > eps) dt_temp = amrex::min(dt_temp, std::sqrt(2.0 * dx[1] / fy));
#if (AMREX_SPACEDIM == 3)
                    if (fz > eps) dt_temp = amrex::min(dt_temp, std::sqrt(2.0 * dx[2] / fz));
#endif

                    dt_grid = amrex::min(dt_grid, dt_temp);

                    const auto nr_lev = nr[lev];

                    tmp[mfi].setVal<RunOn::Device>(1.e99, tileBox, 1, 1);

                    // divU constraint
                    AMREX_PARALLEL_FOR_3D(tileBox, i, j, k, 
                    {
                        Real gradp0 = 0.0;
#if (AMREX_SPACEDIM == 2)
                        if (j == 0) {
                            gradp0 = (p0_arr(i,j+1,k) - p0_arr(i,j,k)) / dx[1];
                        } else if (j == nr_lev-1) {
                            gradp0 = (p0_arr(i,j,k) - p0_arr(i,j-1,k)) / dx[1];
                        } else {
                            gradp0 = 0.5 * (p0_arr(i,j+1,k) - p0_arr(i,j-1,k)) / dx[1];
                        }
#else 
                        if (k == 0) {
                            gradp0 = (p0_arr(i,j,k+1) - p0_arr(i,j,k)) / dx[2];
                        } else if (k == nr_lev-1) {
                            gradp0 = (p0_arr(i,j,k) - p0_arr(i,j,k-1)) / dx[2];
                        } else {
                            gradp0 = 0.5 * (p0_arr(i,j,k+1) - p0_arr(i,j,k-1)) / dx[2];
                        }
#endif
                        Real denom = S_cc_arr(i,j,k) - u(i,j,k,AMREX_SPACEDIM-1) * gradp0 / (gamma1bar_arr(i,j,k)*p0_arr(i,j,k));

                        if (denom > 0.0 && rho_min / scal_arr(i,j,k,Rho) < 1.0) {
                            spd(i,j,k,1) = 0.4*(1.0 - rho_min / scal_arr(i,j,k,Rho)) / denom;
                        }
                    });

                    dt_temp = tmp[mfi].min<RunOn::Device>(tileBox, 1);
                    
                    dt_grid = amrex::min(dt_grid, dt_temp);

                    tmp[mfi].setVal<RunOn::Device>(1.e99, tileBox, 2, 1);

                    // An additional dS/dt timestep constraint originally
                    // used in nova
                    // solve the quadratic equation
                    // (rho - rho_min)/(rho dt) = S + (dt/2)*(dS/dt)
                    // which is equivalent to
                    // (rho/2)*dS/dt*dt^2 + rho*S*dt + (rho_min-rho) = 0
                    // which has solution dt = 2.0d0*c/(-b-sqrt(b**2-4.0d0*a*c))
                    AMREX_PARALLEL_FOR_3D(tileBox, i, j, k, {
                        if (dSdt_arr(i,j,k) > 1.e-20) {
                            auto a = 0.5 * scal_arr(i,j,k,Rho) * dSdt_arr(i,j,k);
                            auto b = scal_arr(i,j,k,Rho) * S_cc_arr(i,j,k);
                            auto c = rho_min - scal_arr(i,j,k,Rho);
                            spd(i,j,k,2) = 0.4*2.0*c / (-b-std::sqrt(b*b-4.0*a*c));
                        }
                    });

                    dt_temp = tmp[mfi].min<RunOn::Device>(tileBox, 2);

                    dt_grid = amrex::min(dt_grid, dt_temp);
                } else {
#if (AMREX_SPACEDIM == 3)

                    const Array4<const Real> w0macx = w0mac[lev][0].array(mfi);
                    const Array4<const Real> w0macy = w0mac[lev][1].array(mfi);
                    const Array4<const Real> w0macz = w0mac[lev][2].array(mfi);
                    const Array4<const Real> gp0_arr = gp0_cart[lev].array(mfi);

                    const Real rho_min = 1.e-20;
                    Real dt_temp = 1.e99;
                    const Real eps = 1.e-8;

                    tmp[mfi].setVal<RunOn::Device>(0.0, tileBox, 0, 3);

                    AMREX_PARALLEL_FOR_3D(tileBox, i, j, k, {
                        spd(i,j,k,0) = u(i,j,k,0) + 0.5*(w0macx(i,j,k)+w0macx(i+1,j,k));
                    });
                    Real spdx = tmp[mfi].maxabs<RunOn::Device>(tileBox, 0);
                    
                    AMREX_PARALLEL_FOR_3D(tileBox, i, j, k, {
                        spd(i,j,k,1) = u(i,j,k,1) + 0.5*(w0macy(i,j,k)+w0macy(i,j+1,k));
                    });
                    Real spdy = tmp[mfi].maxabs<RunOn::Device>(tileBox, 1);

                    AMREX_PARALLEL_FOR_3D(tileBox, i, j, k, {
                        spd(i,j,k,2) = u(i,j,k,2) + 0.5*(w0macz(i,j,k)+w0macz(i,j,k+1));
                    });
                    Real spdz = tmp[mfi].maxabs<RunOn::Device>(tileBox, 2);
                    Real spdr = w0_cart[lev][mfi].maxabs<RunOn::Device>(tileBox, 0);          

                    umax_grid = amrex::max(umax_grid, std::max(spdx,std::max(spdy,std::max(spdz,spdr))));

                    if (spdx > eps) dt_temp = amrex::min(dt_temp, dx[0] / spdx);
                    if (spdy > eps) dt_temp = amrex::min(dt_temp, dx[1] / spdy);
                    if (spdz > eps) dt_temp = amrex::min(dt_temp, dx[2] / spdz);
                    if (spdr > eps) dt_temp = amrex::min(dt_temp, dr[0] / spdr);

                    dt_temp *= cfl;

                    // Limit dt based on forcing terms
                    Real fx = vel_force[lev][mfi].maxabs<RunOn::Device>(tileBox, 0);
                    Real fy = vel_force[lev][mfi].maxabs<RunOn::Device>(tileBox, 1);              
                    Real fz = vel_force[lev][mfi].maxabs<RunOn::Device>(tileBox, 2);

                    if (fx > eps) dt_temp = amrex::min(dt_temp, std::sqrt(2.0 * dx[0] / fx));
                    if (fy > eps) dt_temp = amrex::min(dt_temp, std::sqrt(2.0 * dx[1] / fy));
                    if (fz > eps) dt_temp = amrex::min(dt_temp, std::sqrt(2.0 * dx[2] / fz));

                    dt_grid = amrex::min(dt_grid, dt_temp);

                    tmp[mfi].setVal<RunOn::Device>(1.e50, tileBox, 3, 2);

                    // divU constraint
                    AMREX_PARALLEL_FOR_3D(tileBox, i, j, k, {
                        Real gp_dot_u = 0.0;
                        for (auto n = 0; n < AMREX_SPACEDIM; ++n) {
                            gp_dot_u += u(i,j,k,n) * gp0_arr(i,j,k,n);
                        }
                        
                        Real denom = S_cc_arr(i,j,k) - gp_dot_u;

                        if (denom > 0.0) {
                            spd(i,j,k,3) = 0.4*(1.0 - rho_min / scal_arr(i,j,k,Rho)) / denom;
                        }
                    });

                    dt_temp = tmp[mfi].min<RunOn::Device>(tileBox, 3);

                    dt_grid = amrex::min(dt_grid, dt_temp);                    

                    // An additional dS/dt timestep constraint originally
                    // used in nova
                    // solve the quadratic equation
                    // (rho - rho_min)/(rho dt) = S + (dt/2)*(dS/dt)
                    // which is equivalent to
                    // (rho/2)*dS/dt*dt^2 + rho*S*dt + (rho_min-rho) = 0
                    // which has solution dt = 2.0d0*c/(-b-sqrt(b**2-4.0d0*a*c))
                    AMREX_PARALLEL_FOR_3D(tileBox, i, j, k, {
                        if (dSdt_arr(i,j,k) > 1.e-20) {
                            auto a = 0.5 * scal_arr(i,j,k,Rho) * dSdt_arr(i,j,k);
                            auto b = scal_arr(i,j,k,Rho) * S_cc_arr(i,j,k);
                            auto c = rho_min - scal_arr(i,j,k,Rho);
                            spd(i,j,k,4) = 0.4*2.0*c / (-b-std::sqrt(b*b-4.0*a*c));
                        }
                    });

                    dt_temp = tmp[mfi].min<RunOn::Device>(tileBox, 4);

                    dt_grid = amrex::min(dt_grid, dt_temp);
#else
                    Abort("EstDt: Spherical is not valid for DIM < 3");
#endif
                }
            }
            dt_lev = std::min(dt_lev, dt_grid);
            umax_lev = std::max(umax_lev, umax_grid);
        } //end openmp

        // find the smallest dt over all processors
        ParallelDescriptor::ReduceRealMin(dt_lev);

        // find the largest umax over all processors
        ParallelDescriptor::ReduceRealMax(umax_lev);

        // update umax over all levels
        umax = std::max(umax,umax_lev);

        if (maestro_verbose > 0) {
            Print() << "Call to estdt for level " << lev << " gives dt_lev = " << dt_lev << std::endl;
        }

        // update dt over all levels
        dt = std::min(dt,dt_lev);
    }     // end loop over levels

    if (maestro_verbose > 0) {
        Print() << "Minimum estdt over all levels = " << dt << std::endl;
    }

    if (dt < small_dt) {
        Abort("EstDt: dt < small_dt");
    }

    if (dt > max_dt) {
        if (maestro_verbose > 0) {
            Print() << "max_dt limits the new dt = " << max_dt << std::endl;
        }
        dt = max_dt;
    }

    if (fixed_dt != -1.0) {
        // fixed dt
        dt = fixed_dt;
        if (maestro_verbose > 0) {
            Print() << "Setting fixed dt = " << dt << std::endl;
        }
    }

    // set rel_eps in fortran module
    umax *= 1.e-8;
    c_rel_eps = umax;
    set_rel_eps(&umax);
}

void
Maestro::FirstDt ()
{
    // timer for profiling
    BL_PROFILE_VAR("Maestro::FirstDt()", FirstDt);

    dt = 1.e20;

    // allocate a dummy w0_force and set equal to zero
    RealVector w0_force_dummy( (max_radial_level+1)*nr_fine );
    w0_force_dummy.shrink_to_fit();
    std::fill(w0_force_dummy.begin(),w0_force_dummy.end(), 0.);

    // build dummy w0_force_cart and set equal to zero
    Vector<MultiFab> w0_force_cart_dummy(finest_level+1);
    for (int lev=0; lev<=finest_level; ++lev) {
        w0_force_cart_dummy[lev].define(grids[lev], dmap[lev], 3, 1);
        w0_force_cart_dummy[lev].setVal(0.);
    }

    // build a dummy umac and set equal to zero
    Vector<std::array< MultiFab, AMREX_SPACEDIM > > umac_dummy(finest_level+1);
    for (int lev=0; lev<=finest_level; ++lev) {
        umac_dummy[lev][0].define(convert(grids[lev],nodal_flag_x), dmap[lev], 1, 1);
        umac_dummy[lev][0].setVal(0.);
        umac_dummy[lev][1].define(convert(grids[lev],nodal_flag_y), dmap[lev], 1, 1);
        umac_dummy[lev][1].setVal(0.);
#if (AMREX_SPACEDIM == 3)
        umac_dummy[lev][2].define(convert(grids[lev],nodal_flag_z), dmap[lev], 1, 1);
        umac_dummy[lev][2].setVal(0.);
#endif
    }

    // build and compute vel_force
    Vector<MultiFab> vel_force(finest_level+1);
    for (int lev=0; lev<=finest_level; ++lev) {
        vel_force[lev].define(grids[lev], dmap[lev], AMREX_SPACEDIM, 1);
        // needed to avoid NaNs in filling corner ghost cells with 2 physical boundaries
        vel_force[lev].setVal(0.);
    }

    int do_add_utilde_force = 0;
    MakeVelForce(vel_force,umac_dummy,sold,rho0_old,grav_cell_old,
                 w0_force_cart_dummy,do_add_utilde_force);

#if (AMREX_SPACEDIM == 3)
    // build and initialize grad_p0 for spherical case
    Vector<MultiFab> gp0_cart(finest_level+1);
    for (int lev=0; lev<=finest_level; ++lev) {
        gp0_cart[lev].define(grids[lev], dmap[lev], AMREX_SPACEDIM, 1);
        gp0_cart[lev].setVal(0.);
    }
    RealVector gp0( (max_radial_level+1)*(nr_fine+1) );
    gp0.shrink_to_fit();
    std::fill(gp0.begin(),gp0.end(), 0.);

    // divU constraint
    if (use_divu_firstdt && spherical) {
        EstDt_Divu(gp0, p0_old, gamma1bar_old);
    }

    Put1dArrayOnCart(gp0,gp0_cart,1,1,bcs_f,0);
#endif

    Vector<MultiFab> p0_cart(finest_level+1);
    Vector<MultiFab> gamma1bar_cart(finest_level+1);
    for (int lev=0; lev<=finest_level; ++lev) {
        p0_cart[lev].define(grids[lev], dmap[lev], 1, 1);
        gamma1bar_cart[lev].define(grids[lev], dmap[lev], 1, 1);
    }

    Put1dArrayOnCart(p0_old, p0_cart, 0, 0, bcs_f, 0);
    Put1dArrayOnCart(gamma1bar_old, gamma1bar_cart, 0,0, bcs_f, 0);

    Real umax = 0.;

    for (int lev = 0; lev <= finest_level; ++lev) {

        Real dt_lev = 1.e99;
        Real umax_lev = 0.;

        // create a MultiFab which will hold values for reduction 
        // over
        MultiFab tmp(grids[lev], dmap[lev], 1, 0);

        // Loop over boxes (make sure mfi takes a cell-centered multifab as an argument)
#ifdef _OPENMP
#pragma omp parallel reduction(min:dt_lev) reduction(max:umax_lev)
#endif
        {
            Real dt_grid = 1.e50;
            Real umax_grid = 0.;

            for (MFIter mfi(sold[lev], TilingIfNotGPU()); mfi.isValid(); ++mfi) {

                // Get the index space of the valid region
                const Box& tileBox = mfi.tilebox();
                const auto dx = geom[lev].CellSizeArray();

                const Array4<const Real> scal_arr = sold[lev].array(mfi);
                const Array4<const Real> u = uold[lev].array(mfi);
                const Array4<const Real> force = vel_force[lev].array(mfi);
                const Array4<const Real> S_cc_arr = S_cc_old[lev].array(mfi);
                const Array4<const Real> p0_arr = p0_cart[lev].array(mfi);
                const Array4<const Real> gamma1bar_arr = gamma1bar_cart[lev].array(mfi);

                const Real eps = 1.e-8;
                const Real rho_min = 1.e-20;

                FArrayBox spd(tileBox);
                Elixir e_s = spd.elixir();

                const Array4<Real> spd_arr = spd.array();

                spd.setVal<RunOn::Device>(0.0, tileBox, 0, 1);

                AMREX_PARALLEL_FOR_3D(tileBox, i, j, k, {
                    eos_t eos_state;

                    // compute the sound speed from rho and temp
                    eos_state.rho = scal_arr(i,j,k,Rho);
                    eos_state.T = scal_arr(i,j,k,Temp);
                    for (auto comp = 0; comp < NumSpec; ++comp) {
                        eos_state.xn[comp] = scal_arr(i,j,k,FirstSpec+comp) / scal_arr(i,j,k,Rho);
                    }

                    // dens, temp, and xmass are inputs
                    eos(eos_input_rt, eos_state);

                    spd_arr(i,j,k) = eos_state.cs;
                });

                Real ux = uold[lev][mfi].maxabs<RunOn::Device>(tileBox, 0);
                Real uy = uold[lev][mfi].maxabs<RunOn::Device>(tileBox, 1);
                Real uz = AMREX_SPACEDIM == 2 ? 0.1*uy : uold[lev][mfi].maxabs<RunOn::Device>(tileBox, 2);

                umax_grid = amrex::max(umax_grid, std::max(ux,std::max(uy,uz)));

                ux /= dx[0];
                Real spdx = spd.max<RunOn::Device>(tileBox, 0) / dx[0];
                Real pforcex = vel_force[lev][mfi].maxabs<RunOn::Device>(tileBox, 0);
                uy /= dx[1];
                Real spdy = spd.max<RunOn::Device>(tileBox, 0) / dx[1];
                Real pforcey = vel_force[lev][mfi].maxabs<RunOn::Device>(tileBox, 1);
                Real spdz = spdy * 0.1; // for 2d make sure this is < spdy
                uz /= AMREX_SPACEDIM == 2 ? dx[1] : dx[2];
#if (AMREX_SPACEDIM == 3)
                spdz = spd.max<RunOn::Device>(tileBox, 0) / dx[2];
                Real pforcez = vel_force[lev][mfi].maxabs<RunOn::Device>(tileBox, 2);
#endif

                // use advective constraint unless velocities are zero everywhere
                // in which case we use the sound speed
                if (ux != 0.0 || uy != 0.0 || uz != 0.0) {
                    dt_grid = amrex::min(dt_grid, cfl / std::max(ux,std::max(uy,uz)));
                } else if (spdx != 0.0 && spdy != 0.0 && spdz != 0.0) {
                    dt_grid = amrex::min(dt_grid, cfl / std::max(spdx,std::max(spdy,spdz)));
                }

                // sound speed constraint
                if (use_soundspeed_firstdt) {
                    Real dt_sound = 1.e99;
                    if (spdx == 0.0 && spdy == 0.0 && spdz == 0.0) {
                        dt_sound = 1.e99;
                    } else {
                        dt_sound = cfl / std::max(spdx,std::max(spdy,spdz));
                    }
                    dt_grid = amrex::min(dt_grid, dt_sound);
                }

                // force constraints
                if (pforcex > eps) dt_grid = amrex::min(dt_grid, std::sqrt(2.0 * dx[0] / pforcex));
                if (pforcey > eps) dt_grid = amrex::min(dt_grid, std::sqrt(2.0 * dx[1] / pforcey));
#if (AMREX_SPACEDIM == 3)
                if (pforcez > eps) dt_grid = amrex::min(dt_grid, std::sqrt(2.0 * dx[2] / pforcez));
#endif

                // divU constraint
                if (use_divu_firstdt) {
                    Real dt_divu = 1.e99;

                    const Array4<Real> tmp_arr = tmp.array(mfi);
                    tmp[mfi].setVal<RunOn::Device>(1.e50, tileBox, 0, 1);

                    if (!spherical) {
                        const auto nr_lev = nr[lev];

                        AMREX_PARALLEL_FOR_3D(tileBox, i, j, k, {
                            Real gradp0 = 0.0;
#if (AMREX_SPACEDIM == 2)
                            if (j == 0) {
                                gradp0 = (p0_arr(i,j+1,k) - p0_arr(i,j,k)) / dx[1];
                            } else if (j == nr_lev-1) {
                                gradp0 = (p0_arr(i,j,k) - p0_arr(i,j-1,k)) / dx[1];
                            } else {
                                gradp0 = 0.5*(p0_arr(i,j+1,k) - p0_arr(i,j-1,k)) / dx[1];
                            }
#else 
                            if (k == 0) {
                                gradp0 = (p0_arr(i,j,k+1) - p0_arr(i,j,k)) / dx[2];
                            } else if (k == nr_lev-1) {
                                gradp0 = (p0_arr(i,j,k) - p0_arr(i,j,k-1)) / dx[2];
                            } else {
                                gradp0 = 0.5*(p0_arr(i,j,k+1) - p0_arr(i,j,k-1)) / dx[2];
                            }
#endif                        

                            Real denom = S_cc_arr(i,j,k) - u(i,j,k,AMREX_SPACEDIM-1) * gradp0 / (gamma1bar_arr(i,j,k) * p0_arr(i,j,k));

                            if (denom > 0.0) {
                                tmp_arr(i,j,k) = 0.4 * (1.0 - rho_min / scal_arr(i,j,k,Rho)) / denom;
                            }
                        });

                        dt_divu = tmp[mfi].min<RunOn::Device>(tileBox, 0);
                    } else {
#if (AMREX_SPACEDIM == 3)
                        const Array4<const Real> gp0_arr = gp0_cart[lev].array(mfi);

                        AMREX_PARALLEL_FOR_3D(tileBox, i, j, k, {
                            Real gp_dot_u = 0.0;

                            for (auto n = 0; n < AMREX_SPACEDIM; ++n) {
                                gp_dot_u += gp0_arr(i,j,k,n) * u(i,j,k,n);
                            }

                            Real denom = S_cc_arr(i,j,k) - gp_dot_u;

                            if (denom > 0.0 && scal_arr(i,j,k,Rho) > 0.0) {
                                if (rho_min / scal_arr(i,j,k,Rho) < 1.0) 
                                tmp_arr(i,j,k) = 0.4 * (1.0 - rho_min / scal_arr(i,j,k,Rho)) / denom;
                            }
                        });
                        dt_divu = tmp[mfi].min<RunOn::Device>(tileBox, 0);
#endif
                    }
                    dt_grid = amrex::min(dt_grid, dt_divu);
                }
            }
            dt_lev = std::min(dt_lev, dt_grid);
            umax_lev = std::max(umax_lev,umax_grid);
        } //end openmp

        // find the smallest dt over all processors
        ParallelDescriptor::ReduceRealMin(dt_lev);

        // find the largest umax over all processors
        ParallelDescriptor::ReduceRealMax(umax_lev);

        // update umax over all levels
        umax = std::max(umax,umax_lev);

        if (maestro_verbose > 0) {
            Print() << "Call to firstdt for level " << lev << " gives dt_lev = " << dt_lev << std::endl;
        }

        // multiply by init_shrink
        dt_lev *= init_shrink;

        if (maestro_verbose > 0) {
            Print() << "Multiplying dt_lev by init_shrink; dt_lev = " << dt_lev << std::endl;
        }

        // update dt over all levels
        dt = std::min(dt,dt_lev);

    }     // end loop over levels

    if (maestro_verbose > 0) {
        Print() << "Minimum firstdt over all levels = " << dt << std::endl;
    }

    if (dt < small_dt) {
        Abort("FirstDt: dt < small_dt");
    }

    if (dt > max_dt) {
        if (maestro_verbose > 0) {
            Print() << "max_dt limits the new dt = " << max_dt << std::endl;
        }
        dt = max_dt;
    }

    if (fixed_dt != -1.0) {
        // fixed dt
        dt = fixed_dt;
        if (maestro_verbose > 0) {
            Print() << "Setting fixed dt = " << dt << std::endl;
        }
    }

    // set rel_eps in fortran module
    umax *= 1.e-8;
    c_rel_eps = umax;
    set_rel_eps(&umax);
}


void
Maestro::EstDt_Divu(RealVector& gp0_vec, const BaseState<Real>& p0, 
                    const BaseState<Real>& gamma1bar)
{
    const int max_lev = max_radial_level + 1;

    Real * AMREX_RESTRICT gp0 = gp0_vec.dataPtr();
<<<<<<< HEAD
=======
    const Real * AMREX_RESTRICT p0 = p0_vec.dataPtr();
    const Real * AMREX_RESTRICT gamma1bar = gamma1bar_vec.dataPtr();
>>>>>>> f7ea1390
    const auto& r_cc_loc_p = r_cc_loc_b;

    // spherical divU constraint
    if (use_exact_base_state) {
        AMREX_PARALLEL_FOR_1D(nr_fine-2, i, {
            int r = i + 1;

            Real gamma1bar_p_avg = 0.5 * (gamma1bar(0,r)*p0(0,r) + gamma1bar(0,r-1)*p0(0,r-1));

            gp0[max_lev*r] = (p0(0,r) - p0(0,r-1)) / (r_cc_loc_p(0,r) - r_cc_loc_p(0,r-1))  / gamma1bar_p_avg;
        });
    } else {
        const auto dr0 = dr[0];
        AMREX_PARALLEL_FOR_1D(nr_fine-2, i, {
            int r = i + 1;

            Real gamma1bar_p_avg = 0.5 * (gamma1bar(0,r)*p0(0,r) + gamma1bar(0,r-1)*p0(0,r-1));

            gp0[max_lev*r] = (p0(0,r) - p0(0,r-1)) / dr0 / gamma1bar_p_avg;
        });
    }

    gp0_vec[max_lev*nr_fine] = gp0_vec[max_lev*(nr_fine-1)];
    gp0_vec[0] = gp0_vec[max_lev];
}<|MERGE_RESOLUTION|>--- conflicted
+++ resolved
@@ -698,11 +698,6 @@
     const int max_lev = max_radial_level + 1;
 
     Real * AMREX_RESTRICT gp0 = gp0_vec.dataPtr();
-<<<<<<< HEAD
-=======
-    const Real * AMREX_RESTRICT p0 = p0_vec.dataPtr();
-    const Real * AMREX_RESTRICT gamma1bar = gamma1bar_vec.dataPtr();
->>>>>>> f7ea1390
     const auto& r_cc_loc_p = r_cc_loc_b;
 
     // spherical divU constraint
