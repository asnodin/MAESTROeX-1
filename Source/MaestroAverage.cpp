
#include <Maestro.H>
#include <Maestro_F.H>

using namespace amrex;

// Given a multifab of data (phi), average down to a base state quantity, phibar.
// If we are in plane-parallel, the averaging is at constant height.
// If we are spherical, { the averaging is done at constant radius.

void Maestro::Average (const Vector<MultiFab>& phi,
                       RealVector& phibar,
                       int comp)
{
    // timer for profiling
    BL_PROFILE_VAR("Maestro::Average()",Average);

    const int max_lev = max_radial_level+1;
<<<<<<< HEAD
    
    std::fill(phibar.begin(), phibar.end(), 0.0);
=======
    get_numdisjointchunks(numdisjointchunks.dataPtr());
    get_r_start_coord(r_start_coord.dataPtr());
    get_r_end_coord(r_end_coord.dataPtr());
    get_finest_radial_level(&finest_radial_level);

    for (int i = 0; i < phibar.size(); ++i) {
        phibar[i] = 0.0;
    }
>>>>>>> 0f71222c

    if (spherical == 0) {

        // planar case

        // phibar is dimensioned to "max_radial_level" so we must mimic that for phisum
        // so we can simply swap this result with phibar
<<<<<<< HEAD
        RealVector phisum((max_radial_level+1)*nr_fine, 0.0);
=======
        RealVector phisum((max_radial_level+1)*nr_fine,0.0);
>>>>>>> 0f71222c
        phisum.shrink_to_fit();
        Real * AMREX_RESTRICT phisum_p = phisum.dataPtr();

        // this stores how many cells there are laterally at each level
        IntVector ncell(max_radial_level+1);

        // loop is over the existing levels (up to finest_level)
        for (int lev=0; lev<=finest_level; ++lev) {

            // Get the index space of the domain
            const Box domainBox = geom[lev].Domain();

            // compute number of cells at any given height for each level
            if (AMREX_SPACEDIM==2) {
                ncell[lev] = domainBox.bigEnd(0)+1;
            }
            else if (AMREX_SPACEDIM==3) {
                ncell[lev] = (domainBox.bigEnd(0)+1)*(domainBox.bigEnd(1)+1);
            }

<<<<<<< HEAD
            // get references to the MultiFabs at level lev
            const MultiFab& phi_mf = phi[lev];
        
=======
>>>>>>> 0f71222c
            // Loop over boxes (make sure mfi takes a cell-centered multifab as an argument)
#ifdef _OPENMP
#pragma omp parallel if (!system::regtest_reduction)
#endif
            for ( MFIter mfi(phi[lev], TilingIfNotGPU()); mfi.isValid(); ++mfi )
            {
                // Get the index space of the valid region
<<<<<<< HEAD
                const Box& tilebox = mfi.validbox();
=======
                const Box& tilebox = mfi.tilebox();
>>>>>>> 0f71222c

                const Array4<const Real> phi_arr = phi[lev].array(mfi, comp);

                AMREX_PARALLEL_FOR_3D(tilebox, i, j, k, {
                    int r = AMREX_SPACEDIM == 2 ? j : k;
<<<<<<< HEAD
#if (AMREX_SPACEDIM == 2)
                    if (k == 0)
#endif
                        amrex::Gpu::Atomic::Add(&(phisum_p[lev+max_lev*r]), phi_arr(i, j, k));
=======
                    amrex::Gpu::Atomic::Add(&(phisum_p[lev+max_lev*r]), phi_arr(i, j, k));
>>>>>>> 0f71222c
                });
            }
        }
        
        // reduction over boxes to get sum
        ParallelDescriptor::ReduceRealSum(phisum.dataPtr(),(max_radial_level+1)*nr_fine);

        get_numdisjointchunks(numdisjointchunks.dataPtr());
        get_r_start_coord(r_start_coord.dataPtr());
        get_r_end_coord(r_end_coord.dataPtr());
        get_finest_radial_level(&finest_radial_level);

        // divide phisum by ncell so it stores "phibar"
        for (int lev = 0; lev < max_lev; ++lev) {
            for (auto i = 1; i <= numdisjointchunks[lev]; ++i) { 
                const int lo = r_start_coord[lev+max_lev*i];
                const int hi = r_end_coord[lev+max_lev*i];
                Real ncell_lev = ncell[lev];
                AMREX_PARALLEL_FOR_1D(hi-lo+1, j, {
                    int r = j + lo;
                    phisum_p[lev+max_lev*r] /= ncell_lev;
                });
            }
        }

        RestrictBase(phisum, true);
        FillGhostBase(phisum, true);

        // swap pointers so phibar contains the computed average
        std::swap(phisum,phibar);

    } else if (spherical == 1 && use_exact_base_state) {
        // spherical case with uneven base state spacing

        // phibar is dimensioned to "max_radial_level" so we must mimic that for phisum
        // so we can simply swap this result with phibar
        RealVector phisum((max_radial_level+1)*nr_fine,0.0);

        // this stores how many cells there are at each level
        Vector<int> ncell((max_radial_level+1)*nr_fine,0);

        // loop is over the existing levels (up to finest_level)
        for (int lev=0; lev<=finest_level; ++lev) {

            // get references to the MultiFabs at level lev
            const MultiFab& phi_mf = phi[lev];
            const MultiFab& cc_to_r = cell_cc_to_r[lev];

            // Loop over boxes (make sure mfi takes a cell-centered multifab as an argument)
            for (MFIter mfi(phi_mf); mfi.isValid(); ++mfi) {

                // Get the index space of the valid region
                const Box& validBox = mfi.validbox();

                // call fortran subroutine
                // use macros in AMReX_ArrayLim.H to pass in each FAB's data,
                // lo/hi coordinates (including ghost cells), and/or the # of components
                // We will also pass "validBox", which specifies the "valid" region.
                average_sphr_irreg(&lev, ARLIM_3D(validBox.loVect()), ARLIM_3D(validBox.hiVect()),
                                   BL_TO_FORTRAN_N_3D(phi_mf[mfi],comp),
                                   phisum.dataPtr(), ncell.dataPtr(),
                                   BL_TO_FORTRAN_3D(cc_to_r[mfi]));
            }
        }

        // reduction over boxes to get sum
        ParallelDescriptor::ReduceRealSum(phisum.dataPtr(),(max_radial_level+1)*nr_fine);
        ParallelDescriptor::ReduceIntSum(ncell.dataPtr(),(max_radial_level+1)*nr_fine);

        // divide phisum by ncell so it stores "phibar"
        for (int lev = 0; lev < max_lev; ++lev) {
            for (auto r = 0; r < nr_fine; ++r) {
                if (ncell[lev+max_lev*r] > 0) {
                    phisum[lev+max_lev*r] /= ncell[lev+max_lev*r];
                } else {
                    // keep value constant if it is outside the cutoff coords
                    phisum[lev+max_lev*r] = phisum[lev+max_lev*(r-1)];
                }
            }           
        }

        RestrictBase(phisum, true);
        FillGhostBase(phisum, true);

        // swap pointers so phibar contains the computed average
        std::swap(phisum,phibar);
    } else {
        // spherical case with even base state spacing

        // For spherical, we construct a 1D array at each level, phisum, that has space
        // allocated for every possible radius that a cell-center at each level can
        // map into.  The radial locations have been precomputed and stored in radii.
        RealVector phisum((finest_level+1)*(nr_irreg+2), 0.0);
        RealVector radii((finest_level+1)*(nr_irreg+3));
        IntVector ncell((finest_level+1)*(nr_irreg+2), 0);

        Real * AMREX_RESTRICT radii_p = radii.dataPtr();
        Real * AMREX_RESTRICT phisum_p = phisum.dataPtr();
        int * AMREX_RESTRICT ncell_p = ncell.dataPtr();
        const Real * AMREX_RESTRICT center_p = center.dataPtr();

        const int fine_lev = finest_level + 1;
        const int nr_irreg_loc = nr_irreg;

        // radii contains every possible distance that a cell-center at the finest
        // level can map into
        for (int lev=0; lev<=finest_level; ++lev) {

            // Get the index space of the domain
            const auto dx = geom[lev].CellSizeArray();
<<<<<<< HEAD

            AMREX_PARALLEL_FOR_1D(nr_irreg+1, r, {
                radii_p[lev+fine_lev*(r+1)] = std::sqrt(0.75+2.0*Real(r)) * dx[0];
            });

=======

            AMREX_PARALLEL_FOR_1D(nr_irreg+1, r, {
                radii_p[lev+fine_lev*(r+1)] = std::sqrt(0.75+2.0*Real(r)) * dx[0];
            });

>>>>>>> 0f71222c
            radii[lev+fine_lev*(nr_irreg+2)] = 1.e99;
            radii[lev] = 0.0;
        }

        // loop is over the existing levels (up to finest_level)
        for (int lev=finest_level; lev>=0; --lev) {

            // Get the grid size of the domain
            const auto dx = geom[lev].CellSizeArray();
            const auto prob_lo = geom[lev].ProbLoArray();

            // get references to the MultiFabs at level lev
            const MultiFab& phi_mf = phi[lev];

            // create mask assuming refinement ratio = 2
            int finelev = lev+1;
            if (lev == finest_level) finelev = finest_level;

            const BoxArray& fba = phi[finelev].boxArray();
            const iMultiFab& mask = makeFineMask(phi_mf, fba, IntVect(2));

            // Loop over boxes (make sure mfi takes a cell-centered multifab as an argument)
<<<<<<< HEAD

            for ( MFIter mfi(phi_mf); mfi.isValid(); ++mfi ) {
                // Get the index space of the valid region
                const Box& tilebox = mfi.validbox();
=======
#ifdef _OPENMP
#pragma omp parallel if (!system::regtest_reduction)
#endif
            for ( MFIter mfi(phi_mf, TilingIfNotGPU()); mfi.isValid(); ++mfi ) {
                // Get the index space of the valid region
                const Box& tilebox = mfi.tilebox();
>>>>>>> 0f71222c

                const Array4<const int> mask_arr = mask.array(mfi);
                const Array4<const Real> phi_arr = phi[lev].array(mfi, comp);

                bool use_mask = !(lev==fine_lev-1);

                AMREX_PARALLEL_FOR_3D(tilebox, i, j, k, {
                    Real x = prob_lo[0] + (Real(i) + 0.5) * dx[0] - center_p[0];
                    Real y = prob_lo[1] + (Real(j) + 0.5) * dx[1] - center_p[1];
                    Real z = prob_lo[2] + (Real(k) + 0.5) * dx[2] - center_p[2];

                    // make sure the cell isn't covered by finer cells
                    bool cell_valid = true;
                    if (use_mask) {
                        if (mask_arr(i,j,k) == 1) cell_valid = false;
                    }

                    if (cell_valid) {
                        // compute distance to center
                        Real radius = sqrt(x*x + y*y + z*z);

                        // figure out which radii index this point maps into
                        int index = ((radius/dx[0])*(radius/dx[0]) - 0.75) / 2.0;

                        // due to roundoff error, need to ensure that we are in the proper radial bin
                        if (index < nr_irreg_loc) {
                            if (fabs(radius-radii_p[lev+fine_lev*(index+1)]) > fabs(radius-radii_p[lev+fine_lev*(index+2)])) {
                                index++;
                            }
                        }

                        amrex::Gpu::Atomic::Add(&(phisum_p[lev+fine_lev*(index+1)]), phi_arr(i,j,k));
                        amrex::Gpu::Atomic::Add(&(ncell_p[lev+fine_lev*(index+1)]), 1);
                    }
                });
            }
        }

        // reduction over boxes to get sum
        ParallelDescriptor::ReduceRealSum(phisum.dataPtr(),(finest_level+1)*(nr_irreg+2));
        ParallelDescriptor::ReduceIntSum(ncell.dataPtr(),(finest_level+1)*(nr_irreg+2));

        // normalize phisum so it actually stores the average at a radius
        for (auto n = 0; n <= finest_level; ++n) {
            for (auto r = 0; r <= nr_irreg; ++r) {
                if (ncell[n+fine_lev*(r+1)] != 0) {
                    phisum[n+fine_lev*(r+1)] /= Real(ncell[n+fine_lev*(r+1)]);
                }
            }
        }

        IntVector which_lev(nr_fine);
        IntVector max_rcoord(fine_lev);

        // compute center point for the finest level
        phisum[finest_level] = (11.0/8.0) * phisum[finest_level+fine_lev]
            - (3.0/8.0) * phisum[finest_level+fine_lev*2];
        ncell[finest_level] = 1;

        // choose which level to interpolate from
        int * AMREX_RESTRICT which_lev_p = which_lev.dataPtr();
        const int dr0 = dr[0];
        const int nrf = nr_fine;

        AMREX_PARALLEL_FOR_1D(nrf, r, {

            Real radius = (Real(r) + 0.5) * dr0;
            // Vector<int> rcoord_p(fine_lev, 0);
            int rcoord_p[MAESTRO_MAX_LEVELS];

            // initialize
            for (auto i = 0; i < MAESTRO_MAX_LEVELS; ++i) {
                rcoord_p[i] = 0.0;
            }

            // for each level, find the closest coordinate
            for (auto n = 0; n < fine_lev; ++n) {
                for (auto j = rcoord_p[n]; j <= nr_irreg_loc; ++j) {
                    if (fabs(radius-radii_p[n+fine_lev*(j+1)]) < fabs(radius-radii_p[n+fine_lev*(j+2)])) {
                        rcoord_p[n] = j;
                        break;
                    }
                }
            }

            // make sure closest coordinate is in bounds
            for (auto n = 0; n < fine_lev-1; ++n) {
                rcoord_p[n] = max(rcoord_p[n],1);
            }
            for (auto n = 0; n < fine_lev; ++n) {
                rcoord_p[n] = min(rcoord_p[n],nr_irreg_loc-1);
            }

            // choose the level with the largest min over the ncell interpolation points
            which_lev_p[r] = 0;

            int min_all = min(ncell_p[fine_lev*(rcoord_p[0])], 
                ncell_p[fine_lev*(rcoord_p[0]+1)], 
                ncell_p[fine_lev*(rcoord_p[0]+2)]);

            for (auto n = 1; n < fine_lev; ++n) {
                int min_lev = min(ncell_p[n+fine_lev*(rcoord_p[n])], 
                    ncell_p[n+fine_lev*(rcoord_p[n]+1)], 
                    ncell_p[n+fine_lev*(rcoord_p[n]+2)]);

                if (min_lev > min_all) {
                    min_all = min_lev;
                    which_lev_p[r] = n;
                }
            }

            // if the min hit count at all levels is zero, we expand the search
            // to find the closest instance of where the hitcount becomes nonzero
            int j = 1;
            while (min_all == 0) {
                j++;
                for (auto n = 0; n < fine_lev; ++n) {
                    int min_lev = max(ncell_p[n+fine_lev*(max(1,rcoord_p[n]-j)+1)], 
                        ncell_p[n+fine_lev*(min(rcoord_p[n]+j,nr_irreg_loc-1)+1)]);
                    if (min_lev != 0) {
                        which_lev_p[r] = n;
                        min_all = min_lev;
                        break;
                    }
                }
            }
        });

        // squish the list at each level down to exclude points with no contribution
        for (auto n = 0; n <= finest_level; ++n) {
            int j = 0;
            for (auto r = 0; r <= nr_irreg; ++r) {
                while (ncell[n+fine_lev*(j+1)] == 0) {
                    j++;
                    if (j > nr_irreg) {
                        break;
                    }
                }
                if (j > nr_irreg) {
                    for (auto i = r; i <= nr_irreg; ++i) {
                        phisum[n+fine_lev*(i+1)] = 1.e99;
                    }
                    for (auto i = r; i <= nr_irreg+1; ++i) {
                        radii[n+fine_lev*(i+1)] = 1.e99;
                    }
                    max_rcoord[n] = r - 1;
                    break;
                }
                phisum[n+fine_lev*(r+1)] = phisum[n+fine_lev*(j+1)];
                radii [n+fine_lev*(r+1)] = radii [n+fine_lev*(j+1)];
                ncell [n+fine_lev*(r+1)] = ncell [n+fine_lev*(j+1)];
                j++;
                if (j > nr_irreg) {
                    max_rcoord[n] = r;
                    break;
                }
            }
        }

        // compute phibar
        int * AMREX_RESTRICT max_rcoord_p = max_rcoord.dataPtr();
        Real * AMREX_RESTRICT phibar_p = phibar.dataPtr();

        const Real drdxfac_loc = drdxfac;

        AMREX_PARALLEL_FOR_1D(nrf, r, {

            Real radius = (Real(r) + 0.5) * dr0;
            int stencil_coord = 0;

            // find the closest coordinate
            for (auto j = stencil_coord; j <= max_rcoord_p[which_lev_p[r]]; ++j) {
                if (fabs(radius-radii_p[which_lev_p[r]+fine_lev*(j+1)]) < 
                    fabs(radius-radii_p[which_lev_p[r]+fine_lev*(j+2)])) {
                    stencil_coord = j;
                    break;
                }
            }

            // make sure the interpolation points will be in bounds
            if (which_lev_p[r] != fine_lev-1) {
                stencil_coord = max(stencil_coord, 1);
            }
            stencil_coord = min(stencil_coord, 
                    max_rcoord_p[which_lev_p[r]]-1);

            bool limit = (r > nrf - 1 - drdxfac_loc*pow(2.0, (fine_lev-2))) ? false : true;

            phibar_p[max_lev*r] = QuadInterp(radius, 
                    radii_p[which_lev_p[r]+fine_lev*(stencil_coord)], 
                    radii_p[which_lev_p[r]+fine_lev*(stencil_coord+1)], 
                    radii_p[which_lev_p[r]+fine_lev*(stencil_coord+2)], 
                    phisum_p[which_lev_p[r]+fine_lev*(stencil_coord)], 
                    phisum_p[which_lev_p[r]+fine_lev*(stencil_coord+1)], 
                    phisum_p[which_lev_p[r]+fine_lev*(stencil_coord+2)], limit);
        });
    }
}<|MERGE_RESOLUTION|>--- conflicted
+++ resolved
@@ -16,19 +16,8 @@
     BL_PROFILE_VAR("Maestro::Average()",Average);
 
     const int max_lev = max_radial_level+1;
-<<<<<<< HEAD
     
     std::fill(phibar.begin(), phibar.end(), 0.0);
-=======
-    get_numdisjointchunks(numdisjointchunks.dataPtr());
-    get_r_start_coord(r_start_coord.dataPtr());
-    get_r_end_coord(r_end_coord.dataPtr());
-    get_finest_radial_level(&finest_radial_level);
-
-    for (int i = 0; i < phibar.size(); ++i) {
-        phibar[i] = 0.0;
-    }
->>>>>>> 0f71222c
 
     if (spherical == 0) {
 
@@ -36,11 +25,7 @@
 
         // phibar is dimensioned to "max_radial_level" so we must mimic that for phisum
         // so we can simply swap this result with phibar
-<<<<<<< HEAD
         RealVector phisum((max_radial_level+1)*nr_fine, 0.0);
-=======
-        RealVector phisum((max_radial_level+1)*nr_fine,0.0);
->>>>>>> 0f71222c
         phisum.shrink_to_fit();
         Real * AMREX_RESTRICT phisum_p = phisum.dataPtr();
 
@@ -61,12 +46,9 @@
                 ncell[lev] = (domainBox.bigEnd(0)+1)*(domainBox.bigEnd(1)+1);
             }
 
-<<<<<<< HEAD
             // get references to the MultiFabs at level lev
             const MultiFab& phi_mf = phi[lev];
         
-=======
->>>>>>> 0f71222c
             // Loop over boxes (make sure mfi takes a cell-centered multifab as an argument)
 #ifdef _OPENMP
 #pragma omp parallel if (!system::regtest_reduction)
@@ -74,24 +56,16 @@
             for ( MFIter mfi(phi[lev], TilingIfNotGPU()); mfi.isValid(); ++mfi )
             {
                 // Get the index space of the valid region
-<<<<<<< HEAD
                 const Box& tilebox = mfi.validbox();
-=======
-                const Box& tilebox = mfi.tilebox();
->>>>>>> 0f71222c
 
                 const Array4<const Real> phi_arr = phi[lev].array(mfi, comp);
 
                 AMREX_PARALLEL_FOR_3D(tilebox, i, j, k, {
                     int r = AMREX_SPACEDIM == 2 ? j : k;
-<<<<<<< HEAD
 #if (AMREX_SPACEDIM == 2)
                     if (k == 0)
 #endif
                         amrex::Gpu::Atomic::Add(&(phisum_p[lev+max_lev*r]), phi_arr(i, j, k));
-=======
-                    amrex::Gpu::Atomic::Add(&(phisum_p[lev+max_lev*r]), phi_arr(i, j, k));
->>>>>>> 0f71222c
                 });
             }
         }
@@ -202,19 +176,11 @@
 
             // Get the index space of the domain
             const auto dx = geom[lev].CellSizeArray();
-<<<<<<< HEAD
 
             AMREX_PARALLEL_FOR_1D(nr_irreg+1, r, {
                 radii_p[lev+fine_lev*(r+1)] = std::sqrt(0.75+2.0*Real(r)) * dx[0];
             });
 
-=======
-
-            AMREX_PARALLEL_FOR_1D(nr_irreg+1, r, {
-                radii_p[lev+fine_lev*(r+1)] = std::sqrt(0.75+2.0*Real(r)) * dx[0];
-            });
-
->>>>>>> 0f71222c
             radii[lev+fine_lev*(nr_irreg+2)] = 1.e99;
             radii[lev] = 0.0;
         }
@@ -237,19 +203,12 @@
             const iMultiFab& mask = makeFineMask(phi_mf, fba, IntVect(2));
 
             // Loop over boxes (make sure mfi takes a cell-centered multifab as an argument)
-<<<<<<< HEAD
-
-            for ( MFIter mfi(phi_mf); mfi.isValid(); ++mfi ) {
-                // Get the index space of the valid region
-                const Box& tilebox = mfi.validbox();
-=======
 #ifdef _OPENMP
 #pragma omp parallel if (!system::regtest_reduction)
 #endif
             for ( MFIter mfi(phi_mf, TilingIfNotGPU()); mfi.isValid(); ++mfi ) {
                 // Get the index space of the valid region
                 const Box& tilebox = mfi.tilebox();
->>>>>>> 0f71222c
 
                 const Array4<const int> mask_arr = mask.array(mfi);
                 const Array4<const Real> phi_arr = phi[lev].array(mfi, comp);
