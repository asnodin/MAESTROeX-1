--- conflicted
+++ resolved
@@ -9,411 +9,6 @@
 // If we are spherical, { the averaging is done at constant radius.
 
 void Maestro::Average (const Vector<MultiFab>& phi,
-<<<<<<< HEAD
-=======
-                       RealVector& phibar,
-                       int comp)
-{
-    // timer for profiling
-    BL_PROFILE_VAR("Maestro::Average()",Average);
-
-    const int max_lev = base_geom.max_radial_level+1;
-    
-    std::fill(phibar.begin(), phibar.end(), 0.0);
-
-    if (spherical == 0) {
-
-        // planar case
-
-        // phibar is dimensioned to "base_geom.max_radial_level" so we must mimic that for phisum
-        // so we can simply swap this result with phibar
-        RealVector phisum((base_geom.max_radial_level+1)*base_geom.nr_fine, 0.0);
-        phisum.shrink_to_fit();
-        Real * AMREX_RESTRICT phisum_p = phisum.dataPtr();
-
-        // this stores how many cells there are laterally at each level
-        IntVector ncell(base_geom.max_radial_level+1);
-
-        // loop is over the existing levels (up to finest_level)
-        for (int lev=0; lev<=finest_level; ++lev) {
-
-            // Get the index space of the domain
-            const Box domainBox = geom[lev].Domain();
-
-            // compute number of cells at any given height for each level
-            if (AMREX_SPACEDIM==2) {
-                ncell[lev] = domainBox.bigEnd(0)+1;
-            }
-            else if (AMREX_SPACEDIM==3) {
-                ncell[lev] = (domainBox.bigEnd(0)+1)*(domainBox.bigEnd(1)+1);
-            }
-
-            // Loop over boxes (make sure mfi takes a cell-centered multifab as an argument)
-#ifdef _OPENMP
-#pragma omp parallel if (!system::regtest_reduction)
-#endif
-            for ( MFIter mfi(phi[lev], TilingIfNotGPU()); mfi.isValid(); ++mfi )
-            {
-                // Get the index space of the valid region
-                const Box& tilebox = mfi.tilebox();
-
-                const Array4<const Real> phi_arr = phi[lev].array(mfi, comp);
-
-                AMREX_PARALLEL_FOR_3D(tilebox, i, j, k, {
-                    int r = AMREX_SPACEDIM == 2 ? j : k;
-#if (AMREX_SPACEDIM == 2)
-                    if (k == 0)
-#endif
-                        amrex::HostDevice::Atomic::Add(&(phisum_p[lev+max_lev*r]), phi_arr(i, j, k));
-                });
-            }
-        }
-        
-        // reduction over boxes to get sum
-        ParallelDescriptor::ReduceRealSum(phisum.dataPtr(),(base_geom.max_radial_level+1)*base_geom.nr_fine);
-
-        // divide phisum by ncell so it stores "phibar"
-        for (int lev = 0; lev < max_lev; ++lev) {
-            for (auto i = 1; i <= base_geom.numdisjointchunks(lev); ++i) { 
-                const int lo = base_geom.r_start_coord(lev,i);
-                const int hi = base_geom.r_end_coord(lev,i);
-                Real ncell_lev = ncell[lev];
-                AMREX_PARALLEL_FOR_1D(hi-lo+1, j, {
-                    int r = j + lo;
-                    phisum_p[lev+max_lev*r] /= ncell_lev;
-                });
-                Gpu::synchronize();
-            }
-        }
-
-        RestrictBase(phisum, true);
-        FillGhostBase(phisum, true);
-
-        // swap pointers so phibar contains the computed average
-        std::swap(phisum,phibar);
-
-    } else if (spherical == 1 && use_exact_base_state) {
-        // spherical case with uneven base state spacing
-
-        // phibar is dimensioned to "base_geom.max_radial_level" so we must mimic that for phisum
-        // so we can simply swap this result with phibar
-        RealVector phisum((base_geom.max_radial_level+1)*base_geom.nr_fine,0.0);
-
-        // this stores how many cells there are at each level
-        Vector<int> ncell((base_geom.max_radial_level+1)*base_geom.nr_fine,0);
-
-        // loop is over the existing levels (up to finest_level)
-        for (int lev=0; lev<=finest_level; ++lev) {
-
-            // get references to the MultiFabs at level lev
-            const MultiFab& phi_mf = phi[lev];
-            const MultiFab& cc_to_r = cell_cc_to_r[lev];
-
-            // Loop over boxes (make sure mfi takes a cell-centered multifab as an argument)
-            for (MFIter mfi(phi_mf); mfi.isValid(); ++mfi) {
-
-                // Get the index space of the valid region
-                const Box& validBox = mfi.validbox();
-
-                // call fortran subroutine
-                // use macros in AMReX_ArrayLim.H to pass in each FAB's data,
-                // lo/hi coordinates (including ghost cells), and/or the # of components
-                // We will also pass "validBox", which specifies the "valid" region.
-                average_sphr_irreg(&lev, ARLIM_3D(validBox.loVect()), ARLIM_3D(validBox.hiVect()),
-                                   BL_TO_FORTRAN_N_3D(phi_mf[mfi],comp),
-                                   phisum.dataPtr(), ncell.dataPtr(),
-                                   BL_TO_FORTRAN_3D(cc_to_r[mfi]));
-            }
-        }
-
-        // reduction over boxes to get sum
-        ParallelDescriptor::ReduceRealSum(phisum.dataPtr(),(base_geom.max_radial_level+1)*base_geom.nr_fine);
-        ParallelDescriptor::ReduceIntSum(ncell.dataPtr(),(base_geom.max_radial_level+1)*base_geom.nr_fine);
-
-        // divide phisum by ncell so it stores "phibar"
-        for (int lev = 0; lev < max_lev; ++lev) {
-            for (auto r = 0; r < base_geom.nr_fine; ++r) {
-                if (ncell[lev+max_lev*r] > 0) {
-                    phisum[lev+max_lev*r] /= ncell[lev+max_lev*r];
-                } else {
-                    // keep value constant if it is outside the cutoff coords
-                    phisum[lev+max_lev*r] = phisum[lev+max_lev*(r-1)];
-                }
-            }           
-        }
-
-        RestrictBase(phisum, true);
-        FillGhostBase(phisum, true);
-
-        // swap pointers so phibar contains the computed average
-        std::swap(phisum,phibar);
-    } else {
-        // spherical case with even base state spacing
-
-        // For spherical, we construct a 1D array at each level, phisum, that has space
-        // allocated for every possible radius that a cell-center at each level can
-        // map into.  The radial locations have been precomputed and stored in radii.
-        RealVector phisum((finest_level+1)*(base_geom.nr_irreg+2), 0.0);
-        RealVector radii((finest_level+1)*(base_geom.nr_irreg+3));
-        IntVector ncell((finest_level+1)*(base_geom.nr_irreg+2), 0);
-
-        Real * AMREX_RESTRICT radii_p = radii.dataPtr();
-        Real * AMREX_RESTRICT phisum_p = phisum.dataPtr();
-        int * AMREX_RESTRICT ncell_p = ncell.dataPtr();
-        const auto center_p = center;
-
-        const int fine_lev = finest_level + 1;
-        const int nr_irreg = base_geom.nr_irreg;
-
-        // radii contains every possible distance that a cell-center at the finest
-        // level can map into
-        for (int lev=0; lev<=finest_level; ++lev) {
-
-            // Get the index space of the domain
-            const auto dx = geom[lev].CellSizeArray();
-
-            AMREX_PARALLEL_FOR_1D(nr_irreg+1, r, {
-                radii_p[lev+fine_lev*(r+1)] = std::sqrt(0.75+2.0*Real(r)) * dx[0];
-            });
-            Gpu::synchronize();
-
-            radii[lev+fine_lev*(nr_irreg+2)] = 1.e99;
-            radii[lev] = 0.0;
-        }
-
-        // loop is over the existing levels (up to finest_level)
-        for (int lev=finest_level; lev>=0; --lev) {
-
-            // Get the grid size of the domain
-            const auto dx = geom[lev].CellSizeArray();
-            const auto prob_lo = geom[lev].ProbLoArray();
-
-            // get references to the MultiFabs at level lev
-            const MultiFab& phi_mf = phi[lev];
-
-            // create mask assuming refinement ratio = 2
-            int finelev = lev+1;
-            if (lev == finest_level) finelev = finest_level;
-
-            const BoxArray& fba = phi[finelev].boxArray();
-            const iMultiFab& mask = makeFineMask(phi_mf, fba, IntVect(2));
-
-            // Loop over boxes (make sure mfi takes a cell-centered multifab as an argument)
-#ifdef _OPENMP
-#pragma omp parallel if (!system::regtest_reduction)
-#endif
-            for ( MFIter mfi(phi_mf, TilingIfNotGPU()); mfi.isValid(); ++mfi ) {
-                // Get the index space of the valid region
-                const Box& tilebox = mfi.tilebox();
-
-                const Array4<const int> mask_arr = mask.array(mfi);
-                const Array4<const Real> phi_arr = phi[lev].array(mfi, comp);
-
-                bool use_mask = !(lev==fine_lev-1);
-
-                AMREX_PARALLEL_FOR_3D(tilebox, i, j, k, {
-                    Real x = prob_lo[0] + (Real(i) + 0.5) * dx[0] - center_p[0];
-                    Real y = prob_lo[1] + (Real(j) + 0.5) * dx[1] - center_p[1];
-                    Real z = prob_lo[2] + (Real(k) + 0.5) * dx[2] - center_p[2];
-
-                    // make sure the cell isn't covered by finer cells
-                    bool cell_valid = true;
-                    if (use_mask) {
-                        if (mask_arr(i,j,k) == 1) cell_valid = false;
-                    }
-
-                    if (cell_valid) {
-                        // compute distance to center
-                        Real radius = sqrt(x*x + y*y + z*z);
-
-                        // figure out which radii index this point maps into
-                        int index = std::round( ((radius/dx[0])*(radius/dx[0]) - 0.75) / 2.0 );
-
-                        // due to roundoff error, need to ensure that we are in the proper radial bin
-                        if (index < nr_irreg) {
-                            if (fabs(radius-radii_p[lev+fine_lev*(index+1)]) > fabs(radius-radii_p[lev+fine_lev*(index+2)])) {
-                                index++;
-                            }
-                        }
-
-                        amrex::HostDevice::Atomic::Add(&(phisum_p[lev+fine_lev*(index+1)]), phi_arr(i,j,k));
-                        amrex::HostDevice::Atomic::Add(&(ncell_p[lev+fine_lev*(index+1)]), 1);
-                    }
-                });
-            }
-        }
-
-        // reduction over boxes to get sum
-        ParallelDescriptor::ReduceRealSum(phisum.dataPtr(),(finest_level+1)*(nr_irreg+2));
-        ParallelDescriptor::ReduceIntSum(ncell.dataPtr(),(finest_level+1)*(nr_irreg+2));
-
-        // normalize phisum so it actually stores the average at a radius
-        for (auto n = 0; n <= finest_level; ++n) {
-            for (auto r = 0; r <= nr_irreg; ++r) {
-                if (ncell[n+fine_lev*(r+1)] != 0) {
-                    phisum[n+fine_lev*(r+1)] /= Real(ncell[n+fine_lev*(r+1)]);
-                }
-            }
-        }
-
-        IntVector which_lev(base_geom.nr_fine);
-        IntVector max_rcoord(fine_lev);
-
-        // compute center point for the finest level
-        phisum[finest_level] = (11.0/8.0) * phisum[finest_level+fine_lev]
-            - (3.0/8.0) * phisum[finest_level+fine_lev*2];
-        ncell[finest_level] = 1;
-
-        // choose which level to interpolate from
-        int * AMREX_RESTRICT which_lev_p = which_lev.dataPtr();
-        const Real dr0 = base_geom.dr(0);
-        const int nrf = base_geom.nr_fine;
-
-        AMREX_PARALLEL_FOR_1D(nrf, r, {
-
-            Real radius = (Real(r) + 0.5) * dr0;
-            // Vector<int> rcoord_p(fine_lev, 0);
-            int rcoord_p[MAESTRO_MAX_LEVELS];
-
-            // initialize
-            for (auto i = 0; i < MAESTRO_MAX_LEVELS; ++i) {
-                rcoord_p[i] = 0.0;
-            }
-
-            // for each level, find the closest coordinate
-            for (auto n = 0; n < fine_lev; ++n) {
-                for (auto j = rcoord_p[n]; j <= nr_irreg; ++j) {
-                    if (fabs(radius-radii_p[n+fine_lev*(j+1)]) < fabs(radius-radii_p[n+fine_lev*(j+2)])) {
-                        rcoord_p[n] = j;
-                        break;
-                    }
-                }
-            }
-
-            // make sure closest coordinate is in bounds
-            for (auto n = 0; n < fine_lev-1; ++n) {
-                rcoord_p[n] = max(rcoord_p[n],1);
-            }
-            for (auto n = 0; n < fine_lev; ++n) {
-                rcoord_p[n] = min(rcoord_p[n],nr_irreg-1);
-            }
-
-            // choose the level with the largest min over the ncell interpolation points
-            which_lev_p[r] = 0;
-
-            int min_all = min(ncell_p[fine_lev*(rcoord_p[0])], 
-                ncell_p[fine_lev*(rcoord_p[0]+1)], 
-                ncell_p[fine_lev*(rcoord_p[0]+2)]);
-
-            for (auto n = 1; n < fine_lev; ++n) {
-                int min_lev = min(ncell_p[n+fine_lev*(rcoord_p[n])], 
-                    ncell_p[n+fine_lev*(rcoord_p[n]+1)], 
-                    ncell_p[n+fine_lev*(rcoord_p[n]+2)]);
-
-                if (min_lev > min_all) {
-                    min_all = min_lev;
-                    which_lev_p[r] = n;
-                }
-            }
-
-            // if the min hit count at all levels is zero, we expand the search
-            // to find the closest instance of where the hitcount becomes nonzero
-            int j = 1;
-            while (min_all == 0) {
-                j++;
-                for (auto n = 0; n < fine_lev; ++n) {
-                    int min_lev = max(ncell_p[n+fine_lev*(max(1,rcoord_p[n]-j)+1)], 
-                        ncell_p[n+fine_lev*(min(rcoord_p[n]+j,nr_irreg-1)+1)]);
-                    if (min_lev != 0) {
-                        which_lev_p[r] = n;
-                        min_all = min_lev;
-                        break;
-                    }
-                }
-            }
-        });
-        Gpu::synchronize();
-
-        // squish the list at each level down to exclude points with no contribution
-        for (auto n = 0; n <= finest_level; ++n) {
-            int j = 0;
-            for (auto r = 0; r <= nr_irreg; ++r) {
-                while (ncell[n+fine_lev*(j+1)] == 0) {
-                    j++;
-                    if (j > nr_irreg) {
-                        break;
-                    }
-                }
-                if (j > nr_irreg) {
-                    for (auto i = r; i <= nr_irreg; ++i) {
-                        phisum[n+fine_lev*(i+1)] = 1.e99;
-                    }
-                    for (auto i = r; i <= nr_irreg+1; ++i) {
-                        radii[n+fine_lev*(i+1)] = 1.e99;
-                    }
-                    max_rcoord[n] = r - 1;
-                    break;
-                }
-                phisum[n+fine_lev*(r+1)] = phisum[n+fine_lev*(j+1)];
-                radii [n+fine_lev*(r+1)] = radii [n+fine_lev*(j+1)];
-                ncell [n+fine_lev*(r+1)] = ncell [n+fine_lev*(j+1)];
-                j++;
-                if (j > nr_irreg) {
-                    max_rcoord[n] = r;
-                    break;
-                }
-            }
-        }
-
-        // compute phibar
-        int * AMREX_RESTRICT max_rcoord_p = max_rcoord.dataPtr();
-        Real * AMREX_RESTRICT phibar_p = phibar.dataPtr();
-
-        const Real drdxfac_loc = drdxfac;
-
-        AMREX_PARALLEL_FOR_1D(nrf, r, {
-
-            Real radius = (Real(r) + 0.5) * dr0;
-            int stencil_coord = 0;
-
-            // find the closest coordinate
-            for (auto j = stencil_coord; j <= max_rcoord_p[which_lev_p[r]]; ++j) {
-                if (fabs(radius-radii_p[which_lev_p[r]+fine_lev*(j+1)]) < 
-                    fabs(radius-radii_p[which_lev_p[r]+fine_lev*(j+2)])) {
-                    stencil_coord = j;
-                    break;
-                }
-            }
-
-            // make sure the interpolation points will be in bounds
-            if (which_lev_p[r] != fine_lev-1) {
-                stencil_coord = max(stencil_coord, 1);
-            }
-            stencil_coord = min(stencil_coord, 
-                    max_rcoord_p[which_lev_p[r]]-1);
-
-            bool limit = (r > nrf - 1 - drdxfac_loc*pow(2.0, (fine_lev-2))) ? false : true;
-
-            phibar_p[max_lev*r] = QuadInterp(radius, 
-                    radii_p[which_lev_p[r]+fine_lev*(stencil_coord)], 
-                    radii_p[which_lev_p[r]+fine_lev*(stencil_coord+1)], 
-                    radii_p[which_lev_p[r]+fine_lev*(stencil_coord+2)], 
-                    phisum_p[which_lev_p[r]+fine_lev*(stencil_coord)], 
-                    phisum_p[which_lev_p[r]+fine_lev*(stencil_coord+1)], 
-                    phisum_p[which_lev_p[r]+fine_lev*(stencil_coord+2)], limit);
-        });
-        Gpu::synchronize();
-    }
-}
-
-
-
-// Given a multifab of data (phi), average down to a base state quantity, phibar.
-// If we are in plane-parallel, the averaging is at constant height.
-// If we are spherical, { the averaging is done at constant radius.
-
-void Maestro::Average (const Vector<MultiFab>& phi,
->>>>>>> 2a69452f
                        BaseState<Real>& phibar,
                        int comp)
 {
@@ -545,16 +140,7 @@
             }           
         }
 
-<<<<<<< HEAD
-        BaseState<Real> phisum_b(max_radial_level+1, nr_fine);
-=======
-        RestrictBase(phisum, true);
-        FillGhostBase(phisum, true);
-
-        // swap pointers so phibar contains the computed average
-        BaseState<Real> phisum_b(base_geom.max_radial_level+1, base_geom.nr_fine);
->>>>>>> 2a69452f
-        phisum_b.copy(phisum);
+        BaseState<Real> phisum_b(phisum, max_radial_level+1, nr_fine);
         RestrictBase(phisum_b, true);
         FillGhostBase(phisum_b, true);
 
