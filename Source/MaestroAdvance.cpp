--- conflicted
+++ resolved
@@ -308,13 +308,8 @@
         // compute w0, w0_force, and delta_chi_w0
         is_predictor = 1;
         Makew0(w0, w0_old, w0_force, Sbar, rho0_old, rho0_old, 
-<<<<<<< HEAD
                p0_old, p0_old, gamma1bar_old, gamma1bar_old, 
                p0_minus_peosbar, delta_chi_w0, dt, dtold, is_predictor);
-=======
-                p0_old, p0_old, gamma1bar_old, gamma1bar_old, 
-                p0_minus_peosbar, delta_chi_w0, dt, dtold, is_predictor);
->>>>>>> 728f2742
 
         Put1dArrayOnCart(w0, w0_cart, 1, 1, bcs_u, 0, 1);
         
@@ -389,15 +384,7 @@
 
         base_time_start = ParallelDescriptor::second();
 
-<<<<<<< HEAD
-        for (auto lev = 0; lev <= max_radial_level; ++lev) {
-            advect_base_dens(w0.dataPtr(), rho0_old.dataPtr(), rho0_new.dataPtr(),
-                            rho0_predicted_edge.dataPtr(), dt,
-                            r_cc_loc.dataPtr(), r_edge_loc.dataPtr(), lev);
-        }
-=======
         AdvectBaseDens(rho0_predicted_edge);
->>>>>>> 728f2742
 
         base_time += ParallelDescriptor::second() - base_time_start;
         ParallelDescriptor::ReduceRealMax(base_time,ParallelDescriptor::IOProcessorNumber());
@@ -526,16 +513,7 @@
 
         base_time_start = ParallelDescriptor::second();
 
-<<<<<<< HEAD
-        for (auto lev = 0; lev <= max_radial_level; ++lev) {
-            advect_base_enthalpy(w0.dataPtr(), rho0_old.dataPtr(),
-                                rhoh0_old.dataPtr(), rhoh0_new.dataPtr(),
-                                rho0_predicted_edge.dataPtr(), psi.dataPtr(), dt,
-                                r_cc_loc.dataPtr(), r_edge_loc.dataPtr(), lev);
-        }
-=======
         AdvectBaseEnthalpy(rho0_predicted_edge);
->>>>>>> 728f2742
 
         base_time += ParallelDescriptor::second() - base_time_start;
         ParallelDescriptor::ReduceRealMax(base_time,ParallelDescriptor::IOProcessorNumber());
@@ -803,15 +781,7 @@
     if (evolve_base_state) {
         base_time_start = ParallelDescriptor::second();
 
-<<<<<<< HEAD
-        for (auto lev = 0; lev <= max_radial_level; ++lev) {
-            advect_base_dens(w0.dataPtr(), rho0_old.dataPtr(), rho0_new.dataPtr(),
-                            rho0_predicted_edge.dataPtr(), dt,
-                            r_cc_loc.dataPtr(), r_edge_loc.dataPtr(), lev);
-        }
-=======
         AdvectBaseDens(rho0_predicted_edge);
->>>>>>> 728f2742
 
         base_time += ParallelDescriptor::second() - base_time_start;
         ParallelDescriptor::ReduceRealMax(base_time,ParallelDescriptor::IOProcessorNumber());
@@ -926,16 +896,7 @@
         base_time_start = ParallelDescriptor::second();
 
         // base state enthalpy update
-<<<<<<< HEAD
-        for (auto lev = 0; lev <= max_radial_level; ++lev) {
-            advect_base_enthalpy(w0.dataPtr(), rho0_old.dataPtr(),
-                             rhoh0_old.dataPtr(), rhoh0_new.dataPtr(),
-                             rho0_predicted_edge.dataPtr(), psi.dataPtr(), dt,
-                             r_cc_loc.dataPtr(), r_edge_loc.dataPtr(), lev);
-        }
-=======
         AdvectBaseEnthalpy(rho0_predicted_edge);
->>>>>>> 728f2742
 
         base_time += ParallelDescriptor::second() - base_time_start;
         ParallelDescriptor::ReduceRealMax(base_time,ParallelDescriptor::IOProcessorNumber());
