
#include <Maestro.H>

using namespace amrex;

const int pred_rhoh             = 0;
const int pred_rhohprime        = 1;
const int pred_h                = 2;
const int pred_T_then_rhohprime = 3;
const int pred_T_then_h         = 4;
const int pred_hprime           = 5;
const int pred_Tprime_then_h    = 6;

const int pred_rhoprime_and_X   = 1;
const int pred_rhoX             = 2;
const int pred_rho_and_X        = 3;

void
Maestro::MakeRhoXFlux (const Vector<MultiFab>& state,
                       Vector<std::array< MultiFab, AMREX_SPACEDIM > >& sflux,
                       Vector<MultiFab>& etarhoflux,
                       Vector<std::array< MultiFab, AMREX_SPACEDIM > >& sedge,
                       const Vector<std::array< MultiFab, AMREX_SPACEDIM > >& umac,
                       const Vector<std::array< MultiFab, AMREX_SPACEDIM > >& w0mac,
<<<<<<< HEAD
=======
                       const RealVector& r0_old,
                       const RealVector& r0_edge_old,
                       const Vector<std::array< MultiFab, AMREX_SPACEDIM > >& r0mac_old,
                       const RealVector& r0_new,
                       const RealVector& r0_edge_new,
                       const Vector<std::array< MultiFab, AMREX_SPACEDIM > >& r0mac_new,
                       const RealVector& r0_predicted_edge,
                       int start_comp, int num_comp)
{
    // timer for profiling
    BL_PROFILE_VAR("Maestro::MakeRhoXFlux()", MakeRhoXFlux);

    const int rho_comp = Rho;
    const int spec_comp = FirstSpec;
    const int nspec = NumSpec;
    const int max_lev = base_geom.max_radial_level;
    const int species_pred_type_loc = species_pred_type;
    const bool use_exact_base_state_loc = use_exact_base_state;
    const bool evolve_base_state_loc = evolve_base_state;

    for (int lev=0; lev<=finest_level; ++lev) {
   
#if (AMREX_SPACEDIM == 3)
        MultiFab rho0mac_edgex, rho0mac_edgey, rho0mac_edgez;

        if (spherical == 1) {
            rho0mac_edgex.define(convert(grids[lev],nodal_flag_x), dmap[lev], 1, 1);
            rho0mac_edgey.define(convert(grids[lev],nodal_flag_y), dmap[lev], 1, 1);
            rho0mac_edgez.define(convert(grids[lev],nodal_flag_z), dmap[lev], 1, 1);
            MultiFab::LinComb(rho0mac_edgex,0.5,r0mac_old[lev][0],0,0.5,r0mac_new[lev][0],0,0,1,1);
            MultiFab::LinComb(rho0mac_edgey,0.5,r0mac_old[lev][1],0,0.5,r0mac_new[lev][1],0,0,1,1);
            MultiFab::LinComb(rho0mac_edgez,0.5,r0mac_old[lev][2],0,0.5,r0mac_new[lev][2],0,0,1,1);
        }
#endif

        // loop over boxes (make sure mfi takes a cell-centered multifab as an argument)
#ifdef _OPENMP
#pragma omp parallel
#endif
        for ( MFIter mfi(state[lev], TilingIfNotGPU()); mfi.isValid(); ++mfi ) {

            // Get the index space of the valid region
            const Box& xbx = mfi.nodaltilebox(0);
            const Box& ybx = mfi.nodaltilebox(1);
#if (AMREX_SPACEDIM == 3)
            const Box& zbx = mfi.nodaltilebox(2);
#endif

            const Array4<Real> sedgex = sedge[lev][0].array(mfi);
            const Array4<Real> sfluxx = sflux[lev][0].array(mfi);
            const Array4<Real> etarhoflux_arr = etarhoflux[lev].array(mfi);
            const Array4<const Real> umacx = umac[lev][0].array(mfi);
            const Array4<Real> sedgey = sedge[lev][1].array(mfi);
            const Array4<Real> sfluxy = sflux[lev][1].array(mfi);
            const Array4<const Real> vmac = umac[lev][1].array(mfi);
#if (AMREX_SPACEDIM == 3)
            const Array4<Real> sedgez = sedge[lev][2].array(mfi);
            const Array4<Real> sfluxz = sflux[lev][2].array(mfi);
            const Array4<const Real> wmac = umac[lev][2].array(mfi);
#endif

            Real * AMREX_RESTRICT w0_p = w0.dataPtr();
            const Real * AMREX_RESTRICT rho0_old_p = r0_old.dataPtr();
            const Real * AMREX_RESTRICT rho0_new_p = r0_new.dataPtr();
            const Real * AMREX_RESTRICT rho0_edge_old_p = r0_edge_old.dataPtr();
            const Real * AMREX_RESTRICT rho0_edge_new_p = r0_edge_new.dataPtr();
            const Real * AMREX_RESTRICT rho0_predicted_edge_p = r0_predicted_edge.dataPtr();

#if (AMREX_SPACEDIM == 2)

            // x-direction
            AMREX_PARALLEL_FOR_4D(xbx, num_comp, i, j, k, n, {
                int comp = n+start_comp;

                // reset density flux
                if (n == 0) {
                    sfluxx(i,j,k,0) = 0.0;
                }

                Real rho0_edge = 0.5*(rho0_old_p[lev+j*(max_lev+1)]+rho0_new_p[lev+j*(max_lev+1)]);

                if (species_pred_type_loc == pred_rhoprime_and_X) {
                    // edge states are rho' and X.  To make the (rho X) flux,
                    // we need the edge state of rho0
                    sfluxx(i,j,k,comp) = umacx(i,j,k)* 
                        (rho0_edge+sedgex(i,j,k,rho_comp))*sedgex(i,j,k,comp);

                } else if (species_pred_type_loc == pred_rhoX) {
                    // edge states are (rho X)
                    sfluxx(i,j,k,comp) = umacx(i,j,k)*sedgex(i,j,k,comp);

                } else if (species_pred_type_loc == pred_rho_and_X) {
                    // edge states are rho and X
                    sfluxx(i,j,k,comp) = umacx(i,j,k)* 
                        sedgex(i,j,k,rho_comp)*sedgex(i,j,k,comp);
                }

                // compute the density fluxes by summing the species fluxes
                sfluxx(i,j,k,0) += sfluxx(i,j,k,comp);
            });

            // y-direction
            AMREX_PARALLEL_FOR_4D(ybx, num_comp, i, j, k, n, {
                int comp = n+start_comp;

                // reset density flux
                if (n == 0) {
                    sfluxy(i,j,k,0) = 0.0;
                }

                Real rho0_edge = 0.5*(rho0_edge_old_p[lev+j*(max_lev+1)]+rho0_edge_new_p[lev+j*(max_lev+1)]);

                if (species_pred_type_loc == pred_rhoprime_and_X) {
                    //   ! edge states are rho' and X.  To make the (rho X) flux,
                    //   ! we need the edge state of rho0
                    sfluxy(i,j,k,comp) = 
                        vmac(i,j,k)*(rho0_edge+sedgey(i,j,k,rho_comp))*sedgey(i,j,k,comp);

                } else if (species_pred_type_loc == pred_rhoX) {
                    // ! edge states are (rho X)
                    sfluxy(i,j,k,comp) = 
                        vmac(i,j,k)*sedgey(i,j,k,comp);

                } else if (species_pred_type_loc == pred_rho_and_X) {
                    // ! edge state are rho and X
                    sfluxy(i,j,k,comp) = 
                        vmac(i,j,k)*sedgey(i,j,k,rho_comp)*sedgey(i,j,k,comp);
                }

                if (evolve_base_state_loc && !use_exact_base_state_loc) {
                    if (comp >= spec_comp && comp <= spec_comp+nspec-1) {
                        etarhoflux_arr(i,j,k) += sfluxy(i,j,k,comp);
                    }

                    if (comp==spec_comp+nspec-1) {
                        etarhoflux_arr(i,j,k) -= w0_p[lev+j*(max_lev+1)]*rho0_predicted_edge_p[lev+j*(max_lev+1)];
                    }
                } 

                // compute the density fluxes by summing the species fluxes
                sfluxy(i,j,k,0) += sfluxy(i,j,k,comp);
            });

#elif (AMREX_SPACEDIM == 3)

            if (spherical == 0) {
                // x-direction
                AMREX_PARALLEL_FOR_4D(xbx, num_comp, i, j, k, n, {
                    int comp = n + start_comp;

                    // reset density flux
                    if (n == 0) {
                        sfluxx(i,j,k,0) = 0.0;
                    }

                    Real rho0_edge = 0.5*(rho0_old_p[lev+k*(max_lev+1)]+rho0_new_p[lev+k*(max_lev+1)]);

                    if (species_pred_type_loc == pred_rhoprime_and_X) {
                        // edge states are rho' and X.  To make the (rho X) flux,
                        // we need the edge state of rho0
                        sfluxx(i,j,k,comp) = umacx(i,j,k)* 
                            (rho0_edge+sedgex(i,j,k,rho_comp))*sedgex(i,j,k,comp);

                    } else if (species_pred_type_loc == pred_rhoX) {
                        // edge states are (rho X)
                        sfluxx(i,j,k,comp) = umacx(i,j,k)*sedgex(i,j,k,comp);

                    } else if (species_pred_type_loc == pred_rho_and_X) {
                        // edge states are rho and X
                        sfluxx(i,j,k,comp) = umacx(i,j,k)* 
                            sedgex(i,j,k,rho_comp)*sedgex(i,j,k,comp);
                    }

                    // compute the density fluxes by summing the species fluxes
                    sfluxx(i,j,k,0) += sfluxx(i,j,k,comp);
                });

                // y-direction
                AMREX_PARALLEL_FOR_4D(ybx, num_comp, i, j, k, n, {
                    int comp = n + start_comp;

                    // reset density flux
                    if (n == 0) {
                        sfluxy(i,j,k,0) = 0.0;
                    }

                    Real rho0_edge = 0.5*(rho0_old_p[lev+k*(max_lev+1)]+rho0_new_p[lev+k*(max_lev+1)]);

                    if (species_pred_type_loc == pred_rhoprime_and_X) {
                        // edge states are rho' and X.  To make the (rho X) flux,
                        // we need the edge state of rho0
                        sfluxy(i,j,k,comp) = vmac(i,j,k)* 
                            (rho0_edge+sedgey(i,j,k,rho_comp))*sedgey(i,j,k,comp);

                    } else if (species_pred_type_loc == pred_rhoX) {
                        // edge states are (rho X)
                        sfluxy(i,j,k,comp) = vmac(i,j,k)*sedgey(i,j,k,comp);

                    } else if (species_pred_type_loc == pred_rho_and_X) {
                        // edge states are rho and X
                        sfluxy(i,j,k,comp) = vmac(i,j,k)* 
                            sedgey(i,j,k,rho_comp)*sedgey(i,j,k,comp);
                    }

                    // compute the density fluxes by summing the species fluxes
                    sfluxy(i,j,k,0) += sfluxy(i,j,k,comp);
                });

                // z-direction
                AMREX_PARALLEL_FOR_4D(zbx, num_comp, i, j, k, n, {
                    int comp = n + start_comp;

                    // reset density flux
                    if (n == 0) {
                        sfluxz(i,j,k,0) = 0.0;
                    }

                    Real rho0_edge = 0.5*(rho0_edge_old_p[lev+k*(max_lev+1)]+rho0_edge_new_p[lev+k*(max_lev+1)]);

                    if (species_pred_type_loc == pred_rhoprime_and_X) {
                        //   ! edge states are rho' and X.  To make the (rho X) flux,
                        //   ! we need the edge state of rho0
                        sfluxz(i,j,k,comp) = 
                            wmac(i,j,k)*(rho0_edge+sedgez(i,j,k,rho_comp))*sedgez(i,j,k,comp);

                    } else if (species_pred_type_loc == pred_rhoX) {
                        // ! edge states are (rho X)
                        sfluxz(i,j,k,comp) = 
                            wmac(i,j,k)*sedgez(i,j,k,comp);

                    } else if (species_pred_type_loc == pred_rho_and_X) {
                        // ! edge state are rho and X
                        sfluxz(i,j,k,comp) = 
                            wmac(i,j,k)*sedgez(i,j,k,rho_comp)*sedgez(i,j,k,comp);
                    }

                    if (evolve_base_state_loc && !use_exact_base_state_loc) {
                        if (comp >= spec_comp && comp <= spec_comp+nspec-1) {
                            etarhoflux_arr(i,j,k) += sfluxz(i,j,k,comp);
                        }

                        if (comp == spec_comp+nspec-1) {
                            etarhoflux_arr(i,j,k) -= w0_p[lev+k*(max_lev+1)]*rho0_predicted_edge_p[lev+k*(max_lev+1)];
                        }
                    } 

                    // compute the density fluxes by summing the species fluxes
                    sfluxz(i,j,k,0) += sfluxz(i,j,k,comp);
                });
            } else {

                const Array4<const Real> rho0_edgex = rho0mac_edgex.array(mfi);
                const Array4<const Real> rho0_edgey = rho0mac_edgey.array(mfi);
                const Array4<const Real> rho0_edgez = rho0mac_edgez.array(mfi);

                // x-direction
                AMREX_PARALLEL_FOR_4D(xbx, num_comp, i, j, k, n, {
                    int comp = n + start_comp;

                    // reset density flux
                    if (n == 0) {
                        sfluxx(i,j,k,0) = 0.0;
                    }

                    if (species_pred_type_loc == pred_rhoprime_and_X) {
                        // edge states are rho' and X.  To make the (rho X) flux,
                        // we need the edge state of rho0
                        sfluxx(i,j,k,comp) = umacx(i,j,k)* 
                            (rho0_edgex(i,j,k)+sedgex(i,j,k,rho_comp))*sedgex(i,j,k,comp);

                    } else if (species_pred_type_loc == pred_rhoX) {
                        // edge states are (rho X)
                        sfluxx(i,j,k,comp) = umacx(i,j,k)*sedgex(i,j,k,comp);

                    } else if (species_pred_type_loc == pred_rho_and_X) {
                        // edge states are rho and X
                        sfluxx(i,j,k,comp) = umacx(i,j,k)* 
                            sedgex(i,j,k,rho_comp)*sedgex(i,j,k,comp);
                    }

                    // compute the density fluxes by summing the species fluxes
                    sfluxx(i,j,k,0) += sfluxx(i,j,k,comp);
                });

                // y-direction
                AMREX_PARALLEL_FOR_4D(ybx, num_comp, i, j, k, n, {
                    int comp = n + start_comp;

                    // reset density flux
                    if (n == 0) {
                        sfluxy(i,j,k,0) = 0.0;
                    }

                    if (species_pred_type_loc == pred_rhoprime_and_X) {
                        // edge states are rho' and X.  To make the (rho X) flux,
                        // we need the edge state of rho0
                        sfluxy(i,j,k,comp) = vmac(i,j,k)* 
                            (rho0_edgey(i,j,k)+sedgey(i,j,k,rho_comp))*sedgey(i,j,k,comp);

                    } else if (species_pred_type_loc == pred_rhoX) {
                        // edge states are (rho X)
                        sfluxy(i,j,k,comp) = vmac(i,j,k)*sedgey(i,j,k,comp);

                    } else if (species_pred_type_loc == pred_rho_and_X) {
                        // edge states are rho and X
                        sfluxy(i,j,k,comp) = vmac(i,j,k)* 
                            sedgey(i,j,k,rho_comp)*sedgey(i,j,k,comp);
                    }

                    // compute the density fluxes by summing the species fluxes
                    sfluxy(i,j,k,0) += sfluxy(i,j,k,comp);
                });

                // z-direction
                AMREX_PARALLEL_FOR_4D(zbx, num_comp, i, j, k, n, {
                    int comp = n + start_comp;

                    // reset density flux
                    if (n == 0) {
                        sfluxz(i,j,k,0) = 0.0;
                    }

                    if (species_pred_type_loc == pred_rhoprime_and_X) {
                        // edge states are rho' and X.  To make the (rho X) flux,
                        // we need the edge state of rho0
                        sfluxz(i,j,k,comp) = 
                            wmac(i,j,k)*(rho0_edgez(i,j,k)+sedgez(i,j,k,rho_comp))*sedgez(i,j,k,comp);

                    } else if (species_pred_type_loc == pred_rhoX) {
                        // ! edge states are (rho X)
                        sfluxz(i,j,k,comp) = 
                            wmac(i,j,k)*sedgez(i,j,k,comp);

                    } else if (species_pred_type_loc == pred_rho_and_X) {
                        // ! edge state are rho and X
                        sfluxz(i,j,k,comp) = 
                            wmac(i,j,k)*sedgez(i,j,k,rho_comp)*sedgez(i,j,k,comp);
                    }

                    // compute the density fluxes by summing the species fluxes
                    sfluxz(i,j,k,0) += sfluxz(i,j,k,comp);
                });
            } // end spherical
#endif
        } // end MFIter loop

        // increment or decrement the flux registers by area and time-weighted fluxes
        // Note that the fluxes need to be scaled by dt and area
        // In this example we are solving s_t = -div(+F)
        // The fluxes contain, e.g., F_{i+1/2,j} = (s*u)_{i+1/2,j}
        // Keep this in mind when considering the different sign convention for updating
        // the flux registers from the coarse or fine grid perspective
        // NOTE: the flux register associated with flux_reg_s[lev] is associated
        // with the lev/lev-1 interface (and has grid spacing associated with lev-1)
        if (reflux_type == 2) {

            // Get the grid size
            const Real* dx = geom[lev].CellSize();
            // NOTE: areas are different in DIM=2 and DIM=3
#if (AMREX_SPACEDIM == 3)
            const Real area[3] = {dx[1]*dx[2], dx[0]*dx[2], dx[0]*dx[1]};
#else
            const Real area[2] = {dx[1], dx[0]};
#endif

            if (flux_reg_s[lev+1])
            {
                for (int i = 0; i < AMREX_SPACEDIM; ++i) {
                    // update the lev+1/lev flux register (index lev+1)
                    flux_reg_s[lev+1]->CrseInit(sflux[lev][i],i,start_comp,start_comp,num_comp, -1.0*dt*area[i]);
                    // also include density flux
                    flux_reg_s[lev+1]->CrseInit(sflux[lev][i],i,Rho,Rho,1, -1.0*dt*area[i]);
                }
            }
            if (flux_reg_s[lev])
            {
                for (int i = 0; i < AMREX_SPACEDIM; ++i) {
                    // update the lev/lev-1 flux register (index lev)
                    flux_reg_s[lev]->FineAdd(sflux[lev][i],i,start_comp,start_comp,num_comp, 1.0*dt*area[i]);
                    // also include density flux
                    flux_reg_s[lev]->FineAdd(sflux[lev][i],i,Rho,Rho,1, 1.0*dt*area[i]);
                }
            }

            if (spherical == 0) {
                // need edge_restrict for etarhoflux
            }
        }
    } // end loop over levels

    // average down fluxes
    if (reflux_type == 1) {
        AverageDownFaces(sflux);
    }

    // Something analogous to edge_restriction is done in UpdateScal()
}

void
Maestro::MakeRhoXFlux (const Vector<MultiFab>& state,
                       Vector<std::array< MultiFab, AMREX_SPACEDIM > >& sflux,
                       Vector<MultiFab>& etarhoflux,
                       Vector<std::array< MultiFab, AMREX_SPACEDIM > >& sedge,
                       const Vector<std::array< MultiFab, AMREX_SPACEDIM > >& umac,
                       const Vector<std::array< MultiFab, AMREX_SPACEDIM > >& w0mac,
>>>>>>> 2a69452f
                       const BaseState<Real>& rho0_old_in,
                       const BaseState<Real>& rho0_edge_old_state,
                       const Vector<std::array< MultiFab, AMREX_SPACEDIM > >& r0mac_old,
                       const BaseState<Real>& rho0_new_in,
                       const BaseState<Real>& rho0_edge_new_state,
                       const Vector<std::array< MultiFab, AMREX_SPACEDIM > >& r0mac_new,
                       const BaseState<Real>& rho0_predicted_edge_state,
                       int start_comp, int num_comp)
{
    // timer for profiling
    BL_PROFILE_VAR("Maestro::MakeRhoXFlux()", MakeRhoXFlux);

<<<<<<< HEAD
=======
    const int rho_comp = Rho;
    const int spec_comp = FirstSpec;
    const int nspec = NumSpec;
    const int max_lev = base_geom.max_radial_level;
>>>>>>> 2a69452f
    const int species_pred_type_loc = species_pred_type;
    const bool use_exact_base_state_loc = use_exact_base_state;
    const bool evolve_base_state_loc = evolve_base_state;

    const auto rho0_old_arr = rho0_old_in.const_array();
    const auto rho0_new_arr = rho0_new_in.const_array();

    const auto rho0_edge_old = rho0_edge_old_state.const_array();
    const auto rho0_edge_new = rho0_edge_new_state.const_array();
    const auto rho0_predicted_edge = rho0_predicted_edge_state.const_array();

    for (int lev=0; lev<=finest_level; ++lev) {
   
#if (AMREX_SPACEDIM == 3)
        MultiFab rho0mac_edgex, rho0mac_edgey, rho0mac_edgez;

        if (spherical) {
            rho0mac_edgex.define(convert(grids[lev],nodal_flag_x), dmap[lev], 1, 1);
            rho0mac_edgey.define(convert(grids[lev],nodal_flag_y), dmap[lev], 1, 1);
            rho0mac_edgez.define(convert(grids[lev],nodal_flag_z), dmap[lev], 1, 1);
            MultiFab::LinComb(rho0mac_edgex,0.5,r0mac_old[lev][0],0,0.5,r0mac_new[lev][0],0,0,1,1);
            MultiFab::LinComb(rho0mac_edgey,0.5,r0mac_old[lev][1],0,0.5,r0mac_new[lev][1],0,0,1,1);
            MultiFab::LinComb(rho0mac_edgez,0.5,r0mac_old[lev][2],0,0.5,r0mac_new[lev][2],0,0,1,1);
        }
#endif

        // loop over boxes (make sure mfi takes a cell-centered multifab as an argument)
#ifdef _OPENMP
#pragma omp parallel
#endif
        for ( MFIter mfi(state[lev], TilingIfNotGPU()); mfi.isValid(); ++mfi ) {

            // Get the index space of the valid region
            const Box& xbx = mfi.nodaltilebox(0);
            const Box& ybx = mfi.nodaltilebox(1);
#if (AMREX_SPACEDIM == 3)
            const Box& zbx = mfi.nodaltilebox(2);
#endif

            const Array4<Real> sedgex = sedge[lev][0].array(mfi);
            const Array4<Real> sfluxx = sflux[lev][0].array(mfi);
            const Array4<Real> etarhoflux_arr = etarhoflux[lev].array(mfi);
            const Array4<const Real> umacx = umac[lev][0].array(mfi);
            const Array4<Real> sedgey = sedge[lev][1].array(mfi);
            const Array4<Real> sfluxy = sflux[lev][1].array(mfi);
            const Array4<const Real> vmac = umac[lev][1].array(mfi);
#if (AMREX_SPACEDIM == 3)
            const Array4<Real> sedgez = sedge[lev][2].array(mfi);
            const Array4<Real> sfluxz = sflux[lev][2].array(mfi);
            const Array4<const Real> wmac = umac[lev][2].array(mfi);
#endif

<<<<<<< HEAD
            const auto& w0_p = w0;

=======
            Real * AMREX_RESTRICT w0_p = w0.dataPtr();
>>>>>>> 2a69452f
#if (AMREX_SPACEDIM == 2)

            // x-direction
            AMREX_PARALLEL_FOR_4D(xbx, num_comp, i, j, k, n, {
                int comp = n+start_comp;

                // reset density flux
                if (n == 0) {
                    sfluxx(i,j,k,0) = 0.0;
                }

                Real rho0_edge = 0.5*(rho0_old_arr(lev,j)+rho0_new_arr(lev,j));

                if (species_pred_type_loc == pred_rhoprime_and_X) {
                    // edge states are rho' and X.  To make the (rho X) flux,
                    // we need the edge state of rho0
                    sfluxx(i,j,k,comp) = umacx(i,j,k)* 
                        (rho0_edge+sedgex(i,j,k,Rho))*sedgex(i,j,k,comp);

                } else if (species_pred_type_loc == pred_rhoX) {
                    // edge states are (rho X)
                    sfluxx(i,j,k,comp) = umacx(i,j,k)*sedgex(i,j,k,comp);

                } else if (species_pred_type_loc == pred_rho_and_X) {
                    // edge states are rho and X
                    sfluxx(i,j,k,comp) = umacx(i,j,k)* 
                        sedgex(i,j,k,Rho)*sedgex(i,j,k,comp);
                }

                // compute the density fluxes by summing the species fluxes
                sfluxx(i,j,k,0) += sfluxx(i,j,k,comp);
            });

            // y-direction
            AMREX_PARALLEL_FOR_4D(ybx, num_comp, i, j, k, n, {
                int comp = n + start_comp;

                // reset density flux
                if (n == 0) {
                    sfluxy(i,j,k,0) = 0.0;
                }

                Real rho0_edge = 0.5*(rho0_edge_old(lev,j)+rho0_edge_new(lev,j));

                if (species_pred_type_loc == pred_rhoprime_and_X) {
                    //   ! edge states are rho' and X.  To make the (rho X) flux,
                    //   ! we need the edge state of rho0
                    sfluxy(i,j,k,comp) = 
                        vmac(i,j,k)*(rho0_edge+sedgey(i,j,k,Rho))*sedgey(i,j,k,comp);

                } else if (species_pred_type_loc == pred_rhoX) {
                    // ! edge states are (rho X)
                    sfluxy(i,j,k,comp) = 
                        vmac(i,j,k)*sedgey(i,j,k,comp);

                } else if (species_pred_type_loc == pred_rho_and_X) {
                    // ! edge state are rho and X
                    sfluxy(i,j,k,comp) = 
                        vmac(i,j,k)*sedgey(i,j,k,Rho)*sedgey(i,j,k,comp);
                }

                if (evolve_base_state_loc && !use_exact_base_state_loc) {
                    if (comp >= FirstSpec && comp <= FirstSpec+NumSpec-1) {
                        etarhoflux_arr(i,j,k) += sfluxy(i,j,k,comp);
                    }

                    if (comp==FirstSpec+NumSpec-1) {
                        etarhoflux_arr(i,j,k) -= w0_p(lev,j)*rho0_predicted_edge(lev,j);
                    }
                } 

                // compute the density fluxes by summing the species fluxes
                sfluxy(i,j,k,0) += sfluxy(i,j,k,comp);
            });

#elif (AMREX_SPACEDIM == 3)

            if (!spherical) {
                // x-direction
                AMREX_PARALLEL_FOR_4D(xbx, num_comp, i, j, k, n, {
                    int comp = n + start_comp;

                    // reset density flux
                    if (n == 0) {
                        sfluxx(i,j,k,0) = 0.0;
                    }

                    Real rho0_edge = 0.5*(rho0_old_arr(lev,k)+rho0_new_arr(lev,k));

                    if (species_pred_type_loc == pred_rhoprime_and_X) {
                        // edge states are rho' and X.  To make the (rho X) flux,
                        // we need the edge state of rho0
                        sfluxx(i,j,k,comp) = umacx(i,j,k)* 
                            (rho0_edge+sedgex(i,j,k,Rho))*sedgex(i,j,k,comp);

                    } else if (species_pred_type_loc == pred_rhoX) {
                        // edge states are (rho X)
                        sfluxx(i,j,k,comp) = umacx(i,j,k)*sedgex(i,j,k,comp);

                    } else if (species_pred_type_loc == pred_rho_and_X) {
                        // edge states are rho and X
                        sfluxx(i,j,k,comp) = umacx(i,j,k)* 
                            sedgex(i,j,k,Rho)*sedgex(i,j,k,comp);
                    }

                    // compute the density fluxes by summing the species fluxes
                    sfluxx(i,j,k,0) += sfluxx(i,j,k,comp);
                });

                // y-direction
                AMREX_PARALLEL_FOR_4D(ybx, num_comp, i, j, k, n, {
                    int comp = n + start_comp;

                    // reset density flux
                    if (n == 0) {
                        sfluxy(i,j,k,0) = 0.0;
                    }

                    Real rho0_edge = 0.5*(rho0_old_arr(lev,k)+rho0_new_arr(lev,k));

                    if (species_pred_type_loc == pred_rhoprime_and_X) {
                        // edge states are rho' and X.  To make the (rho X) flux,
                        // we need the edge state of rho0
                        sfluxy(i,j,k,comp) = vmac(i,j,k)* 
                            (rho0_edge+sedgey(i,j,k,Rho))*sedgey(i,j,k,comp);

                    } else if (species_pred_type_loc == pred_rhoX) {
                        // edge states are (rho X)
                        sfluxy(i,j,k,comp) = vmac(i,j,k)*sedgey(i,j,k,comp);

                    } else if (species_pred_type_loc == pred_rho_and_X) {
                        // edge states are rho and X
                        sfluxy(i,j,k,comp) = vmac(i,j,k)* 
                            sedgey(i,j,k,Rho)*sedgey(i,j,k,comp);
                    }

                    // compute the density fluxes by summing the species fluxes
                    sfluxy(i,j,k,0) += sfluxy(i,j,k,comp);
                });

                // z-direction
                AMREX_PARALLEL_FOR_4D(zbx, num_comp, i, j, k, n, {
                    int comp = n + start_comp;

                    // reset density flux
                    if (n == 0) {
                        sfluxz(i,j,k,0) = 0.0;
                    }

                    Real rho0_edge = 0.5*(rho0_edge_old(lev,k)+rho0_edge_new(lev,k));

                    if (species_pred_type_loc == pred_rhoprime_and_X) {
                        //   ! edge states are rho' and X.  To make the (rho X) flux,
                        //   ! we need the edge state of rho0
                        sfluxz(i,j,k,comp) = 
                            wmac(i,j,k)*(rho0_edge+sedgez(i,j,k,Rho))*sedgez(i,j,k,comp);

                    } else if (species_pred_type_loc == pred_rhoX) {
                        // ! edge states are (rho X)
                        sfluxz(i,j,k,comp) = 
                            wmac(i,j,k)*sedgez(i,j,k,comp);

                    } else if (species_pred_type_loc == pred_rho_and_X) {
                        // ! edge state are rho and X
                        sfluxz(i,j,k,comp) = 
                            wmac(i,j,k)*sedgez(i,j,k,Rho)*sedgez(i,j,k,comp);
                    }

                    if (evolve_base_state_loc && !use_exact_base_state_loc) {
                        if (comp >= FirstSpec && comp <= FirstSpec+NumSpec-1) {
                            etarhoflux_arr(i,j,k) += sfluxz(i,j,k,comp);
                        }

                        if (comp == FirstSpec+NumSpec-1) {
                            etarhoflux_arr(i,j,k) -= w0_p(lev,k)*rho0_predicted_edge(lev,k);
                        }
                    } 

                    // compute the density fluxes by summing the species fluxes
                    sfluxz(i,j,k,0) += sfluxz(i,j,k,comp);
                });
            } else {

                const Array4<const Real> rho0_edgex = rho0mac_edgex.array(mfi);
                const Array4<const Real> rho0_edgey = rho0mac_edgey.array(mfi);
                const Array4<const Real> rho0_edgez = rho0mac_edgez.array(mfi);

                // x-direction
                AMREX_PARALLEL_FOR_4D(xbx, num_comp, i, j, k, n, {
                    int comp = n + start_comp;

                    // reset density flux
                    if (n == 0) {
                        sfluxx(i,j,k,0) = 0.0;
                    }

                    if (species_pred_type_loc == pred_rhoprime_and_X) {
                        // edge states are rho' and X.  To make the (rho X) flux,
                        // we need the edge state of rho0
                        sfluxx(i,j,k,comp) = umacx(i,j,k)* 
                            (rho0_edgex(i,j,k)+sedgex(i,j,k,Rho))*sedgex(i,j,k,comp);

                    } else if (species_pred_type_loc == pred_rhoX) {
                        // edge states are (rho X)
                        sfluxx(i,j,k,comp) = umacx(i,j,k)*sedgex(i,j,k,comp);

                    } else if (species_pred_type_loc == pred_rho_and_X) {
                        // edge states are rho and X
                        sfluxx(i,j,k,comp) = umacx(i,j,k)* 
                            sedgex(i,j,k,Rho)*sedgex(i,j,k,comp);
                    }

                    // compute the density fluxes by summing the species fluxes
                    sfluxx(i,j,k,0) += sfluxx(i,j,k,comp);
                });

                // y-direction
                AMREX_PARALLEL_FOR_4D(ybx, num_comp, i, j, k, n, {
                    int comp = n + start_comp;

                    // reset density flux
                    if (n == 0) {
                        sfluxy(i,j,k,0) = 0.0;
                    }

                    if (species_pred_type_loc == pred_rhoprime_and_X) {
                        // edge states are rho' and X.  To make the (rho X) flux,
                        // we need the edge state of rho0
                        sfluxy(i,j,k,comp) = vmac(i,j,k)* 
                            (rho0_edgey(i,j,k)+sedgey(i,j,k,Rho))*sedgey(i,j,k,comp);

                    } else if (species_pred_type_loc == pred_rhoX) {
                        // edge states are (rho X)
                        sfluxy(i,j,k,comp) = vmac(i,j,k)*sedgey(i,j,k,comp);

                    } else if (species_pred_type_loc == pred_rho_and_X) {
                        // edge states are rho and X
                        sfluxy(i,j,k,comp) = vmac(i,j,k)* 
                            sedgey(i,j,k,Rho)*sedgey(i,j,k,comp);
                    }

                    // compute the density fluxes by summing the species fluxes
                    sfluxy(i,j,k,0) += sfluxy(i,j,k,comp);
                });

                // z-direction
                AMREX_PARALLEL_FOR_4D(zbx, num_comp, i, j, k, n, {
                    int comp = n + start_comp;

                    // reset density flux
                    if (n == 0) {
                        sfluxz(i,j,k,0) = 0.0;
                    }

                    if (species_pred_type_loc == pred_rhoprime_and_X) {
                        // edge states are rho' and X.  To make the (rho X) flux,
                        // we need the edge state of rho0
                        sfluxz(i,j,k,comp) = 
                            wmac(i,j,k)*(rho0_edgez(i,j,k)+sedgez(i,j,k,Rho))*sedgez(i,j,k,comp);

                    } else if (species_pred_type_loc == pred_rhoX) {
                        // ! edge states are (rho X)
                        sfluxz(i,j,k,comp) = 
                            wmac(i,j,k)*sedgez(i,j,k,comp);

                    } else if (species_pred_type_loc == pred_rho_and_X) {
                        // ! edge state are rho and X
                        sfluxz(i,j,k,comp) = 
                            wmac(i,j,k)*sedgez(i,j,k,Rho)*sedgez(i,j,k,comp);
                    }

                    // compute the density fluxes by summing the species fluxes
                    sfluxz(i,j,k,0) += sfluxz(i,j,k,comp);
                });
            } // end spherical
#endif
        } // end MFIter loop

        // increment or decrement the flux registers by area and time-weighted fluxes
        // Note that the fluxes need to be scaled by dt and area
        // In this example we are solving s_t = -div(+F)
        // The fluxes contain, e.g., F_{i+1/2,j} = (s*u)_{i+1/2,j}
        // Keep this in mind when considering the different sign convention for updating
        // the flux registers from the coarse or fine grid perspective
        // NOTE: the flux register associated with flux_reg_s[lev] is associated
        // with the lev/lev-1 interface (and has grid spacing associated with lev-1)
        if (reflux_type == 2) {

            // Get the grid size
            const Real* dx = geom[lev].CellSize();
            // NOTE: areas are different in DIM=2 and DIM=3
#if (AMREX_SPACEDIM == 3)
            const Real area[3] = {dx[1]*dx[2], dx[0]*dx[2], dx[0]*dx[1]};
#else
            const Real area[2] = {dx[1], dx[0]};
#endif

            if (flux_reg_s[lev+1])
            {
                for (int i = 0; i < AMREX_SPACEDIM; ++i) {
                    // update the lev+1/lev flux register (index lev+1)
                    flux_reg_s[lev+1]->CrseInit(sflux[lev][i],i,start_comp,start_comp,num_comp, -1.0*dt*area[i]);
                    // also include density flux
                    flux_reg_s[lev+1]->CrseInit(sflux[lev][i],i,Rho,Rho,1, -1.0*dt*area[i]);
                }
            }
            if (flux_reg_s[lev])
            {
                for (int i = 0; i < AMREX_SPACEDIM; ++i) {
                    // update the lev/lev-1 flux register (index lev)
                    flux_reg_s[lev]->FineAdd(sflux[lev][i],i,start_comp,start_comp,num_comp, 1.0*dt*area[i]);
                    // also include density flux
                    flux_reg_s[lev]->FineAdd(sflux[lev][i],i,Rho,Rho,1, 1.0*dt*area[i]);
                }
            }

            if (!spherical) {
                // need edge_restrict for etarhoflux
            }
        }
    } // end loop over levels

    // average down fluxes
    if (reflux_type == 1) {
        AverageDownFaces(sflux);
    }

    // Something analogous to edge_restriction is done in UpdateScal()
}

void
Maestro::MakeRhoHFlux (const Vector<MultiFab>& state,
                       Vector<std::array< MultiFab, AMREX_SPACEDIM > >& sflux,
                       Vector<std::array< MultiFab, AMREX_SPACEDIM > >& sedge,
                       const Vector<std::array< MultiFab, AMREX_SPACEDIM > >& umac,
                       const Vector<std::array< MultiFab, AMREX_SPACEDIM > >& w0mac,
                       const BaseState<Real>& rho0_old_in,
                       const BaseState<Real>& rho0_edge_old,
                       const Vector<std::array< MultiFab, AMREX_SPACEDIM > >& r0mac_old,
                       const BaseState<Real>& rho0_new_in,
                       const BaseState<Real>& rho0_edge_new,
                       const Vector<std::array< MultiFab, AMREX_SPACEDIM > >& r0mac_new,
                       const BaseState<Real>& rhoh0_old_in,
                       const BaseState<Real>& rhoh0_edge_old,
                       const Vector<std::array< MultiFab, AMREX_SPACEDIM > >& rh0mac_old,
                       const BaseState<Real>& rhoh0_new_in,
                       const BaseState<Real>& rhoh0_edge_new,
                       const Vector<std::array< MultiFab, AMREX_SPACEDIM > >& rh0mac_new,
                       const Vector<std::array< MultiFab, AMREX_SPACEDIM > >& h0mac_old,
                       const Vector<std::array< MultiFab, AMREX_SPACEDIM > >& h0mac_new)
{
    // timer for profiling
    BL_PROFILE_VAR("Maestro::MakeRhoHFlux()", MakeRhoHFlux);

    const bool have_h = enthalpy_pred_type == pred_h ||
                        enthalpy_pred_type == pred_T_then_h || 
                        enthalpy_pred_type == pred_Tprime_then_h;
#if (AMREX_SPACEDIM == 3)
    const bool have_hprime = enthalpy_pred_type == pred_hprime;
#endif
    const bool have_rhoh = enthalpy_pred_type == pred_rhoh;

<<<<<<< HEAD
=======
    const int rho_comp = Rho;
    const int rhoh_comp = RhoH;
    const int max_lev = base_geom.max_radial_level;
>>>>>>> 2a69452f
    const int species_pred_type_loc = species_pred_type;
    const int enthalpy_pred_type_loc = enthalpy_pred_type;

    for (int lev=0; lev<=finest_level; ++lev) {

#if (AMREX_SPACEDIM == 3)
        MultiFab rho0mac_edgex, rho0mac_edgey, rho0mac_edgez;
        MultiFab h0mac_edgex, h0mac_edgey, h0mac_edgez;
        MultiFab rhoh0mac_edgex, rhoh0mac_edgey, rhoh0mac_edgez;
        
        rho0mac_edgex.define(convert(grids[lev],nodal_flag_x), dmap[lev], 1, 0);
        rho0mac_edgey.define(convert(grids[lev],nodal_flag_y), dmap[lev], 1, 0);
        rho0mac_edgez.define(convert(grids[lev],nodal_flag_z), dmap[lev], 1, 0);
        h0mac_edgex.define(convert(grids[lev],nodal_flag_x), dmap[lev], 1, 0);
        h0mac_edgey.define(convert(grids[lev],nodal_flag_y), dmap[lev], 1, 0);
        h0mac_edgez.define(convert(grids[lev],nodal_flag_z), dmap[lev], 1, 0);
        rhoh0mac_edgex.define(convert(grids[lev],nodal_flag_x), dmap[lev], 1, 0);
        rhoh0mac_edgey.define(convert(grids[lev],nodal_flag_y), dmap[lev], 1, 0);
        rhoh0mac_edgez.define(convert(grids[lev],nodal_flag_z), dmap[lev], 1, 0);

        rho0mac_edgex.setVal(0.);
        rho0mac_edgey.setVal(0.);
        rho0mac_edgez.setVal(0.);

        h0mac_edgex.setVal(0.);
        h0mac_edgey.setVal(0.);
        h0mac_edgez.setVal(0.);

        rhoh0mac_edgex.setVal(0.);
        rhoh0mac_edgey.setVal(0.);
        rhoh0mac_edgez.setVal(0.);

        if (spherical) {
            if (use_exact_base_state) {
                MultiFab::LinComb(rhoh0mac_edgex,0.5,rh0mac_old[lev][0],0,0.5,rh0mac_new[lev][0],0,0,1,0);
                MultiFab::LinComb(rhoh0mac_edgey,0.5,rh0mac_old[lev][1],0,0.5,rh0mac_new[lev][1],0,0,1,0);
                MultiFab::LinComb(rhoh0mac_edgez,0.5,rh0mac_old[lev][2],0,0.5,rh0mac_new[lev][2],0,0,1,0);
            } else {
                MultiFab::LinComb(rho0mac_edgex,0.5,r0mac_old[lev][0],0,0.5,r0mac_new[lev][0],0,0,1,0);
                MultiFab::LinComb(rho0mac_edgey,0.5,r0mac_old[lev][1],0,0.5,r0mac_new[lev][1],0,0,1,0);
                MultiFab::LinComb(rho0mac_edgez,0.5,r0mac_old[lev][2],0,0.5,r0mac_new[lev][2],0,0,1,0);
                MultiFab::LinComb(h0mac_edgex,0.5,h0mac_old[lev][0],0,0.5,h0mac_new[lev][0],0,0,1,0);
                MultiFab::LinComb(h0mac_edgey,0.5,h0mac_old[lev][1],0,0.5,h0mac_new[lev][1],0,0,1,0);
                MultiFab::LinComb(h0mac_edgez,0.5,h0mac_old[lev][2],0,0.5,h0mac_new[lev][2],0,0,1,0);
            }
        }
#endif

        // loop over boxes (make sure mfi takes a cell-centered multifab as an argument)
#ifdef _OPENMP
#pragma omp parallel
#endif
        for (MFIter mfi(state[lev], TilingIfNotGPU()); mfi.isValid(); ++mfi) {

            // Get the index space of the valid region
            const Box& xbx = mfi.nodaltilebox(0);
            const Box& ybx = mfi.nodaltilebox(1);
#if (AMREX_SPACEDIM == 3)
            const Box& zbx = mfi.nodaltilebox(2);
#endif
            const Array4<Real> sedgex = sedge[lev][0].array(mfi);
            const Array4<Real> sfluxx = sflux[lev][0].array(mfi);
            const Array4<const Real> umacx = umac[lev][0].array(mfi);
            const Array4<Real> sedgey = sedge[lev][1].array(mfi);
            const Array4<Real> sfluxy = sflux[lev][1].array(mfi);
            const Array4<const Real> vmac = umac[lev][1].array(mfi);
#if (AMREX_SPACEDIM == 3)
            const Array4<Real> sedgez = sedge[lev][2].array(mfi);
            const Array4<Real> sfluxz = sflux[lev][2].array(mfi);
            const Array4<const Real> wmac = umac[lev][2].array(mfi);
#endif

            const auto rho0_old_arr = rho0_old_in.const_array();
            const auto rho0_new_arr = rho0_new_in.const_array();

            const auto rho0_edge_old_arr = rho0_edge_old.const_array();
            const auto rho0_edge_new_arr = rho0_edge_new.const_array();

            const auto rhoh0_old_arr = rhoh0_old_in.const_array();
            const auto rhoh0_new_arr = rhoh0_new_in.const_array();
            const auto rhoh0_edge_old_arr = rhoh0_edge_old.const_array();
            const auto rhoh0_edge_new_arr = rhoh0_edge_new.const_array();

#if (AMREX_SPACEDIM == 2)
            AMREX_PARALLEL_FOR_3D(xbx, i, j, k, {
                // create x-fluxes
                if (have_h) {
                    // enthalpy edge state is h
                    if (species_pred_type_loc == pred_rhoprime_and_X) {
                        // density edge state is rho'
                        Real rho0_edge = 0.5*(rho0_old_arr(lev,j)+rho0_new_arr(lev,j));

                        sfluxx(i,j,k,RhoH) = 
                           umacx(i,j,k)*(rho0_edge+sedgex(i,j,k,Rho))*sedgex(i,j,k,RhoH);

                    } else if (species_pred_type_loc == pred_rho_and_X ||
                               species_pred_type_loc == pred_rhoX) {
                        // density edge state is rho
                        sfluxx(i,j,k,RhoH) = 
                            umacx(i,j,k)*sedgex(i,j,k,Rho)*sedgex(i,j,k,RhoH);
                    }
                } else if (have_rhoh) {
                    sfluxx(i,j,k,RhoH) = umacx(i,j,k)*sedgex(i,j,k,RhoH);

                } else if (enthalpy_pred_type_loc == pred_rhohprime || 
                    enthalpy_pred_type_loc == pred_T_then_rhohprime) {
                    //   ! enthalpy edge state is (rho h)'
                    Real rhoh0_edge = 0.5*(rhoh0_old_arr(lev,j)+rhoh0_new_arr(lev,j));

                    sfluxx(i,j,k,RhoH) = umacx(i,j,k)*(rhoh0_edge+sedgex(i,j,k,RhoH));
                }
            });

            AMREX_PARALLEL_FOR_3D(ybx, i, j, k, {
                // create y-fluxes
                if (have_h) {
                    // enthalpy edge state is h
                    if (species_pred_type_loc == pred_rhoprime_and_X) {
                        // density edge state is rho'
<<<<<<< HEAD
                        Real rho0_edge = 0.5*(rho0_edge_old(lev,j)+rho0_edge_new(lev,j));
=======
                        Real rho0_edge = 0.5*(rho0_edge_old_arr(lev,j)+rho0_edge_new_arr(lev,j));
>>>>>>> 2a69452f

                        sfluxy(i,j,k,RhoH) = 
                            vmac(i,j,k)*(rho0_edge+sedgey(i,j,k,Rho))*sedgey(i,j,k,RhoH);

                    } else if (species_pred_type_loc == pred_rho_and_X || 
                               species_pred_type_loc == pred_rhoX) {
                        // density edge state is rho
                        sfluxy(i,j,k,RhoH) = 
                            vmac(i,j,k)*sedgey(i,j,k,Rho)*sedgey(i,j,k,RhoH);
                    }
                } else if (have_rhoh) {
                    sfluxy(i,j,k,RhoH) = vmac(i,j,k)*sedgey(i,j,k,RhoH);

                } else if (enthalpy_pred_type_loc == pred_rhohprime || 
                    enthalpy_pred_type_loc == pred_T_then_rhohprime) {
                    // enthalpy edge state is (rho h)'
<<<<<<< HEAD
                    Real rhoh0_edge = 0.5*(rhoh0_edge_old(lev,j)+rhoh0_edge_new(lev,j));
=======
                    Real rhoh0_edge = 0.5*(rhoh0_edge_old_arr(lev,j)+rhoh0_edge_new_arr(lev,j));
>>>>>>> 2a69452f
                    
                    sfluxy(i,j,k,RhoH) = vmac(i,j,k)*(sedgey(i,j,k,RhoH)+rhoh0_edge);
                }
            });

#elif (AMREX_SPACEDIM == 3)

            if (!spherical) {
<<<<<<< HEAD

=======
>>>>>>> 2a69452f
                AMREX_PARALLEL_FOR_3D(xbx, i, j, k, {
                    // create x-fluxes
                    if (have_h) {
                        // enthalpy edge state is h
                        if (species_pred_type_loc == pred_rhoprime_and_X) {
                            // density edge state is rho'
                            Real rho0_edge = 0.5*(rho0_old_arr(lev,k)+rho0_new_arr(lev,k));

                            sfluxx(i,j,k,RhoH) = 
                            umacx(i,j,k)*(rho0_edge+sedgex(i,j,k,Rho))*sedgex(i,j,k,RhoH);

                        } else if (species_pred_type_loc == pred_rho_and_X ||
                                species_pred_type_loc == pred_rhoX) {
                            // density edge state is rho
                            sfluxx(i,j,k,RhoH) = 
                                umacx(i,j,k)*sedgex(i,j,k,Rho)*sedgex(i,j,k,RhoH);
                        }
                    } else if (have_rhoh) {
                        sfluxx(i,j,k,RhoH) = umacx(i,j,k)*sedgex(i,j,k,RhoH);

                    } else if (enthalpy_pred_type_loc == pred_rhohprime || 
                        enthalpy_pred_type_loc == pred_T_then_rhohprime) {
                        //   ! enthalpy edge state is (rho h)'
                        Real rhoh0_edge = 0.5*(rhoh0_old_arr(lev,k)+rhoh0_new_arr(lev,k));

                        sfluxx(i,j,k,RhoH) = umacx(i,j,k)*(rhoh0_edge+sedgex(i,j,k,RhoH));
                    }
                });

                AMREX_PARALLEL_FOR_3D(ybx, i, j, k, {
                    // create y-fluxes
                    if (have_h) {
                        // enthalpy edge state is h
                        if (species_pred_type_loc == pred_rhoprime_and_X) {
                            // density edge state is rho'
                            Real rho0_edge = 0.5*(rho0_old_arr(lev,k)+rho0_new_arr(lev,k));

                            sfluxy(i,j,k,RhoH) = 
                            vmac(i,j,k)*(rho0_edge+sedgey(i,j,k,Rho))*sedgey(i,j,k,RhoH);

                        } else if (species_pred_type_loc == pred_rho_and_X ||
                                species_pred_type_loc == pred_rhoX) {
                            // density edge state is rho
                            sfluxy(i,j,k,RhoH) = 
                                vmac(i,j,k)*sedgey(i,j,k,Rho)*sedgey(i,j,k,RhoH);
                        }
                    } else if (have_rhoh) {
                        sfluxy(i,j,k,RhoH) = vmac(i,j,k)*sedgey(i,j,k,RhoH);

                    } else if (enthalpy_pred_type_loc == pred_rhohprime ||
                        enthalpy_pred_type_loc == pred_T_then_rhohprime) {
                        //   ! enthalpy edge state is (rho h)'
                        Real rhoh0_edge = 0.5*(rhoh0_old_arr(lev,k)+rhoh0_new_arr(lev,k));

                        sfluxy(i,j,k,RhoH) = vmac(i,j,k)*(rhoh0_edge+sedgey(i,j,k,RhoH));
                    }
                });

                AMREX_PARALLEL_FOR_3D(zbx, i, j, k, {
                    // create z-fluxes
                    if (have_h) {
                        // enthalpy edge state is h
                        if (species_pred_type_loc == pred_rhoprime_and_X) {
                            // density edge state is rho'
                            Real rho0_edge = 0.5*(rho0_edge_old_arr(lev,k)+rho0_edge_new_arr(lev,k));

                            sfluxz(i,j,k,RhoH) = 
                                wmac(i,j,k)*(rho0_edge+sedgez(i,j,k,Rho))*sedgez(i,j,k,RhoH);

                        } else if (species_pred_type_loc == pred_rho_and_X || 
                                species_pred_type_loc == pred_rhoX) {
                            // density edge state is rho
                            sfluxz(i,j,k,RhoH) = 
                                wmac(i,j,k)*sedgez(i,j,k,Rho)*sedgez(i,j,k,RhoH);
                        }
                    } else if (have_rhoh) {
                        sfluxz(i,j,k,RhoH) = wmac(i,j,k)*sedgez(i,j,k,RhoH);

                    } else if (enthalpy_pred_type_loc == pred_rhohprime || 
                        enthalpy_pred_type_loc == pred_T_then_rhohprime) {
                        // enthalpy edge state is (rho h)'
                        Real rhoh0_edge = 0.5*(rhoh0_edge_old_arr(lev,k)+rhoh0_edge_new_arr(lev,k));
                        
                        sfluxz(i,j,k,RhoH) = wmac(i,j,k)*(sedgez(i,j,k,RhoH)+rhoh0_edge);
                    }
                });
            } else {

                if (use_exact_base_state) {

                    const Array4<const Real> rhoh0_edgex = rhoh0mac_edgex.array(mfi);
                    const Array4<const Real> rhoh0_edgey = rhoh0mac_edgey.array(mfi);
                    const Array4<const Real> rhoh0_edgez = rhoh0mac_edgez.array(mfi);

                    AMREX_PARALLEL_FOR_3D(xbx, i, j, k, {
                        if (have_h) {
                            // enthalpy edge state is h
                            // this is not supported on irregular-spaced base state
                        } else if (have_hprime) {
                            // enthalpy edge state is h'
                            // this is not supported on irregular-spaced base state
                        } else if (have_rhoh) {
                            sfluxx(i,j,k,RhoH) = umacx(i,j,k)*sedgex(i,j,k,RhoH);
                        } else {
                            // enthalpy edge state is (rho h)'

                            // Average (rho h) onto edges by averaging rho and h
                            // separately onto edges.
                            //  (rho h)_edge = (rho h)' + rhoh_0

                            sfluxx(i,j,k,RhoH) = 
                                umacx(i,j,k)*(rhoh0_edgex(i,j,k)+sedgex(i,j,k,RhoH));
                        }
                    });

                    AMREX_PARALLEL_FOR_3D(ybx, i, j, k, {
                        if (have_h) {
                            // enthalpy edge state is h
                            // this is not supported on irregular-spaced base state
                        } else if (have_hprime) {
                            // enthalpy edge state is h'
                            // this is not supported on irregular-spaced base state
                        } else if (have_rhoh) {
                            sfluxy(i,j,k,RhoH) = vmac(i,j,k)*sedgey(i,j,k,RhoH);
                        } else {
                            // enthalpy edge state is (rho h)'

                            // Average (rho h) onto edges by averaging rho and h
                            // separately onto edges.
                            //  (rho h)_edge = (rho h)' + rhoh_0
                            sfluxy(i,j,k,RhoH) = 
                                vmac(i,j,k)*(rhoh0_edgey(i,j,k)+sedgey(i,j,k,RhoH));
                        }
                    });

                    AMREX_PARALLEL_FOR_3D(zbx, i, j, k, {
                        if (have_h) {
                            // enthalpy edge state is h
                            // this is not supported on irregular-spaced base state
                        } else if (have_hprime) {
                            // enthalpy edge state is h'
                            // this is not supported on irregular-spaced base state
                        } else if (have_rhoh) {
                            sfluxz(i,j,k,RhoH) = wmac(i,j,k)*sedgez(i,j,k,RhoH);
                        } else {
                            // enthalpy edge state is (rho h)'

                            // Average (rho h) onto edges by averaging rho and h
                            // separately onto edges.
                            //  (rho h)_edge = (rho h)' + rhoh_0
                            sfluxz(i,j,k,RhoH) = 
                                wmac(i,j,k)*(rhoh0_edgez(i,j,k)+sedgez(i,j,k,RhoH));
                        }
                    });
                } else {
                    const Array4<const Real> rho0_edgex = rho0mac_edgex.array(mfi);
                    const Array4<const Real> rho0_edgey = rho0mac_edgey.array(mfi);
                    const Array4<const Real> rho0_edgez = rho0mac_edgez.array(mfi);

                    const Array4<const Real> h0_edgex = h0mac_edgex.array(mfi);
                    const Array4<const Real> h0_edgey = h0mac_edgey.array(mfi);
                    const Array4<const Real> h0_edgez = h0mac_edgez.array(mfi);

                    AMREX_PARALLEL_FOR_3D(xbx, i, j, k, {

                        if (have_h) {
                            // enthalpy edge state is h
                            if (species_pred_type_loc == pred_rhoprime_and_X) {
                                // density edge state is rho'
                                sfluxx(i,j,k,RhoH) = umacx(i,j,k) * 
                                    (rho0_edgex(i,j,k) + sedgex(i,j,k,Rho))*sedgex(i,j,k,RhoH);

                            } else if (species_pred_type_loc == pred_rho_and_X || 
                                species_pred_type_loc == pred_rhoX) {
                                // density edge state is rho
                                sfluxx(i,j,k,RhoH) = umacx(i,j,k) * 
                                    sedgex(i,j,k,Rho)*sedgex(i,j,k,RhoH);
                            }
                        } else if (have_hprime) {
                            // enthalpy edge state is h'
                            if (species_pred_type_loc == pred_rhoprime_and_X) {
                                // density edge state is rho'

                                // (rho h)_edge = (h' + h_0) * (rho' + rho_0) where h0 is
                                // computed from (rho h)_0 / rho_0
                                // sfluxx = (umac(i,j,k)+w0macx(i,j,k)) * (rho h)_edge
                                sfluxx(i,j,k,RhoH) = umacx(i,j,k) * 
                                    (sedgex(i,j,k,Rho)+rho0_edgex(i,j,k)) * (sedgex(i,j,k,RhoH)+h0_edgex(i,j,k));
                            }

                        } else if (have_rhoh) {

                            sfluxx(i,j,k,RhoH) = umacx(i,j,k)*sedgex(i,j,k,RhoH);

                        } else {
                            // enthalpy edge state is (rho h)'

                            // Average (rho h) onto edges by averaging rho and h
                            // separately onto edges.
                            //  (rho h)_edge = (rho h)' + (rho_0 * h_0)
                            // where h_0 is computed from (rho h)_0 / rho_0

                            sfluxx(i,j,k,RhoH) = 
                                umacx(i,j,k)*(rho0_edgex(i,j,k)*h0_edgex(i,j,k)+sedgex(i,j,k,RhoH));
                        }
                    });

                    AMREX_PARALLEL_FOR_3D(ybx, i, j, k, {

                        if (have_h) {
                            // enthalpy edge state is h
                            if (species_pred_type_loc == pred_rhoprime_and_X) {
                                // density edge state is rho'
                                sfluxy(i,j,k,RhoH) = vmac(i,j,k) * 
                                    (rho0_edgey(i,j,k) + sedgey(i,j,k,Rho))*sedgey(i,j,k,RhoH);

                            } else if (species_pred_type_loc == pred_rho_and_X || 
                                species_pred_type_loc == pred_rhoX) {
                                // density edge state is rho
                                sfluxy(i,j,k,RhoH) = vmac(i,j,k) * 
                                    sedgey(i,j,k,Rho)*sedgey(i,j,k,RhoH);
                            }
                        } else if (have_hprime) {
                            // enthalpy edge state is h'
                            if (species_pred_type_loc == pred_rhoprime_and_X) {
                                // density edge state is rho'

                                // (rho h)_edge = (h' + h_0) * (rho' + rho_0) where h0 is
                                // computed from (rho h)_0 / rho_0
                                // sfluxx = (umac(i,j,k)+w0macx(i,j,k)) * (rho h)_edge
                                sfluxy(i,j,k,RhoH) = vmac(i,j,k) * 
                                    (sedgey(i,j,k,Rho)+rho0_edgey(i,j,k)) * (sedgey(i,j,k,RhoH)+h0_edgey(i,j,k));
                            }
                        } else if (have_rhoh) {

                            sfluxy(i,j,k,RhoH) = vmac(i,j,k)*sedgey(i,j,k,RhoH);

                        } else {
                            // enthalpy edge state is (rho h)'

                            // Average (rho h) onto edges by averaging rho and h
                            // separately onto edges.
                            //  (rho h)_edge = (rho h)' + (rho_0 * h_0)
                            // where h_0 is computed from (rho h)_0 / rho_0
                            sfluxy(i,j,k,RhoH) = 
                                vmac(i,j,k)*(rho0_edgey(i,j,k)*h0_edgey(i,j,k)+sedgey(i,j,k,RhoH));
                        }
                    });

                    AMREX_PARALLEL_FOR_3D(zbx, i, j, k, {

                        if (have_h) {
                            // enthalpy edge state is h
                            if (species_pred_type_loc == pred_rhoprime_and_X) {
                                // density edge state is rho'
                                sfluxz(i,j,k,RhoH) = wmac(i,j,k) * 
                                    (rho0_edgez(i,j,k) + sedgez(i,j,k,Rho))*sedgez(i,j,k,RhoH);

                            } else if (species_pred_type_loc == pred_rho_and_X || 
                                species_pred_type_loc == pred_rhoX) {
                                // density edge state is rho
                                sfluxz(i,j,k,RhoH) = wmac(i,j,k) * 
                                    sedgez(i,j,k,Rho)*sedgez(i,j,k,RhoH);
                            }
                        } else if (have_hprime) {
                            // enthalpy edge state is h'
                            if (species_pred_type_loc == pred_rhoprime_and_X) {
                                // density edge state is rho'

                                // (rho h)_edge = (h' + h_0) * (rho' + rho_0) where h0 is
                                // computed from (rho h)_0 / rho_0
                                // sfluxx = (umac(i,j,k)+w0macx(i,j,k)) * (rho h)_edge
                                sfluxz(i,j,k,RhoH) = wmac(i,j,k) * 
                                    (sedgez(i,j,k,Rho)+rho0_edgez(i,j,k)) * (sedgez(i,j,k,RhoH)+h0_edgez(i,j,k));
                            }
                        } else if (have_rhoh) {

                            sfluxz(i,j,k,RhoH) = wmac(i,j,k)*sedgez(i,j,k,RhoH);

                        } else {
                            // enthalpy edge state is (rho h)'

                            // Average (rho h) onto edges by averaging rho and h
                            // separately onto edges.
                            //  (rho h)_edge = (rho h)' + (rho_0 * h_0)
                            // where h_0 is computed from (rho h)_0 / rho_0
                            sfluxz(i,j,k,RhoH) = 
                                wmac(i,j,k)*(rho0_edgez(i,j,k)*h0_edgez(i,j,k)+sedgez(i,j,k,RhoH));
                        }
                    });
                }
            }
#endif
        } // end MFIter loop

        // increment or decrement the flux registers by area and time-weighted fluxes
        // Note that the fluxes need to be scaled by dt and area
        // In this example we are solving s_t = -div(+F)
        // The fluxes contain, e.g., F_{i+1/2,j} = (s*u)_{i+1/2,j}
        // Keep this in mind when considering the different sign convention for updating
        // the flux registers from the coarse or fine grid perspective
        // NOTE: the flux register associated with flux_reg_s[lev] is associated
        // with the lev/lev-1 interface (and has grid spacing associated with lev-1)
        if (reflux_type == 2) {

            // Get the grid size
            const Real* dx = geom[lev].CellSize();
            // NOTE: areas are different in DIM=2 and DIM=3
#if (AMREX_SPACEDIM == 3)
            const Real area[3] = {dx[1]*dx[2], dx[0]*dx[2], dx[0]*dx[1]};
#else
            const Real area[2] = {dx[1], dx[0]};
#endif

            if (flux_reg_s[lev+1]) {
                for (int i = 0; i < AMREX_SPACEDIM; ++i) {
                    // update the lev+1/lev flux register (index lev+1)
                    flux_reg_s[lev+1]->CrseInit(sflux[lev][i],i,RhoH,RhoH,1, -1.0*dt*area[i]);
                }
            }
            if (flux_reg_s[lev]) {
                for (int i = 0; i < AMREX_SPACEDIM; ++i) {
                    // update the lev/lev-1 flux register (index lev)
                    flux_reg_s[lev]->FineAdd(sflux[lev][i],i,RhoH,RhoH,1, 1.0*dt*area[i]);
                }
            }
        }
    } // end loop over levels

    if (reflux_type == 1) {
        AverageDownFaces(sflux);
    }

    // Something analogous to edge_restriction is done in UpdateScal()
}<|MERGE_RESOLUTION|>--- conflicted
+++ resolved
@@ -22,34 +22,35 @@
                        Vector<std::array< MultiFab, AMREX_SPACEDIM > >& sedge,
                        const Vector<std::array< MultiFab, AMREX_SPACEDIM > >& umac,
                        const Vector<std::array< MultiFab, AMREX_SPACEDIM > >& w0mac,
-<<<<<<< HEAD
-=======
-                       const RealVector& r0_old,
-                       const RealVector& r0_edge_old,
+                       const BaseState<Real>& rho0_old_in,
+                       const BaseState<Real>& rho0_edge_old_state,
                        const Vector<std::array< MultiFab, AMREX_SPACEDIM > >& r0mac_old,
-                       const RealVector& r0_new,
-                       const RealVector& r0_edge_new,
+                       const BaseState<Real>& rho0_new_in,
+                       const BaseState<Real>& rho0_edge_new_state,
                        const Vector<std::array< MultiFab, AMREX_SPACEDIM > >& r0mac_new,
-                       const RealVector& r0_predicted_edge,
+                       const BaseState<Real>& rho0_predicted_edge_state,
                        int start_comp, int num_comp)
 {
     // timer for profiling
     BL_PROFILE_VAR("Maestro::MakeRhoXFlux()", MakeRhoXFlux);
 
-    const int rho_comp = Rho;
-    const int spec_comp = FirstSpec;
-    const int nspec = NumSpec;
-    const int max_lev = base_geom.max_radial_level;
     const int species_pred_type_loc = species_pred_type;
     const bool use_exact_base_state_loc = use_exact_base_state;
     const bool evolve_base_state_loc = evolve_base_state;
+
+    const auto rho0_old_arr = rho0_old_in.const_array();
+    const auto rho0_new_arr = rho0_new_in.const_array();
+
+    const auto rho0_edge_old = rho0_edge_old_state.const_array();
+    const auto rho0_edge_new = rho0_edge_new_state.const_array();
+    const auto rho0_predicted_edge = rho0_predicted_edge_state.const_array();
 
     for (int lev=0; lev<=finest_level; ++lev) {
    
 #if (AMREX_SPACEDIM == 3)
         MultiFab rho0mac_edgex, rho0mac_edgey, rho0mac_edgez;
 
-        if (spherical == 1) {
+        if (spherical) {
             rho0mac_edgex.define(convert(grids[lev],nodal_flag_x), dmap[lev], 1, 1);
             rho0mac_edgey.define(convert(grids[lev],nodal_flag_y), dmap[lev], 1, 1);
             rho0mac_edgez.define(convert(grids[lev],nodal_flag_z), dmap[lev], 1, 1);
@@ -85,428 +86,8 @@
             const Array4<const Real> wmac = umac[lev][2].array(mfi);
 #endif
 
-            Real * AMREX_RESTRICT w0_p = w0.dataPtr();
-            const Real * AMREX_RESTRICT rho0_old_p = r0_old.dataPtr();
-            const Real * AMREX_RESTRICT rho0_new_p = r0_new.dataPtr();
-            const Real * AMREX_RESTRICT rho0_edge_old_p = r0_edge_old.dataPtr();
-            const Real * AMREX_RESTRICT rho0_edge_new_p = r0_edge_new.dataPtr();
-            const Real * AMREX_RESTRICT rho0_predicted_edge_p = r0_predicted_edge.dataPtr();
-
-#if (AMREX_SPACEDIM == 2)
-
-            // x-direction
-            AMREX_PARALLEL_FOR_4D(xbx, num_comp, i, j, k, n, {
-                int comp = n+start_comp;
-
-                // reset density flux
-                if (n == 0) {
-                    sfluxx(i,j,k,0) = 0.0;
-                }
-
-                Real rho0_edge = 0.5*(rho0_old_p[lev+j*(max_lev+1)]+rho0_new_p[lev+j*(max_lev+1)]);
-
-                if (species_pred_type_loc == pred_rhoprime_and_X) {
-                    // edge states are rho' and X.  To make the (rho X) flux,
-                    // we need the edge state of rho0
-                    sfluxx(i,j,k,comp) = umacx(i,j,k)* 
-                        (rho0_edge+sedgex(i,j,k,rho_comp))*sedgex(i,j,k,comp);
-
-                } else if (species_pred_type_loc == pred_rhoX) {
-                    // edge states are (rho X)
-                    sfluxx(i,j,k,comp) = umacx(i,j,k)*sedgex(i,j,k,comp);
-
-                } else if (species_pred_type_loc == pred_rho_and_X) {
-                    // edge states are rho and X
-                    sfluxx(i,j,k,comp) = umacx(i,j,k)* 
-                        sedgex(i,j,k,rho_comp)*sedgex(i,j,k,comp);
-                }
-
-                // compute the density fluxes by summing the species fluxes
-                sfluxx(i,j,k,0) += sfluxx(i,j,k,comp);
-            });
-
-            // y-direction
-            AMREX_PARALLEL_FOR_4D(ybx, num_comp, i, j, k, n, {
-                int comp = n+start_comp;
-
-                // reset density flux
-                if (n == 0) {
-                    sfluxy(i,j,k,0) = 0.0;
-                }
-
-                Real rho0_edge = 0.5*(rho0_edge_old_p[lev+j*(max_lev+1)]+rho0_edge_new_p[lev+j*(max_lev+1)]);
-
-                if (species_pred_type_loc == pred_rhoprime_and_X) {
-                    //   ! edge states are rho' and X.  To make the (rho X) flux,
-                    //   ! we need the edge state of rho0
-                    sfluxy(i,j,k,comp) = 
-                        vmac(i,j,k)*(rho0_edge+sedgey(i,j,k,rho_comp))*sedgey(i,j,k,comp);
-
-                } else if (species_pred_type_loc == pred_rhoX) {
-                    // ! edge states are (rho X)
-                    sfluxy(i,j,k,comp) = 
-                        vmac(i,j,k)*sedgey(i,j,k,comp);
-
-                } else if (species_pred_type_loc == pred_rho_and_X) {
-                    // ! edge state are rho and X
-                    sfluxy(i,j,k,comp) = 
-                        vmac(i,j,k)*sedgey(i,j,k,rho_comp)*sedgey(i,j,k,comp);
-                }
-
-                if (evolve_base_state_loc && !use_exact_base_state_loc) {
-                    if (comp >= spec_comp && comp <= spec_comp+nspec-1) {
-                        etarhoflux_arr(i,j,k) += sfluxy(i,j,k,comp);
-                    }
-
-                    if (comp==spec_comp+nspec-1) {
-                        etarhoflux_arr(i,j,k) -= w0_p[lev+j*(max_lev+1)]*rho0_predicted_edge_p[lev+j*(max_lev+1)];
-                    }
-                } 
-
-                // compute the density fluxes by summing the species fluxes
-                sfluxy(i,j,k,0) += sfluxy(i,j,k,comp);
-            });
-
-#elif (AMREX_SPACEDIM == 3)
-
-            if (spherical == 0) {
-                // x-direction
-                AMREX_PARALLEL_FOR_4D(xbx, num_comp, i, j, k, n, {
-                    int comp = n + start_comp;
-
-                    // reset density flux
-                    if (n == 0) {
-                        sfluxx(i,j,k,0) = 0.0;
-                    }
-
-                    Real rho0_edge = 0.5*(rho0_old_p[lev+k*(max_lev+1)]+rho0_new_p[lev+k*(max_lev+1)]);
-
-                    if (species_pred_type_loc == pred_rhoprime_and_X) {
-                        // edge states are rho' and X.  To make the (rho X) flux,
-                        // we need the edge state of rho0
-                        sfluxx(i,j,k,comp) = umacx(i,j,k)* 
-                            (rho0_edge+sedgex(i,j,k,rho_comp))*sedgex(i,j,k,comp);
-
-                    } else if (species_pred_type_loc == pred_rhoX) {
-                        // edge states are (rho X)
-                        sfluxx(i,j,k,comp) = umacx(i,j,k)*sedgex(i,j,k,comp);
-
-                    } else if (species_pred_type_loc == pred_rho_and_X) {
-                        // edge states are rho and X
-                        sfluxx(i,j,k,comp) = umacx(i,j,k)* 
-                            sedgex(i,j,k,rho_comp)*sedgex(i,j,k,comp);
-                    }
-
-                    // compute the density fluxes by summing the species fluxes
-                    sfluxx(i,j,k,0) += sfluxx(i,j,k,comp);
-                });
-
-                // y-direction
-                AMREX_PARALLEL_FOR_4D(ybx, num_comp, i, j, k, n, {
-                    int comp = n + start_comp;
-
-                    // reset density flux
-                    if (n == 0) {
-                        sfluxy(i,j,k,0) = 0.0;
-                    }
-
-                    Real rho0_edge = 0.5*(rho0_old_p[lev+k*(max_lev+1)]+rho0_new_p[lev+k*(max_lev+1)]);
-
-                    if (species_pred_type_loc == pred_rhoprime_and_X) {
-                        // edge states are rho' and X.  To make the (rho X) flux,
-                        // we need the edge state of rho0
-                        sfluxy(i,j,k,comp) = vmac(i,j,k)* 
-                            (rho0_edge+sedgey(i,j,k,rho_comp))*sedgey(i,j,k,comp);
-
-                    } else if (species_pred_type_loc == pred_rhoX) {
-                        // edge states are (rho X)
-                        sfluxy(i,j,k,comp) = vmac(i,j,k)*sedgey(i,j,k,comp);
-
-                    } else if (species_pred_type_loc == pred_rho_and_X) {
-                        // edge states are rho and X
-                        sfluxy(i,j,k,comp) = vmac(i,j,k)* 
-                            sedgey(i,j,k,rho_comp)*sedgey(i,j,k,comp);
-                    }
-
-                    // compute the density fluxes by summing the species fluxes
-                    sfluxy(i,j,k,0) += sfluxy(i,j,k,comp);
-                });
-
-                // z-direction
-                AMREX_PARALLEL_FOR_4D(zbx, num_comp, i, j, k, n, {
-                    int comp = n + start_comp;
-
-                    // reset density flux
-                    if (n == 0) {
-                        sfluxz(i,j,k,0) = 0.0;
-                    }
-
-                    Real rho0_edge = 0.5*(rho0_edge_old_p[lev+k*(max_lev+1)]+rho0_edge_new_p[lev+k*(max_lev+1)]);
-
-                    if (species_pred_type_loc == pred_rhoprime_and_X) {
-                        //   ! edge states are rho' and X.  To make the (rho X) flux,
-                        //   ! we need the edge state of rho0
-                        sfluxz(i,j,k,comp) = 
-                            wmac(i,j,k)*(rho0_edge+sedgez(i,j,k,rho_comp))*sedgez(i,j,k,comp);
-
-                    } else if (species_pred_type_loc == pred_rhoX) {
-                        // ! edge states are (rho X)
-                        sfluxz(i,j,k,comp) = 
-                            wmac(i,j,k)*sedgez(i,j,k,comp);
-
-                    } else if (species_pred_type_loc == pred_rho_and_X) {
-                        // ! edge state are rho and X
-                        sfluxz(i,j,k,comp) = 
-                            wmac(i,j,k)*sedgez(i,j,k,rho_comp)*sedgez(i,j,k,comp);
-                    }
-
-                    if (evolve_base_state_loc && !use_exact_base_state_loc) {
-                        if (comp >= spec_comp && comp <= spec_comp+nspec-1) {
-                            etarhoflux_arr(i,j,k) += sfluxz(i,j,k,comp);
-                        }
-
-                        if (comp == spec_comp+nspec-1) {
-                            etarhoflux_arr(i,j,k) -= w0_p[lev+k*(max_lev+1)]*rho0_predicted_edge_p[lev+k*(max_lev+1)];
-                        }
-                    } 
-
-                    // compute the density fluxes by summing the species fluxes
-                    sfluxz(i,j,k,0) += sfluxz(i,j,k,comp);
-                });
-            } else {
-
-                const Array4<const Real> rho0_edgex = rho0mac_edgex.array(mfi);
-                const Array4<const Real> rho0_edgey = rho0mac_edgey.array(mfi);
-                const Array4<const Real> rho0_edgez = rho0mac_edgez.array(mfi);
-
-                // x-direction
-                AMREX_PARALLEL_FOR_4D(xbx, num_comp, i, j, k, n, {
-                    int comp = n + start_comp;
-
-                    // reset density flux
-                    if (n == 0) {
-                        sfluxx(i,j,k,0) = 0.0;
-                    }
-
-                    if (species_pred_type_loc == pred_rhoprime_and_X) {
-                        // edge states are rho' and X.  To make the (rho X) flux,
-                        // we need the edge state of rho0
-                        sfluxx(i,j,k,comp) = umacx(i,j,k)* 
-                            (rho0_edgex(i,j,k)+sedgex(i,j,k,rho_comp))*sedgex(i,j,k,comp);
-
-                    } else if (species_pred_type_loc == pred_rhoX) {
-                        // edge states are (rho X)
-                        sfluxx(i,j,k,comp) = umacx(i,j,k)*sedgex(i,j,k,comp);
-
-                    } else if (species_pred_type_loc == pred_rho_and_X) {
-                        // edge states are rho and X
-                        sfluxx(i,j,k,comp) = umacx(i,j,k)* 
-                            sedgex(i,j,k,rho_comp)*sedgex(i,j,k,comp);
-                    }
-
-                    // compute the density fluxes by summing the species fluxes
-                    sfluxx(i,j,k,0) += sfluxx(i,j,k,comp);
-                });
-
-                // y-direction
-                AMREX_PARALLEL_FOR_4D(ybx, num_comp, i, j, k, n, {
-                    int comp = n + start_comp;
-
-                    // reset density flux
-                    if (n == 0) {
-                        sfluxy(i,j,k,0) = 0.0;
-                    }
-
-                    if (species_pred_type_loc == pred_rhoprime_and_X) {
-                        // edge states are rho' and X.  To make the (rho X) flux,
-                        // we need the edge state of rho0
-                        sfluxy(i,j,k,comp) = vmac(i,j,k)* 
-                            (rho0_edgey(i,j,k)+sedgey(i,j,k,rho_comp))*sedgey(i,j,k,comp);
-
-                    } else if (species_pred_type_loc == pred_rhoX) {
-                        // edge states are (rho X)
-                        sfluxy(i,j,k,comp) = vmac(i,j,k)*sedgey(i,j,k,comp);
-
-                    } else if (species_pred_type_loc == pred_rho_and_X) {
-                        // edge states are rho and X
-                        sfluxy(i,j,k,comp) = vmac(i,j,k)* 
-                            sedgey(i,j,k,rho_comp)*sedgey(i,j,k,comp);
-                    }
-
-                    // compute the density fluxes by summing the species fluxes
-                    sfluxy(i,j,k,0) += sfluxy(i,j,k,comp);
-                });
-
-                // z-direction
-                AMREX_PARALLEL_FOR_4D(zbx, num_comp, i, j, k, n, {
-                    int comp = n + start_comp;
-
-                    // reset density flux
-                    if (n == 0) {
-                        sfluxz(i,j,k,0) = 0.0;
-                    }
-
-                    if (species_pred_type_loc == pred_rhoprime_and_X) {
-                        // edge states are rho' and X.  To make the (rho X) flux,
-                        // we need the edge state of rho0
-                        sfluxz(i,j,k,comp) = 
-                            wmac(i,j,k)*(rho0_edgez(i,j,k)+sedgez(i,j,k,rho_comp))*sedgez(i,j,k,comp);
-
-                    } else if (species_pred_type_loc == pred_rhoX) {
-                        // ! edge states are (rho X)
-                        sfluxz(i,j,k,comp) = 
-                            wmac(i,j,k)*sedgez(i,j,k,comp);
-
-                    } else if (species_pred_type_loc == pred_rho_and_X) {
-                        // ! edge state are rho and X
-                        sfluxz(i,j,k,comp) = 
-                            wmac(i,j,k)*sedgez(i,j,k,rho_comp)*sedgez(i,j,k,comp);
-                    }
-
-                    // compute the density fluxes by summing the species fluxes
-                    sfluxz(i,j,k,0) += sfluxz(i,j,k,comp);
-                });
-            } // end spherical
-#endif
-        } // end MFIter loop
-
-        // increment or decrement the flux registers by area and time-weighted fluxes
-        // Note that the fluxes need to be scaled by dt and area
-        // In this example we are solving s_t = -div(+F)
-        // The fluxes contain, e.g., F_{i+1/2,j} = (s*u)_{i+1/2,j}
-        // Keep this in mind when considering the different sign convention for updating
-        // the flux registers from the coarse or fine grid perspective
-        // NOTE: the flux register associated with flux_reg_s[lev] is associated
-        // with the lev/lev-1 interface (and has grid spacing associated with lev-1)
-        if (reflux_type == 2) {
-
-            // Get the grid size
-            const Real* dx = geom[lev].CellSize();
-            // NOTE: areas are different in DIM=2 and DIM=3
-#if (AMREX_SPACEDIM == 3)
-            const Real area[3] = {dx[1]*dx[2], dx[0]*dx[2], dx[0]*dx[1]};
-#else
-            const Real area[2] = {dx[1], dx[0]};
-#endif
-
-            if (flux_reg_s[lev+1])
-            {
-                for (int i = 0; i < AMREX_SPACEDIM; ++i) {
-                    // update the lev+1/lev flux register (index lev+1)
-                    flux_reg_s[lev+1]->CrseInit(sflux[lev][i],i,start_comp,start_comp,num_comp, -1.0*dt*area[i]);
-                    // also include density flux
-                    flux_reg_s[lev+1]->CrseInit(sflux[lev][i],i,Rho,Rho,1, -1.0*dt*area[i]);
-                }
-            }
-            if (flux_reg_s[lev])
-            {
-                for (int i = 0; i < AMREX_SPACEDIM; ++i) {
-                    // update the lev/lev-1 flux register (index lev)
-                    flux_reg_s[lev]->FineAdd(sflux[lev][i],i,start_comp,start_comp,num_comp, 1.0*dt*area[i]);
-                    // also include density flux
-                    flux_reg_s[lev]->FineAdd(sflux[lev][i],i,Rho,Rho,1, 1.0*dt*area[i]);
-                }
-            }
-
-            if (spherical == 0) {
-                // need edge_restrict for etarhoflux
-            }
-        }
-    } // end loop over levels
-
-    // average down fluxes
-    if (reflux_type == 1) {
-        AverageDownFaces(sflux);
-    }
-
-    // Something analogous to edge_restriction is done in UpdateScal()
-}
-
-void
-Maestro::MakeRhoXFlux (const Vector<MultiFab>& state,
-                       Vector<std::array< MultiFab, AMREX_SPACEDIM > >& sflux,
-                       Vector<MultiFab>& etarhoflux,
-                       Vector<std::array< MultiFab, AMREX_SPACEDIM > >& sedge,
-                       const Vector<std::array< MultiFab, AMREX_SPACEDIM > >& umac,
-                       const Vector<std::array< MultiFab, AMREX_SPACEDIM > >& w0mac,
->>>>>>> 2a69452f
-                       const BaseState<Real>& rho0_old_in,
-                       const BaseState<Real>& rho0_edge_old_state,
-                       const Vector<std::array< MultiFab, AMREX_SPACEDIM > >& r0mac_old,
-                       const BaseState<Real>& rho0_new_in,
-                       const BaseState<Real>& rho0_edge_new_state,
-                       const Vector<std::array< MultiFab, AMREX_SPACEDIM > >& r0mac_new,
-                       const BaseState<Real>& rho0_predicted_edge_state,
-                       int start_comp, int num_comp)
-{
-    // timer for profiling
-    BL_PROFILE_VAR("Maestro::MakeRhoXFlux()", MakeRhoXFlux);
-
-<<<<<<< HEAD
-=======
-    const int rho_comp = Rho;
-    const int spec_comp = FirstSpec;
-    const int nspec = NumSpec;
-    const int max_lev = base_geom.max_radial_level;
->>>>>>> 2a69452f
-    const int species_pred_type_loc = species_pred_type;
-    const bool use_exact_base_state_loc = use_exact_base_state;
-    const bool evolve_base_state_loc = evolve_base_state;
-
-    const auto rho0_old_arr = rho0_old_in.const_array();
-    const auto rho0_new_arr = rho0_new_in.const_array();
-
-    const auto rho0_edge_old = rho0_edge_old_state.const_array();
-    const auto rho0_edge_new = rho0_edge_new_state.const_array();
-    const auto rho0_predicted_edge = rho0_predicted_edge_state.const_array();
-
-    for (int lev=0; lev<=finest_level; ++lev) {
-   
-#if (AMREX_SPACEDIM == 3)
-        MultiFab rho0mac_edgex, rho0mac_edgey, rho0mac_edgez;
-
-        if (spherical) {
-            rho0mac_edgex.define(convert(grids[lev],nodal_flag_x), dmap[lev], 1, 1);
-            rho0mac_edgey.define(convert(grids[lev],nodal_flag_y), dmap[lev], 1, 1);
-            rho0mac_edgez.define(convert(grids[lev],nodal_flag_z), dmap[lev], 1, 1);
-            MultiFab::LinComb(rho0mac_edgex,0.5,r0mac_old[lev][0],0,0.5,r0mac_new[lev][0],0,0,1,1);
-            MultiFab::LinComb(rho0mac_edgey,0.5,r0mac_old[lev][1],0,0.5,r0mac_new[lev][1],0,0,1,1);
-            MultiFab::LinComb(rho0mac_edgez,0.5,r0mac_old[lev][2],0,0.5,r0mac_new[lev][2],0,0,1,1);
-        }
-#endif
-
-        // loop over boxes (make sure mfi takes a cell-centered multifab as an argument)
-#ifdef _OPENMP
-#pragma omp parallel
-#endif
-        for ( MFIter mfi(state[lev], TilingIfNotGPU()); mfi.isValid(); ++mfi ) {
-
-            // Get the index space of the valid region
-            const Box& xbx = mfi.nodaltilebox(0);
-            const Box& ybx = mfi.nodaltilebox(1);
-#if (AMREX_SPACEDIM == 3)
-            const Box& zbx = mfi.nodaltilebox(2);
-#endif
-
-            const Array4<Real> sedgex = sedge[lev][0].array(mfi);
-            const Array4<Real> sfluxx = sflux[lev][0].array(mfi);
-            const Array4<Real> etarhoflux_arr = etarhoflux[lev].array(mfi);
-            const Array4<const Real> umacx = umac[lev][0].array(mfi);
-            const Array4<Real> sedgey = sedge[lev][1].array(mfi);
-            const Array4<Real> sfluxy = sflux[lev][1].array(mfi);
-            const Array4<const Real> vmac = umac[lev][1].array(mfi);
-#if (AMREX_SPACEDIM == 3)
-            const Array4<Real> sedgez = sedge[lev][2].array(mfi);
-            const Array4<Real> sfluxz = sflux[lev][2].array(mfi);
-            const Array4<const Real> wmac = umac[lev][2].array(mfi);
-#endif
-
-<<<<<<< HEAD
-            const auto& w0_p = w0;
-
-=======
-            Real * AMREX_RESTRICT w0_p = w0.dataPtr();
->>>>>>> 2a69452f
+            const auto w0_arr = w0.const_array();
+
 #if (AMREX_SPACEDIM == 2)
 
             // x-direction
@@ -574,7 +155,7 @@
                     }
 
                     if (comp==FirstSpec+NumSpec-1) {
-                        etarhoflux_arr(i,j,k) -= w0_p(lev,j)*rho0_predicted_edge(lev,j);
+                        etarhoflux_arr(i,j,k) -= w0_arr(lev,j)*rho0_predicted_edge(lev,j);
                     }
                 } 
 
@@ -681,7 +262,7 @@
                         }
 
                         if (comp == FirstSpec+NumSpec-1) {
-                            etarhoflux_arr(i,j,k) -= w0_p(lev,k)*rho0_predicted_edge(lev,k);
+                            etarhoflux_arr(i,j,k) -= w0_arr(lev,k)*rho0_predicted_edge(lev,k);
                         }
                     } 
 
@@ -869,12 +450,6 @@
 #endif
     const bool have_rhoh = enthalpy_pred_type == pred_rhoh;
 
-<<<<<<< HEAD
-=======
-    const int rho_comp = Rho;
-    const int rhoh_comp = RhoH;
-    const int max_lev = base_geom.max_radial_level;
->>>>>>> 2a69452f
     const int species_pred_type_loc = species_pred_type;
     const int enthalpy_pred_type_loc = enthalpy_pred_type;
 
@@ -994,11 +569,7 @@
                     // enthalpy edge state is h
                     if (species_pred_type_loc == pred_rhoprime_and_X) {
                         // density edge state is rho'
-<<<<<<< HEAD
-                        Real rho0_edge = 0.5*(rho0_edge_old(lev,j)+rho0_edge_new(lev,j));
-=======
                         Real rho0_edge = 0.5*(rho0_edge_old_arr(lev,j)+rho0_edge_new_arr(lev,j));
->>>>>>> 2a69452f
 
                         sfluxy(i,j,k,RhoH) = 
                             vmac(i,j,k)*(rho0_edge+sedgey(i,j,k,Rho))*sedgey(i,j,k,RhoH);
@@ -1015,11 +586,7 @@
                 } else if (enthalpy_pred_type_loc == pred_rhohprime || 
                     enthalpy_pred_type_loc == pred_T_then_rhohprime) {
                     // enthalpy edge state is (rho h)'
-<<<<<<< HEAD
-                    Real rhoh0_edge = 0.5*(rhoh0_edge_old(lev,j)+rhoh0_edge_new(lev,j));
-=======
                     Real rhoh0_edge = 0.5*(rhoh0_edge_old_arr(lev,j)+rhoh0_edge_new_arr(lev,j));
->>>>>>> 2a69452f
                     
                     sfluxy(i,j,k,RhoH) = vmac(i,j,k)*(sedgey(i,j,k,RhoH)+rhoh0_edge);
                 }
@@ -1028,10 +595,6 @@
 #elif (AMREX_SPACEDIM == 3)
 
             if (!spherical) {
-<<<<<<< HEAD
-
-=======
->>>>>>> 2a69452f
                 AMREX_PARALLEL_FOR_3D(xbx, i, j, k, {
                     // create x-fluxes
                     if (have_h) {
