
#include <Maestro.H>
#include <Maestro_F.H>

using namespace amrex;

// advance a single level for a single time step, updates flux registers
void Maestro::AdvanceTimeStepSDC(bool is_initIter) {
    // timer for profiling
    BL_PROFILE_VAR("Maestro::AdvanceTimeStepSDC()", AdvanceTimeStepSDC);

    // cell-centered MultiFabs needed within the AdvanceTimeStep routine
    Vector<MultiFab> shat(finest_level + 1);
    Vector<MultiFab> rhohalf(finest_level + 1);
    Vector<MultiFab> cphalf(finest_level + 1);
    Vector<MultiFab> xihalf(finest_level + 1);
    Vector<MultiFab> macrhs(finest_level + 1);
    Vector<MultiFab> macphi(finest_level + 1);
    Vector<MultiFab> S_cc_nph(finest_level + 1);
    Vector<MultiFab> rho_omegadot(finest_level + 1);
    Vector<MultiFab> diff_old(finest_level + 1);
    Vector<MultiFab> diff_new(finest_level + 1);
    Vector<MultiFab> diff_hat(finest_level + 1);
    Vector<MultiFab> diff_hterm_new(finest_level + 1);
    Vector<MultiFab> diff_hterm_hat(finest_level + 1);
    Vector<MultiFab> rho_Hnuc(finest_level + 1);
    Vector<MultiFab> rho_Hext(finest_level + 1);
    Vector<MultiFab> sdc_source(finest_level + 1);
    Vector<MultiFab> aofs(finest_level + 1);
    Vector<MultiFab> intra_rhoh0(finest_level + 1);

    Vector<MultiFab> delta_gamma1_term(finest_level + 1);
    Vector<MultiFab> delta_gamma1(finest_level + 1);
    Vector<MultiFab> peos_old(finest_level + 1);
    Vector<MultiFab> peosbar_cart(finest_level + 1);
    Vector<MultiFab> p0_cart(finest_level + 1);
    Vector<MultiFab> delta_p_term(finest_level + 1);

    Vector<MultiFab> Tcoeff1(finest_level + 1);
    Vector<MultiFab> hcoeff1(finest_level + 1);
    Vector<MultiFab> Xkcoeff1(finest_level + 1);
    Vector<MultiFab> pcoeff1(finest_level + 1);
    Vector<MultiFab> Tcoeff2(finest_level + 1);
    Vector<MultiFab> hcoeff2(finest_level + 1);
    Vector<MultiFab> Xkcoeff2(finest_level + 1);
    Vector<MultiFab> pcoeff2(finest_level + 1);
    Vector<MultiFab> scal_force(finest_level + 1);
    Vector<MultiFab> delta_chi(finest_level + 1);
    Vector<MultiFab> sponge(finest_level + 1);
    Vector<MultiFab> w0cc(finest_level + 1);

    // face-centered in the dm-direction (planar only)
    Vector<MultiFab> etarhoflux_dummy(finest_level + 1);

    // face-centered
    Vector<std::array<MultiFab, AMREX_SPACEDIM> > umac(finest_level + 1);
    Vector<std::array<MultiFab, AMREX_SPACEDIM> > sedge(finest_level + 1);
    Vector<std::array<MultiFab, AMREX_SPACEDIM> > sflux(finest_level + 1);

    ////////////////////////
    // needed for spherical routines only

    // cell-centered
    Vector<MultiFab> w0_force_cart_dummy(finest_level + 1);

    // face-centered
    Vector<std::array<MultiFab, AMREX_SPACEDIM> > w0mac(finest_level + 1);
    Vector<std::array<MultiFab, AMREX_SPACEDIM> > w0mac_dummy(finest_level + 1);

    // end spherical-only MultiFabs
    ////////////////////////

    // vectors store the multilevel 1D states as one very long array
    // these are cell-centered
    BaseState<Real> grav_cell_nph(base_geom.max_radial_level + 1,
                                  base_geom.nr_fine);
    BaseState<Real> rho0_nph(base_geom.max_radial_level + 1, base_geom.nr_fine);
    BaseState<Real> p0_nph(base_geom.max_radial_level + 1, base_geom.nr_fine);
    BaseState<Real> p0_minus_peosbar(base_geom.max_radial_level + 1,
                                     base_geom.nr_fine);
    BaseState<Real> peosbar(base_geom.max_radial_level + 1, base_geom.nr_fine);
    BaseState<Real> w0_force_dummy(base_geom.max_radial_level + 1,
                                   base_geom.nr_fine);
    BaseState<Real> Sbar(base_geom.max_radial_level + 1, base_geom.nr_fine);
    BaseState<Real> beta0_nph(base_geom.max_radial_level + 1,
                              base_geom.nr_fine);
    BaseState<Real> gamma1bar_nph(base_geom.max_radial_level + 1,
                                  base_geom.nr_fine);
    BaseState<Real> delta_gamma1_termbar(base_geom.max_radial_level + 1,
                                         base_geom.nr_fine);
    BaseState<Real> delta_rhoh0(base_geom.max_radial_level + 1,
                                base_geom.nr_fine);

    // vectors store the multilevel 1D states as one very long array
    // these are edge-centered
    BaseState<Real> w0_old(base_geom.max_radial_level + 1,
                           base_geom.nr_fine + 1);
    BaseState<Real> rho0_pred_edge_dummy(base_geom.max_radial_level + 1,
                                         base_geom.nr_fine + 1);

    bool is_predictor;
    bool split_projection = true;

    Print() << "\nTimestep " << istep << " starts with TIME = " << t_old
            << " DT = " << dt << std::endl
            << std::endl;

    if (maestro_verbose > 0) {
        Print() << "Cell Count:" << std::endl;
        for (int lev = 0; lev <= finest_level; ++lev) {
            Print() << "Level " << lev << ", " << CountCells(lev) << " cells"
                    << std::endl;
        }
    }

    for (int lev = 0; lev <= finest_level; ++lev) {
        // cell-centered MultiFabs
        shat[lev].define(grids[lev], dmap[lev], Nscal, ng_s);
        rhohalf[lev].define(grids[lev], dmap[lev], 1, 1);
        cphalf[lev].define(grids[lev], dmap[lev], 1, 1);
        xihalf[lev].define(grids[lev], dmap[lev], NumSpec, 1);
        macrhs[lev].define(grids[lev], dmap[lev], 1, 0);
        macphi[lev].define(grids[lev], dmap[lev], 1, 1);
        S_cc_nph[lev].define(grids[lev], dmap[lev], 1, 0);
        rho_omegadot[lev].define(grids[lev], dmap[lev], NumSpec, 0);
        diff_old[lev].define(grids[lev], dmap[lev], 1, 0);
        diff_new[lev].define(grids[lev], dmap[lev], 1, 0);
        diff_hat[lev].define(grids[lev], dmap[lev], 1, 0);
        diff_hterm_new[lev].define(grids[lev], dmap[lev], 1, 0);
        diff_hterm_hat[lev].define(grids[lev], dmap[lev], 1, 0);
        rho_Hnuc[lev].define(grids[lev], dmap[lev], 1, 0);
        rho_Hext[lev].define(grids[lev], dmap[lev], 1, 0);
        sdc_source[lev].define(grids[lev], dmap[lev], Nscal, 0);
        aofs[lev].define(grids[lev], dmap[lev], Nscal, 0);
        intra_rhoh0[lev].define(grids[lev], dmap[lev], 1, 0);
        delta_gamma1_term[lev].define(grids[lev], dmap[lev], 1, 0);
        delta_gamma1[lev].define(grids[lev], dmap[lev], 1, 0);
        peos_old[lev].define(grids[lev], dmap[lev], 1, 0);
        peosbar_cart[lev].define(grids[lev], dmap[lev], 1, 0);
        p0_cart[lev].define(grids[lev], dmap[lev], 1, 0);
        delta_p_term[lev].define(grids[lev], dmap[lev], 1, 0);
        Tcoeff1[lev].define(grids[lev], dmap[lev], 1, 1);
        hcoeff1[lev].define(grids[lev], dmap[lev], 1, 1);
        Xkcoeff1[lev].define(grids[lev], dmap[lev], NumSpec, 1);
        pcoeff1[lev].define(grids[lev], dmap[lev], 1, 1);
        Tcoeff2[lev].define(grids[lev], dmap[lev], 1, 1);
        hcoeff2[lev].define(grids[lev], dmap[lev], 1, 1);
        Xkcoeff2[lev].define(grids[lev], dmap[lev], NumSpec, 1);
        pcoeff2[lev].define(grids[lev], dmap[lev], 1, 1);
        if (ppm_trace_forces == 0) {
            scal_force[lev].define(grids[lev], dmap[lev], Nscal, 1);
        } else {
            // we need more ghostcells if we are tracing the forces
            scal_force[lev].define(grids[lev], dmap[lev], Nscal, ng_s);
        }
        delta_chi[lev].define(grids[lev], dmap[lev], 1, 0);
        sponge[lev].define(grids[lev], dmap[lev], 1, 0);
        w0cc[lev].define(grids[lev], dmap[lev], AMREX_SPACEDIM, 0);

        // face-centered in the dm-direction (planar only)
        AMREX_D_TERM(
            etarhoflux_dummy[lev].define(convert(grids[lev], nodal_flag_x),
                                         dmap[lev], 1, 1);
            , etarhoflux_dummy[lev].define(convert(grids[lev], nodal_flag_y),
                                           dmap[lev], 1, 1);
            , etarhoflux_dummy[lev].define(convert(grids[lev], nodal_flag_z),
                                           dmap[lev], 1, 1););

        // face-centered arrays of MultiFabs
        AMREX_D_TERM(umac[lev][0].define(convert(grids[lev], nodal_flag_x),
                                         dmap[lev], 1, 1);
                     , umac[lev][1].define(convert(grids[lev], nodal_flag_y),
                                           dmap[lev], 1, 1);
                     , umac[lev][2].define(convert(grids[lev], nodal_flag_z),
                                           dmap[lev], 1, 1););
        AMREX_D_TERM(sedge[lev][0].define(convert(grids[lev], nodal_flag_x),
                                          dmap[lev], Nscal, 0);
                     , sedge[lev][1].define(convert(grids[lev], nodal_flag_y),
                                            dmap[lev], Nscal, 0);
                     , sedge[lev][2].define(convert(grids[lev], nodal_flag_z),
                                            dmap[lev], Nscal, 0););
        AMREX_D_TERM(sflux[lev][0].define(convert(grids[lev], nodal_flag_x),
                                          dmap[lev], Nscal, 0);
                     , sflux[lev][1].define(convert(grids[lev], nodal_flag_y),
                                            dmap[lev], Nscal, 0);
                     , sflux[lev][2].define(convert(grids[lev], nodal_flag_z),
                                            dmap[lev], Nscal, 0););

        // initialize umac
<<<<<<< HEAD
        for (int d = 0; d < AMREX_SPACEDIM; ++d) umac[lev][d].setVal(0.);
=======
        for (int d=0; d < AMREX_SPACEDIM; ++d) {
            umac[lev][d].setVal(0.);
        }
>>>>>>> 4883f178

        // initialize intra_rhoh0
        intra_rhoh0[lev].setVal(0.);

        rho_Hext[lev].setVal(0.);
    }

#if (AMREX_SPACEDIM == 3)
    for (int lev = 0; lev <= finest_level; ++lev) {
        w0mac[lev][0].define(convert(grids[lev], nodal_flag_x), dmap[lev], 1,
                             1);
        w0mac[lev][1].define(convert(grids[lev], nodal_flag_y), dmap[lev], 1,
                             1);
        w0mac[lev][2].define(convert(grids[lev], nodal_flag_z), dmap[lev], 1,
                             1);
        w0mac_dummy[lev][0].define(convert(grids[lev], nodal_flag_x), dmap[lev],
                                   1, 1);
        w0mac_dummy[lev][1].define(convert(grids[lev], nodal_flag_y), dmap[lev],
                                   1, 1);
        w0mac_dummy[lev][2].define(convert(grids[lev], nodal_flag_z), dmap[lev],
                                   1, 1);
    }
#endif

    for (int lev = 0; lev <= finest_level; ++lev) {
        w0_force_cart_dummy[lev].define(grids[lev], dmap[lev], AMREX_SPACEDIM,
                                        1);
        w0_force_cart_dummy[lev].setVal(0.);
    }

    // set etarhoflux_dummy to zero
    for (int lev = 0; lev <= finest_level; ++lev) {
        etarhoflux_dummy[lev].setVal(0.);
    }

#if (AMREX_SPACEDIM == 3)
    // initialize MultiFabs and Vectors to ZERO
    for (int lev = 0; lev <= finest_level; ++lev) {
        for (int d = 0; d < AMREX_SPACEDIM; ++d) {
            w0mac[lev][d].setVal(0.);
            w0mac_dummy[lev][d].setVal(0.);
        }
    }
#endif

    // initialize to zero
    Sbar.setVal(0.);
    w0.setVal(0.0);

    // set dummy variables to zero
    w0_force_dummy.setVal(0.0);
    rho0_pred_edge_dummy.setVal(0.0);

    // make the sponge for all levels
    if (do_sponge) {
        SpongeInit(rho0_old);
        MakeSponge(sponge);
    }

    //////////////////////////////////////////////////////////////////////////////
    // STEP 1 -- Compute advection velocities
    //////////////////////////////////////////////////////////////////////////////

    if (maestro_verbose >= 1) {
        Print() << "<<< STEP 1 : Compute advection velocities >>>" << std::endl;
    }

    if (t_old == 0.) {
        // this is either a pressure iteration or the first time step
        // set S_cc_nph = (1/2) (S_cc_old + S_cc_new)
        for (int lev = 0; lev <= finest_level; ++lev) {
            MultiFab::LinComb(S_cc_nph[lev], 0.5, S_cc_old[lev], 0, 0.5,
                              S_cc_new[lev], 0, 0, 1, 0);
        }
    } else {
        // set S_cc_nph = S_cc_old + (dt/2) * dSdt
        for (int lev = 0; lev <= finest_level; ++lev) {
            MultiFab::LinComb(S_cc_nph[lev], 1.0, S_cc_old[lev], 0, 0.5 * dt,
                              dSdt[lev], 0, 0, 1, 0);
        }
    }
    // no ghost cells for S_cc_nph
    AverageDown(S_cc_nph, 0, 1);

    // compute p0_minus_peosbar = p0_old - peosbar (for making w0) and
    // compute delta_p_term = peos_old - p0_old (for RHS of projections)
    if (dpdt_factor > 0.0) {
        // peos_old (delta_p_term) now holds the thermodynamic p computed from sold(rho,h,X)
        PfromRhoH(sold, sold, peos_old);

        // compute peosbar = Avg(peos_old)
        Average(delta_p_term, peosbar, 0);

        // compute p0_minus_peosbar = p0_old - peosbar
        p0_minus_peosbar.copy(p0_old - peosbar);

        // compute peosbar_cart from peosbar
        Put1dArrayOnCart(peosbar, peosbar_cart, false, false, bcs_f, 0);

        // compute delta_p_term = peos_old - peosbar_cart
        for (int lev = 0; lev <= finest_level; ++lev) {
            MultiFab::LinComb(delta_p_term[lev], 1.0, peos_old[lev], 0, -1.0,
                              peosbar_cart[lev], 0, 0, 1, 0);
        }
    } else {
        // these should have no effect if dpdt_factor <= 0
        p0_minus_peosbar.setVal(0.0);
        for (int lev = 0; lev <= finest_level; ++lev) {
            delta_p_term[lev].setVal(0.);
        }
    }

    if (evolve_base_state) {
        if (split_projection) {
            // compute Sbar = average(S_cc_nph)
            Average(S_cc_nph, Sbar, 0);

            // save old-time value
            w0_old.copy(w0);

            // compute w0, w0_force
            is_predictor = true;
            Makew0(w0_old, w0_force_dummy, Sbar, rho0_old, rho0_old, p0_old,
                   p0_old, gamma1bar_old, gamma1bar_old, p0_minus_peosbar, dt,
                   dtold, is_predictor);

#if (AMREX_SPACEDIM == 3)
            if (spherical) {
                // put w0 on Cartesian edges
                MakeW0mac(w0mac);
            }
#endif
        }
    }

    // compute unprojected MAC velocities
    is_predictor = true;
    AdvancePremac(umac, w0mac_dummy, w0_force_cart_dummy);

    for (int lev = 0; lev <= finest_level; ++lev) {
        delta_chi[lev].setVal(0.);
        macphi[lev].setVal(0.);
        delta_gamma1_term[lev].setVal(0.);
    }

    if (evolve_base_state && !split_projection) {
        Sbar.copy(1.0 / (gamma1bar_old * p0_old) * (p0_old - p0_nm1) / dtold);
    }

    // compute RHS for MAC projection, beta0*(S_cc-Sbar) + beta0*delta_chi
    MakeRHCCforMacProj(macrhs, rho0_old, S_cc_nph, Sbar, beta0_old,
                       delta_gamma1_term, gamma1bar_old, p0_old, delta_p_term,
                       delta_chi, is_predictor);

    if (spherical && evolve_base_state && split_projection) {
        // subtract w0mac from umac
        Addw0(umac, w0mac, -1.);
    }

    // wallclock time
    Real start_total_macproj = ParallelDescriptor::second();

    // MAC projection
    // includes spherical option in C++ function
    MacProj(umac, macphi, macrhs, beta0_old, is_predictor);

    // wallclock time
    Real end_total_macproj = ParallelDescriptor::second() - start_total_macproj;
    ParallelDescriptor::ReduceRealMax(end_total_macproj,
                                      ParallelDescriptor::IOProcessorNumber());

    if (spherical && evolve_base_state && split_projection) {
        // add w0mac back to umac
        Addw0(umac, w0mac, 1.);
    }

    //////////////////////////////////////////////////////////////////////////////
    // STEP 2 -- Predictor
    //////////////////////////////////////////////////////////////////////////////

    if (maestro_verbose >= 1) {
        Print() << "<<< STEP 2 : Predictor >>>" << std::endl;
    }

    //////////////////////////////////////////////////////////////////////////////
    // STEP 2A -- compute advective flux divergences
    //////////////////////////////////////////////////////////////////////////////

    if (maestro_verbose >= 1) {
        Print() << "<<< STEP 2A : compute advective flux div >>>" << std::endl;
    }

    // no need to advect the base state density
    rho0_new.copy(rho0_old);

    // set diff to zero
    for (int lev = 0; lev <= finest_level; ++lev) {
        diff_old[lev].setVal(0.);
        diff_new[lev].setVal(0.);
        diff_hat[lev].setVal(0.);
    }

    // diff is the forcing for rhoh or temperature
    if (use_thermal_diffusion) {
        MakeThermalCoeffs(sold, Tcoeff1, hcoeff1, Xkcoeff1, pcoeff1);

        MakeExplicitThermal(diff_old, sold, Tcoeff1, hcoeff1, Xkcoeff1, pcoeff1,
                            p0_old, temp_diffusion_formulation);
    }

    // copy sold into shat
    // temperature will be overwritten later after enthalpy advance
    for (int lev = 0; lev <= finest_level; ++lev) {
        MultiFab::Copy(shat[lev], sold[lev], 0, 0, Nscal, 0);
    }

    if (maestro_verbose >= 1) {
        Print() << "            :  density_advance >>>" << std::endl;
    }

    // set sedge and sflux to zero
    for (int lev = 0; lev <= finest_level; ++lev) {
        for (int idim = 0; idim < AMREX_SPACEDIM; ++idim) {
            sedge[lev][idim].setVal(0.);
            sflux[lev][idim].setVal(0.);
        }
    }

    // advect rhoX and rho
    DensityAdvanceSDC(1, sold, shat, sedge, sflux, scal_force, etarhoflux_dummy,
                      umac, w0mac, rho0_pred_edge_dummy);

    if (evolve_base_state) {
        // correct the base state density by "averaging"
        Average(shat, rho0_new, Rho);
        ComputeCutoffCoords(rho0_new);
    }

    // update grav_cell_new
    if (evolve_base_state) {
        MakeGravCell(grav_cell_new, rho0_new);
    } else {
        grav_cell_new.copy(grav_cell_old);
    }

    // base state pressure update
    if (evolve_base_state) {
        // set new p0 through HSE
        p0_new.copy(p0_old);

        EnforceHSE(rho0_new, p0_new, grav_cell_new);

        // compute p0_nph
<<<<<<< HEAD
        p0_nph.copy(0.5 * (p0_old + p0_new));

=======
        p0_nph.copy(0.5*(p0_old + p0_new));
                
>>>>>>> 4883f178
        // hold dp0/dt in psi for enthalpy advance
        psi.copy((p0_new - p0_old) / dt);
    } else {
        p0_new.copy(p0_old);
        p0_nph.copy(p0_old);
    }

    // base state enthalpy update
    if (evolve_base_state) {
        // compute rhoh0_old by "averaging"
        Average(sold, rhoh0_old, RhoH);
    } else {
        rhoh0_new.copy(rhoh0_old);
    }

    if (maestro_verbose >= 1) {
        Print() << "            : enthalpy_advance >>>" << std::endl;
    }

<<<<<<< HEAD
    EnthalpyAdvanceSDC(1, sold, shat, sedge, sflux, scal_force, umac, w0mac,
                       diff_old);
=======
    EnthalpyAdvanceSDC(1, sold, shat, sedge, sflux, scal_force, umac, w0mac, p0_nph, diff_old);
>>>>>>> 4883f178

    // base state enthalpy update
    if (evolve_base_state) {
        // compute rhoh0_new by "averaging"
        Average(shat, rhoh0_new, RhoH);

        // store (rhoh0_hat - rhoh0_old)/dt in delta_rhoh0
        delta_rhoh0.copy((rhoh0_new - rhoh0_old) / dt);
    }

    // extract aofs = (shat - sold) / dt - intra
    for (int lev = 0; lev <= finest_level; ++lev) {
        MultiFab::LinComb(aofs[lev], 1.0 / dt, shat[lev], 0, -1.0 / dt,
                          sold[lev], 0, 0, Nscal, 0);
        MultiFab::Subtract(aofs[lev], intra[lev], 0, 0, Nscal, 0);
    }

    //////////////////////////////////////////////////////////////////////////////
    // STEP 2B (optional) -- compute diffusive flux divergence
    //////////////////////////////////////////////////////////////////////////////

    if (maestro_verbose >= 1) {
        Print() << "<<< STEP 2B : compute diffusive flux div >>>" << std::endl;
    }

    if (use_thermal_diffusion) {
        // 1 = predictor, 2 = corrector
        ThermalConductSDC(1, sold, shat, snew, p0_old, p0_new, hcoeff1,
                          Xkcoeff1, pcoeff1, hcoeff2, Xkcoeff2, pcoeff2);

        // note p0_new => p0_hat if evolve_base_state = T
        MakeExplicitThermal(diff_hat, shat, Tcoeff1, hcoeff1, Xkcoeff1, pcoeff1,
                            p0_new, temp_diffusion_formulation);
    }

    //////////////////////////////////////////////////////////////////////////////
    // STEP 2C -- advance thermodynamic variables
    //////////////////////////////////////////////////////////////////////////////

    if (maestro_verbose >= 1) {
        Print() << "<<< STEP 2C : advance thermo variables >>>" << std::endl;
    }

    // build sdc_source
    for (int lev = 0; lev <= finest_level; ++lev) {
        sdc_source[lev].setVal(0.);
        MultiFab::Add(sdc_source[lev], aofs[lev], FirstSpec, FirstSpec, NumSpec,
                      0);
        MultiFab::LinComb(sdc_source[lev], 0.5, diff_old[lev], 0, 0.5,
                          diff_hat[lev], 0, RhoH, 1, 0);
        MultiFab::Add(sdc_source[lev], aofs[lev], RhoH, RhoH, 1, 0);
    }

    // wallclock time
    Real start_total_react = ParallelDescriptor::second();

    ReactSDC(sold, snew, rho_Hext, p0_old, dt, t_old, sdc_source);

    // wallclock time
    Real end_total_react = ParallelDescriptor::second() - start_total_react;
    ParallelDescriptor::ReduceRealMax(end_total_react,
                                      ParallelDescriptor::IOProcessorNumber());

    // extract IR =  [ (snew - sold)/dt - sdc_source ]

    for (int lev = 0; lev <= finest_level; ++lev) {
        intra[lev].setVal(0.);
        // species source term
        MultiFab::LinComb(intra[lev], 1.0 / dt, snew[lev], FirstSpec, -1.0 / dt,
                          sold[lev], FirstSpec, FirstSpec, NumSpec, 0);
        MultiFab::Subtract(intra[lev], sdc_source[lev], FirstSpec, FirstSpec,
                           NumSpec, 0);
        // enthalpy source term
        MultiFab::LinComb(intra[lev], 1.0 / dt, snew[lev], RhoH, -1.0 / dt,
                          sold[lev], RhoH, RhoH, 1, 0);
        MultiFab::Subtract(intra[lev], sdc_source[lev], RhoH, RhoH, 1, 0);
    }

    // massage the rhoh intra term into the proper form, depending on
    // what we are predicting.  Note: we do this before we deal with
    // the species terms, since some enthalpy types need this default
    // species intra.

    // first create rhohalf -- a lot of forms need this.
    FillPatch(0.5 * (t_old + t_new), rhohalf, sold, snew, Rho, 0, 1, Rho,
              bcs_s);

    if (evolve_base_state) {
        // update base state density and pressure
        Average(snew, rho0_new, Rho);
        ComputeCutoffCoords(rho0_new);

        if (use_etarho) {
            // compute the new etarho
            if (!spherical) {
                MakeEtarho(etarhoflux_dummy);
            } else {
                MakeEtarhoSphr(sold, snew, umac, w0mac_dummy);
            }
        }

        MakeGravCell(grav_cell_new, rho0_new);

        EnforceHSE(rho0_new, p0_new, grav_cell_new);

        // compute p0_nph
<<<<<<< HEAD
        p0_nph.copy(0.5 * (p0_old + p0_new));
=======
        // p0_nph.copy(0.5*(p0_old + p0_new));
>>>>>>> 4883f178

        // hold dp0/dt in psi for Make_S_cc
        psi.copy((p0_new - p0_old) / dt);

        // update base state enthalpy
        Average(snew, rhoh0_new, RhoH);

        // compute intra_rhoh0 = (rhoh0_new - rhoh0_old)/dt
        //                       - (rhoh0_hat - rhoh0_old)/dt
<<<<<<< HEAD
        delta_rhoh0.copy((rhoh0_new - rhoh0_old) / dt - delta_rhoh0);
        Put1dArrayOnCart(delta_rhoh0, intra_rhoh0, 0, 0, bcs_f, 0);
=======
        delta_rhoh0.copy((rhoh0_new - rhoh0_old)/dt - delta_rhoh0);
        Put1dArrayOnCart(delta_rhoh0, intra_rhoh0, false, false, bcs_f, 0);
>>>>>>> 4883f178
    }

    // now update temperature
    if (use_tfromp) {
        TfromRhoP(snew, p0_new);
    } else {
        TfromRhoH(snew, p0_new);
    }

    if (enthalpy_pred_type == predict_rhohprime) {
        // intra is only different from predict_rhoh if rhoh0 is not constant
        if (evolve_base_state) {
            for (int lev = 0; lev <= finest_level; ++lev) {
                MultiFab::Subtract(intra[lev], intra_rhoh0[lev], 0, RhoH, 1, 0);
            }
        }

    } else if (enthalpy_pred_type == predict_h) {
        // we want this in terms of h, not (rho h)
        for (int lev = 0; lev <= finest_level; ++lev) {
            MultiFab::Divide(intra[lev], rhohalf[lev], 0, RhoH, 1, 0);
        }

    } else if ((enthalpy_pred_type == predict_T_then_rhohprime) ||
               (enthalpy_pred_type == predict_T_then_h)) {
        // for predict_T_*, the intra force needs to be in the temp_comp
        // slot, since temperature is what is predicted.

        // first make the thermodynamic coefficients at the half-time
        MakeIntraCoeffs(sold, snew, cphalf, xihalf);

        // overwrite intra(temp_comp).  We want to create
        // I_T = (1 / (rho c_p)) [ (rhoh_new - rhoh_old)/dt - A_rhoh -
        //     sum_k xi_k ( (rhoX_new - rhoX_old)/dt - A_rhoX ) ]
        for (int lev = 0; lev <= finest_level; ++lev) {
            MultiFab::Copy(intra[lev], intra[lev], RhoH, Temp, 1, 0);

            for (int comp = 0; comp < NumSpec; ++comp) {
                // multiple xi by intra and store in xi
                MultiFab::Multiply(xihalf[lev], intra[lev], FirstSpec + comp,
                                   comp, 1, 0);

                // subtract from intra temp
                MultiFab::Subtract(intra[lev], xihalf[lev], comp, Temp, 1, 0);
            }

            MultiFab::Divide(intra[lev], rhohalf[lev], 0, Temp, 1, 0);
            MultiFab::Divide(intra[lev], cphalf[lev], 0, Temp, 1, 0);
        }
    }

    // for some species_pred_types, we need to make intra in terms of
    // X, NOT rhoX
    if ((species_pred_type == predict_rhoprime_and_X) ||
        (species_pred_type == predict_rho_and_X)) {
        for (int lev = 0; lev <= finest_level; ++lev) {
            for (int comp = FirstSpec; comp < FirstSpec + NumSpec; ++comp) {
                MultiFab::Divide(intra[lev], rhohalf[lev], 0, comp, 1, 0);
            }
        }
    }

    // compute new-time coefficients and diffusion term
    if (use_thermal_diffusion) {
        MakeThermalCoeffs(snew, Tcoeff2, hcoeff2, Xkcoeff2, pcoeff2);

        MakeExplicitThermal(diff_new, snew, Tcoeff2, hcoeff2, Xkcoeff2, pcoeff2,
                            p0_new, temp_diffusion_formulation);
    }

    if (evolve_base_state) {
        // compute beta0 and gamma1bar
        MakeGamma1bar(snew, gamma1bar_new, p0_new);

        MakeBeta0(beta0_new, rho0_new, p0_new, gamma1bar_new, grav_cell_new);
    } else {
        // Just pass beta0 and gamma1bar through if not evolving base state
        beta0_new.copy(beta0_old);
        gamma1bar_new.copy(gamma1bar_old);
    }

    gamma1bar_nph.copy(0.5 * (gamma1bar_old + gamma1bar_new));
    beta0_nph.copy(0.5 * (beta0_old + beta0_new));

    //////////////////////////////////////////////////////////////////////////////
    // Corrector loop
    //////////////////////////////////////////////////////////////////////////////

    for (int misdc = 0; misdc < sdc_iters; ++misdc) {
        //////////////////////////////////////////////////////////////////////////////
        // STEP 3 -- Update advection velocities
        //////////////////////////////////////////////////////////////////////////////

        if (sdc_couple_mac_velocity) {
            if (maestro_verbose >= 1) {
                Print()
                    << "<<< STEP 3 : Update advection velocities (MISDC iter = "
                    << misdc << ") >>>" << std::endl;
            }

            MakeReactionRates(rho_omegadot, rho_Hnuc, snew);

            // compute S at cell-centers
            Make_S_cc(S_cc_new, delta_gamma1_term, delta_gamma1, snew, uold,
                      rho_omegadot, rho_Hnuc, rho_Hext, diff_new, p0_new,
                      gamma1bar_new, delta_gamma1_termbar);

            // set S_cc_nph = (1/2) (S_cc_old + S_cc_new)
            for (int lev = 0; lev <= finest_level; ++lev) {
                MultiFab::LinComb(S_cc_nph[lev], 0.5, S_cc_old[lev], 0, 0.5,
                                  S_cc_new[lev], 0, 0, 1, 0);
            }
            AverageDown(S_cc_nph, 0, 1);

            // and delta_p_term = peos_new - p0_new (for RHS of projection)
            if (dpdt_factor > 0.) {
                // peos_new now holds the thermodynamic p computed from snew(rho,h,X)
                PfromRhoH(snew, snew, delta_p_term);

                // compute peos_nph = (1/2)*(peos_old+peos_new)
                for (int lev = 0; lev <= finest_level; ++lev) {
                    MultiFab::Add(delta_p_term[lev], peos_old[lev], 0, 0, 1, 0);
                    delta_p_term[lev].mult(0.5);
                }

                // compute peosbar = Avg(peos_new)
                Average(delta_p_term, peosbar, 0);

                // compute p0_nph
<<<<<<< HEAD
                p0_nph.copy(0.5 * (p0_old + p0_new));

                // compute p0_minus_peosbar = p0_nph - peosbar
                p0_minus_peosbar.copy(p0_nph - peosbar);

                // compute peosbar_cart from peosbar
                Put1dArrayOnCart(peosbar, peosbar_cart, 0, 0, bcs_f, 0);

=======
                // p0_nph.copy(0.5*(p0_old + p0_new));
                
                // compute p0_minus_peosbar = p0_nph - peosbar
                p0_minus_peosbar.copy(0.5*(p0_old + p0_new) - peosbar);
            
                // compute peosbar_cart from peosbar
                Put1dArrayOnCart(peosbar, peosbar_cart, false, false, bcs_f, 0);
                
>>>>>>> 4883f178
                // compute delta_p_term = peos_new - peosbar_cart
                for (int lev = 0; lev <= finest_level; ++lev) {
                    MultiFab::Subtract(delta_p_term[lev], peosbar_cart[lev], 0,
                                       0, 1, 0);
                }
            } else {
                // these should have no effect if dpdt_factor <= 0
                p0_minus_peosbar.setVal(0.);
                for (int lev = 0; lev <= finest_level; ++lev) {
                    delta_p_term[lev].setVal(0.);
                }
            }

            if (evolve_base_state) {
                if (split_projection) {
                    // compute Sbar = average(S_cc_nph)
                    Average(S_cc_nph, Sbar, 0);

                    // compute Sbar = Sbar + delta_gamma1_termbar
                    if (use_delta_gamma1_term) {
                        Sbar += delta_gamma1_termbar;
                    }

                    // compute w0, w0_force
                    is_predictor = false;
                    Makew0(w0_old, w0_force_dummy, Sbar, rho0_old, rho0_new,
                           p0_old, p0_new, gamma1bar_old, gamma1bar_new,
                           p0_minus_peosbar, dt, dtold, is_predictor);

#if (AMREX_SPACEDIM == 3)
                    if (spherical) {
                        // put w0 on Cartesian edges
                        MakeW0mac(w0mac);
                    }
#endif
                }
            }

            // compute unprojected MAC velocities
            is_predictor = false;
            AdvancePremac(umac, w0mac_dummy, w0_force_cart_dummy);

            if (evolve_base_state && !split_projection) {
<<<<<<< HEAD
                Sbar.copy(1.0 / (gamma1bar_nph * p0_nph) * (p0_nph - p0_old) /
                          dt);
=======
                Sbar.copy(1.0/(gamma1bar_new*p0_new) * (p0_new - p0_old)/dt);
>>>>>>> 4883f178
            }

            // compute RHS for MAC projection, beta0*(S_cc-Sbar) + beta0*delta_chi
            MakeRHCCforMacProj(macrhs, rho0_new, S_cc_nph, Sbar, beta0_nph,
                               delta_gamma1_term, gamma1bar_new, p0_new,
                               delta_p_term, delta_chi, is_predictor);

            if (spherical && evolve_base_state && split_projection) {
                // subtract w0mac from umac
                Addw0(umac, w0mac, -1.);
            }

            // wallclock time
            Real start_total_macproj_corrector = ParallelDescriptor::second();

            // MAC projection
            // includes spherical option in C++ function
            MacProj(umac, macphi, macrhs, beta0_nph, is_predictor);

            // wallclock time
            Real end_total_macproj_corrector =
                ParallelDescriptor::second() - start_total_macproj_corrector;
            ParallelDescriptor::ReduceRealMax(
                end_total_macproj_corrector,
                ParallelDescriptor::IOProcessorNumber());

            if (spherical && evolve_base_state && split_projection) {
                // add w0mac back to umac
                Addw0(umac, w0mac, 1.);
            }
        }  // end sdc_couple_mac_velocity

        //////////////////////////////////////////////////////////////////////////////
        // STEP 4A -- compute advective flux divergences
        //////////////////////////////////////////////////////////////////////////////

        if (maestro_verbose >= 1) {
            Print() << "<<< STEP 4 : Corrector loop (MISDC iter = " << misdc
                    << ") >>>" << std::endl;
            Print() << "<<< STEP 4A : compute advective flux div (SDC iter = "
                    << misdc << ") >>>" << std::endl;
        }

        // no need to advect the base state density
        rho0_new.copy(rho0_old);

        if (maestro_verbose >= 1) {
            Print() << "            :  density_advance >>>" << std::endl;
        }

        // advect rhoX, rho, and tracers
        DensityAdvanceSDC(2, sold, shat, sedge, sflux, scal_force,
                          etarhoflux_dummy, umac, w0mac, rho0_pred_edge_dummy);

        if (evolve_base_state) {
            // correct the base state density by "averaging"
            Average(shat, rho0_new, Rho);
            ComputeCutoffCoords(rho0_new);
        }

        // update grav_cell_new, rho0_nph, grav_cell_nph
        if (evolve_base_state) {
            MakeGravCell(grav_cell_new, rho0_new);

            rho0_nph.copy(0.5 * (rho0_old + rho0_new));

            MakeGravCell(grav_cell_nph, rho0_nph);
        } else {
            rho0_nph.copy(rho0_old);
            grav_cell_nph.copy(grav_cell_old);
        }

        // base state pressure update
        if (evolve_base_state) {
<<<<<<< HEAD
=======
        
>>>>>>> 4883f178
            // set new p0 through HSE
            p0_new.copy(p0_old);

            EnforceHSE(rho0_new, p0_new, grav_cell_new);
<<<<<<< HEAD

            p0_nph.copy(0.5 * (p0_old + p0_new));

=======
            
            p0_nph.copy(0.5*(p0_old + p0_new));
            // p0_nph.copy(p0_new);
            
>>>>>>> 4883f178
            // hold dp0/dt in psi for enthalpy advance
            psi.copy((p0_new - p0_old) / dt);
        }

        // enthalpy update
        if (maestro_verbose >= 1) {
            Print() << "            : enthalpy_advance >>>" << std::endl;
        }
<<<<<<< HEAD

        EnthalpyAdvanceSDC(2, sold, shat, sedge, sflux, scal_force, umac, w0mac,
                           diff_old);
=======
        
        EnthalpyAdvanceSDC(2,sold,shat,sedge,sflux,scal_force,umac,w0mac,p0_nph,diff_old);
>>>>>>> 4883f178

        // base state enthalpy update
        if (evolve_base_state) {
            Average(shat, rhoh0_new, RhoH);

            // store (rhoh0_hat - rhoh0_old)/dt in delta_rhoh0
            delta_rhoh0.copy((rhoh0_new - rhoh0_old) / dt);
        }

        // extract aofs = (shat - sold) / dt - intra
        for (int lev = 0; lev <= finest_level; ++lev) {
            MultiFab::LinComb(aofs[lev], 1.0 / dt, shat[lev], 0, -1.0 / dt,
                              sold[lev], 0, 0, Nscal, 0);
            MultiFab::Subtract(aofs[lev], intra[lev], 0, 0, Nscal, 0);
        }

        //////////////////////////////////////////////////////////////////////////////
        // STEP 4B (optional) -- compute diffusive flux divergences
        //////////////////////////////////////////////////////////////////////////////

        if (maestro_verbose >= 1) {
            Print() << "<<< STEP 4B : compute diffusive flux div (SDC iter = "
                    << misdc << ") >>>" << std::endl;
        }

        // set diff_hterm to zero
        for (int lev = 0; lev <= finest_level; ++lev) {
            diff_hterm_new[lev].setVal(0.);
            diff_hterm_hat[lev].setVal(0.);
        }

        if (use_thermal_diffusion) {
            // 1 = predictor, 2 = corrector
            ThermalConductSDC(2, sold, shat, snew, p0_old, p0_new, hcoeff1,
                              Xkcoeff1, pcoeff1, hcoeff2, Xkcoeff2, pcoeff2);

            // compute diff_hat using shat, p0_new, and new coefficients from previous iteration
            // note p0_new = p0_hat if evolve_base_state = T
            MakeExplicitThermal(diff_hat, shat, Tcoeff2, hcoeff2, Xkcoeff2,
                                pcoeff2, p0_new, temp_diffusion_formulation);

            // compute only the h term in diff_hat and diff_new
            MakeExplicitThermalHterm(diff_hterm_hat, shat, hcoeff2);
            MakeExplicitThermalHterm(diff_hterm_new, snew, hcoeff2);
        }

        //////////////////////////////////////////////////////////////////////////////
        // STEP 4C -- advance thermodynamic variables
        //////////////////////////////////////////////////////////////////////////////

        if (maestro_verbose >= 1) {
            Print() << "<<< STEP 4C: advance thermo variables (MISDC iter = "
                    << misdc << ") >>>" << std::endl;
        }

        // build sdc_source
        for (int lev = 0; lev <= finest_level; ++lev) {
            sdc_source[lev].setVal(0.);
            MultiFab::Copy(sdc_source[lev], diff_old[lev], 0, RhoH, 1, 0);
            MultiFab::Add(sdc_source[lev], diff_new[lev], 0, RhoH, 1, 0);
            MultiFab::Add(sdc_source[lev], diff_hterm_hat[lev], 0, RhoH, 1, 0);
            MultiFab::Subtract(sdc_source[lev], diff_hterm_new[lev], 0, RhoH, 1,
                               0);
            sdc_source[lev].mult(0.5, RhoH, 1, 0);
            MultiFab::Add(sdc_source[lev], aofs[lev], 0, 0, Nscal, 0);
        }

        // wallclock time
        Real start_total_react_corrector = ParallelDescriptor::second();

        ReactSDC(sold, snew, rho_Hext, p0_new, dt, t_old, sdc_source);

        // wallclock time
        Real end_total_react_corrector =
            ParallelDescriptor::second() - start_total_react_corrector;
        ParallelDescriptor::ReduceRealMax(
            end_total_react_corrector, ParallelDescriptor::IOProcessorNumber());

        // extract IR =  [ (snew - sold)/dt - sdc_source ]
        for (int lev = 0; lev <= finest_level; ++lev) {
            intra[lev].setVal(0.);
            // species source term
            MultiFab::LinComb(intra[lev], 1.0 / dt, snew[lev], FirstSpec,
                              -1.0 / dt, sold[lev], FirstSpec, FirstSpec,
                              NumSpec, 0);
            MultiFab::Subtract(intra[lev], sdc_source[lev], FirstSpec,
                               FirstSpec, NumSpec, 0);
            // enthalpy source term
            MultiFab::LinComb(intra[lev], 1.0 / dt, snew[lev], RhoH, -1.0 / dt,
                              sold[lev], RhoH, RhoH, 1, 0);
            MultiFab::Subtract(intra[lev], sdc_source[lev], RhoH, RhoH, 1, 0);
        }

        // massage the rhoh intra term into the proper form, depending on
        // what we are predicting.  Note: we do this before we deal with
        // the species terms, since some enthalpy types need this default
        // species intra.

        // create rhohalf -- a lot of forms need this.
        FillPatch(0.5 * (t_old + t_new), rhohalf, sold, snew, Rho, 0, 1, Rho,
                  bcs_s);

        if (evolve_base_state) {
            // update base state density and pressure
            Average(snew, rho0_new, Rho);
            ComputeCutoffCoords(rho0_new);

            if (use_etarho) {
                // compute the new etarho
                if (!spherical) {
                    MakeEtarho(etarhoflux_dummy);
                } else {
                    MakeEtarhoSphr(sold, snew, umac, w0mac_dummy);
                }
            }

            MakeGravCell(grav_cell_new, rho0_new);

            EnforceHSE(rho0_new, p0_new, grav_cell_new);

            // compute p0_nph
<<<<<<< HEAD
            p0_nph.copy(0.5 * (p0_old + p0_new));

=======
            // p0_nph.copy(0.5*(p0_old + p0_new));
            
>>>>>>> 4883f178
            // hold dp0/dt in psi for Make_S_cc
            psi.copy((p0_new - p0_old) / dt);

            // also update base state enthalpy
            Average(snew, rhoh0_new, RhoH);

            // compute intra_rhoh0 = (rhoh0_new - rhoh0_old)/dt
            //                       - (rhoh0_hat - rhoh0_old)/dt
<<<<<<< HEAD
            delta_rhoh0.copy((rhoh0_new - rhoh0_old) / dt - delta_rhoh0);
            Put1dArrayOnCart(delta_rhoh0, intra_rhoh0, 0, 0, bcs_f, 0);
=======
            delta_rhoh0.copy((rhoh0_new - rhoh0_old)/dt - delta_rhoh0);
            Put1dArrayOnCart(delta_rhoh0, intra_rhoh0, false, false, bcs_f, 0);
>>>>>>> 4883f178
        }

        // now update temperature
        if (use_tfromp) {
            TfromRhoP(snew, p0_new);
        } else {
            TfromRhoH(snew, p0_new);
        }

        if (is_initIter) {
            for (int lev = 0; lev <= finest_level; ++lev) {
                intra[lev].setVal(0.);
                intra_rhoh0[lev].setVal(0.);
            }
        }

        if (enthalpy_pred_type == predict_rhohprime) {
            // intra is only different from predict_rhoh if rhoh0 is not constant
            if (evolve_base_state) {
                for (int lev = 0; lev <= finest_level; ++lev) {
                    MultiFab::Subtract(intra[lev], intra_rhoh0[lev], 0, RhoH, 1,
                                       0);
                }
            }

        } else if (enthalpy_pred_type == predict_h) {
            // we want this in terms of h, not (rho h)
            for (int lev = 0; lev <= finest_level; ++lev) {
                MultiFab::Divide(intra[lev], rhohalf[lev], 0, RhoH, 1, 0);
            }

        } else if ((enthalpy_pred_type == predict_T_then_rhohprime) ||
                   (enthalpy_pred_type == predict_T_then_h)) {
            // for predict_T_*, the intra force needs to be in the temp_comp
            // slot, since temperature is what is predicted.

            // first make the thermodynamic coefficients at the half-time
            MakeIntraCoeffs(sold, snew, cphalf, xihalf);

            // overwrite intra(temp_comp).  We want to create
            // I_T = (1 / (rho c_p)) [ (rhoh_new - rhoh_old)/dt - A_rhoh -
            //     sum_k xi_k ( (rhoX_new - rhoX_old)/dt - A_rhoX ) ]
            for (int lev = 0; lev <= finest_level; ++lev) {
                MultiFab::Copy(intra[lev], intra[lev], RhoH, Temp, 1, 0);

                for (int comp = 0; comp < NumSpec; ++comp) {
                    // multiple xi by intra and store in xi
                    MultiFab::Multiply(xihalf[lev], intra[lev],
                                       FirstSpec + comp, comp, 1, 0);

                    // subtract from intra temp
                    MultiFab::Subtract(intra[lev], xihalf[lev], comp, Temp, 1,
                                       0);
                }

                MultiFab::Divide(intra[lev], rhohalf[lev], 0, Temp, 1, 0);
                MultiFab::Divide(intra[lev], cphalf[lev], 0, Temp, 1, 0);
            }
        }

        // for some species_pred_types, we need to make intra in terms of
        // X, NOT rhoX
        if ((species_pred_type == predict_rhoprime_and_X) ||
            (species_pred_type == predict_rho_and_X)) {
            for (int lev = 0; lev <= finest_level; ++lev) {
                for (int comp = FirstSpec; comp < FirstSpec + NumSpec; ++comp) {
                    MultiFab::Divide(intra[lev], rhohalf[lev], 0, comp, 1, 0);
                }
            }
        }

        // compute new-time coefficients and diffusion term
        if (use_thermal_diffusion) {
            MakeThermalCoeffs(snew, Tcoeff2, hcoeff2, Xkcoeff2, pcoeff2);

            MakeExplicitThermal(diff_new, snew, Tcoeff2, hcoeff2, Xkcoeff2,
                                pcoeff2, p0_new, temp_diffusion_formulation);
        }

        if (evolve_base_state) {
            // compute beta0 and gamma1bar
            MakeGamma1bar(snew, gamma1bar_new, p0_new);

            MakeBeta0(beta0_new, rho0_new, p0_new, gamma1bar_new,
                      grav_cell_new);
        } else {
            // Just pass beta0 and gamma1bar through if not evolving base state
            beta0_new.copy(beta0_old);
            gamma1bar_new.copy(gamma1bar_old);
        }

        gamma1bar_nph.copy(0.5 * (gamma1bar_old + gamma1bar_new));
        beta0_nph.copy(0.5 * (beta0_old + beta0_new));

    }  // end loop over misdc iterations

    //////////////////////////////////////////////////////////////////////////////
    // STEP 5 -- Advance velocity and dynamic pressure
    //////////////////////////////////////////////////////////////////////////////

    if (maestro_verbose >= 1) {
        Print() << "<<< STEP 5 : Advance velocity and dynamic pressure >>>"
                << std::endl;
    }

    MakeReactionRates(rho_omegadot, rho_Hnuc, snew);

    Make_S_cc(S_cc_new, delta_gamma1_term, delta_gamma1, snew, uold,
              rho_omegadot, rho_Hnuc, rho_Hext, diff_new, p0_new, gamma1bar_new,
              delta_gamma1_termbar);

    if (evolve_base_state) {
        if (split_projection) {
            // compute Sbar = average(S_cc_new)
            Average(S_cc_new, Sbar, 0);

            // compute Sbar = Sbar + delta_gamma1_termbar
            if (use_delta_gamma1_term) {
                Sbar += delta_gamma1_termbar;
            }

            // compute w0, w0_force
            is_predictor = false;
            Makew0(w0_old, w0_force_dummy, Sbar, rho0_new, rho0_new, p0_new,
                   p0_new, gamma1bar_new, gamma1bar_new, p0_minus_peosbar, dt,
                   dtold, is_predictor);

            if (spherical) {
                // put w0 on Cartesian cell-centers
                Put1dArrayOnCart(w0, w0cc, true, true, bcs_u, 0, 1);
            }
        }
    }

    // define dSdt = (S_cc_new - S_cc_old) / dt
    for (int lev = 0; lev <= finest_level; ++lev) {
        MultiFab::LinComb(dSdt[lev], -1. / dt, S_cc_old[lev], 0, 1. / dt,
                          S_cc_new[lev], 0, 0, 1, 0);
    }

    // Define rho at half time using the new rho from Step 4
    FillPatch(0.5 * (t_old + t_new), rhohalf, sold, snew, Rho, 0, 1, Rho,
              bcs_s);

    VelocityAdvance(rhohalf, umac, w0mac_dummy, w0_force_cart_dummy, rho0_nph,
                    grav_cell_nph, sponge);

    if (evolve_base_state && is_initIter) {
        // throw away w0 by setting w0 = w0_old
        w0.copy(w0_old);
    }

    if (spherical && evolve_base_state && split_projection) {
        // subtract w0 from uold and unew for nodal projection
        for (int lev = 0; lev <= finest_level; ++lev) {
            MultiFab::Subtract(uold[lev], w0cc[lev], 0, 0, AMREX_SPACEDIM, 0);
            MultiFab::Subtract(unew[lev], w0cc[lev], 0, 0, AMREX_SPACEDIM, 0);
        }
    }

    if (evolve_base_state && !split_projection) {
        Sbar.copy((p0_new - p0_old) / (dt * gamma1bar_new * p0_new));
    }

    int proj_type;

    // Project the new velocity field
    if (is_initIter) {
        proj_type = pressure_iters_comp;

        // rhcc_for_nodalproj needs to contain
        // (beta0^nph S^1 - beta0^n S^0 ) / dt

        Vector<MultiFab> rhcc_for_nodalproj_old(finest_level + 1);
        for (int lev = 0; lev <= finest_level; ++lev) {
            rhcc_for_nodalproj_old[lev].define(grids[lev], dmap[lev], 1, 1);
            MultiFab::Copy(rhcc_for_nodalproj_old[lev], rhcc_for_nodalproj[lev],
                           0, 0, 1, 1);
        }

        MakeRHCCforNodalProj(rhcc_for_nodalproj, S_cc_new, Sbar, beta0_nph,
                             delta_gamma1_term);

        for (int lev = 0; lev <= finest_level; ++lev) {
            MultiFab::Subtract(rhcc_for_nodalproj[lev],
                               rhcc_for_nodalproj_old[lev], 0, 0, 1, 1);
            rhcc_for_nodalproj[lev].mult(1. / dt, 0, 1, 1);
        }

    } else {
        proj_type = regular_timestep_comp;

        MakeRHCCforNodalProj(rhcc_for_nodalproj, S_cc_new, Sbar, beta0_nph,
                             delta_gamma1_term);

        // compute delta_p_term = peos_new - p0_new (for RHS of projection)
        if (dpdt_factor > 0.) {
            // peos_new now holds the thermodynamic p computed from snew(rho h X)
            PfromRhoH(snew, snew, delta_p_term);

            // compute peosbar = Avg(peos_new)
            Average(delta_p_term, peosbar, 0);

            // no need to compute p0_minus_peosbar since make_w0 is not called after here

            // compute peosbar_cart from peosbar
            Put1dArrayOnCart(peosbar, peosbar_cart, false, false, bcs_f, 0);

            // compute delta_p_term = peos_new - peosbar_cart
            for (int lev = 0; lev <= finest_level; ++lev) {
                MultiFab::Subtract(delta_p_term[lev], peosbar_cart[lev], 0, 0,
                                   1, 0);
            }

            CorrectRHCCforNodalProj(rhcc_for_nodalproj, rho0_new, beta0_nph,
                                    gamma1bar_new, p0_new, delta_p_term);
        }
    }

    // wallclock time
    const Real start_total_nodalproj = ParallelDescriptor::second();

    // call nodal projection
    NodalProj(proj_type, rhcc_for_nodalproj, 0, false);

    // wallclock time
    Real end_total_nodalproj =
        ParallelDescriptor::second() - start_total_nodalproj;
    ParallelDescriptor::ReduceRealMax(end_total_nodalproj,
                                      ParallelDescriptor::IOProcessorNumber());

    if (spherical && evolve_base_state && split_projection) {
        // add w0 back to unew
        for (int lev = 0; lev <= finest_level; ++lev) {
            MultiFab::Add(unew[lev], w0cc[lev], 0, 0, AMREX_SPACEDIM, 0);
        }
        AverageDown(unew, 0, AMREX_SPACEDIM);
        FillPatch(t_new, unew, unew, unew, 0, 0, AMREX_SPACEDIM, 0, bcs_u, 1);
    }

    beta0_nm1.copy(0.5 * (beta0_old + beta0_new));

    if (!is_initIter) {
        if (!fix_base_state) {
            // compute tempbar by "averaging"
            Average(snew, tempbar, Temp);
        }
    }

    Print() << "\nTimestep " << istep << " ends with TIME = " << t_new
            << " DT = " << dt << std::endl;

    // print wallclock time
    if (maestro_verbose > 0) {
        Print() << "Time to solve mac proj   : " << end_total_macproj << '\n';
        Print() << "Time to solve nodal proj : " << end_total_nodalproj << '\n';
        Print() << "Time to solve reactions  : " << end_total_react << '\n';
    }
}<|MERGE_RESOLUTION|>--- conflicted
+++ resolved
@@ -187,13 +187,9 @@
                                             dmap[lev], Nscal, 0););
 
         // initialize umac
-<<<<<<< HEAD
-        for (int d = 0; d < AMREX_SPACEDIM; ++d) umac[lev][d].setVal(0.);
-=======
         for (int d=0; d < AMREX_SPACEDIM; ++d) {
             umac[lev][d].setVal(0.);
         }
->>>>>>> 4883f178
 
         // initialize intra_rhoh0
         intra_rhoh0[lev].setVal(0.);
@@ -447,13 +443,8 @@
         EnforceHSE(rho0_new, p0_new, grav_cell_new);
 
         // compute p0_nph
-<<<<<<< HEAD
         p0_nph.copy(0.5 * (p0_old + p0_new));
 
-=======
-        p0_nph.copy(0.5*(p0_old + p0_new));
-                
->>>>>>> 4883f178
         // hold dp0/dt in psi for enthalpy advance
         psi.copy((p0_new - p0_old) / dt);
     } else {
@@ -473,12 +464,8 @@
         Print() << "            : enthalpy_advance >>>" << std::endl;
     }
 
-<<<<<<< HEAD
     EnthalpyAdvanceSDC(1, sold, shat, sedge, sflux, scal_force, umac, w0mac,
-                       diff_old);
-=======
-    EnthalpyAdvanceSDC(1, sold, shat, sedge, sflux, scal_force, umac, w0mac, p0_nph, diff_old);
->>>>>>> 4883f178
+                       p0_nph, diff_old);
 
     // base state enthalpy update
     if (evolve_base_state) {
@@ -585,11 +572,7 @@
         EnforceHSE(rho0_new, p0_new, grav_cell_new);
 
         // compute p0_nph
-<<<<<<< HEAD
-        p0_nph.copy(0.5 * (p0_old + p0_new));
-=======
-        // p0_nph.copy(0.5*(p0_old + p0_new));
->>>>>>> 4883f178
+	// p0_nph.copy(0.5 * (p0_old + p0_new));
 
         // hold dp0/dt in psi for Make_S_cc
         psi.copy((p0_new - p0_old) / dt);
@@ -599,13 +582,8 @@
 
         // compute intra_rhoh0 = (rhoh0_new - rhoh0_old)/dt
         //                       - (rhoh0_hat - rhoh0_old)/dt
-<<<<<<< HEAD
         delta_rhoh0.copy((rhoh0_new - rhoh0_old) / dt - delta_rhoh0);
-        Put1dArrayOnCart(delta_rhoh0, intra_rhoh0, 0, 0, bcs_f, 0);
-=======
-        delta_rhoh0.copy((rhoh0_new - rhoh0_old)/dt - delta_rhoh0);
         Put1dArrayOnCart(delta_rhoh0, intra_rhoh0, false, false, bcs_f, 0);
->>>>>>> 4883f178
     }
 
     // now update temperature
@@ -735,25 +713,14 @@
                 Average(delta_p_term, peosbar, 0);
 
                 // compute p0_nph
-<<<<<<< HEAD
-                p0_nph.copy(0.5 * (p0_old + p0_new));
+                // p0_nph.copy(0.5 * (p0_old + p0_new));
 
                 // compute p0_minus_peosbar = p0_nph - peosbar
                 p0_minus_peosbar.copy(p0_nph - peosbar);
 
                 // compute peosbar_cart from peosbar
-                Put1dArrayOnCart(peosbar, peosbar_cart, 0, 0, bcs_f, 0);
-
-=======
-                // p0_nph.copy(0.5*(p0_old + p0_new));
-                
-                // compute p0_minus_peosbar = p0_nph - peosbar
-                p0_minus_peosbar.copy(0.5*(p0_old + p0_new) - peosbar);
-            
-                // compute peosbar_cart from peosbar
                 Put1dArrayOnCart(peosbar, peosbar_cart, false, false, bcs_f, 0);
-                
->>>>>>> 4883f178
+
                 // compute delta_p_term = peos_new - peosbar_cart
                 for (int lev = 0; lev <= finest_level; ++lev) {
                     MultiFab::Subtract(delta_p_term[lev], peosbar_cart[lev], 0,
@@ -797,12 +764,8 @@
             AdvancePremac(umac, w0mac_dummy, w0_force_cart_dummy);
 
             if (evolve_base_state && !split_projection) {
-<<<<<<< HEAD
                 Sbar.copy(1.0 / (gamma1bar_nph * p0_nph) * (p0_nph - p0_old) /
                           dt);
-=======
-                Sbar.copy(1.0/(gamma1bar_new*p0_new) * (p0_new - p0_old)/dt);
->>>>>>> 4883f178
             }
 
             // compute RHS for MAC projection, beta0*(S_cc-Sbar) + beta0*delta_chi
@@ -877,24 +840,14 @@
 
         // base state pressure update
         if (evolve_base_state) {
-<<<<<<< HEAD
-=======
-        
->>>>>>> 4883f178
             // set new p0 through HSE
             p0_new.copy(p0_old);
 
             EnforceHSE(rho0_new, p0_new, grav_cell_new);
-<<<<<<< HEAD
 
             p0_nph.copy(0.5 * (p0_old + p0_new));
-
-=======
-            
-            p0_nph.copy(0.5*(p0_old + p0_new));
             // p0_nph.copy(p0_new);
             
->>>>>>> 4883f178
             // hold dp0/dt in psi for enthalpy advance
             psi.copy((p0_new - p0_old) / dt);
         }
@@ -903,14 +856,9 @@
         if (maestro_verbose >= 1) {
             Print() << "            : enthalpy_advance >>>" << std::endl;
         }
-<<<<<<< HEAD
 
         EnthalpyAdvanceSDC(2, sold, shat, sedge, sflux, scal_force, umac, w0mac,
-                           diff_old);
-=======
-        
-        EnthalpyAdvanceSDC(2,sold,shat,sedge,sflux,scal_force,umac,w0mac,p0_nph,diff_old);
->>>>>>> 4883f178
+                           p0_nph, diff_old);
 
         // base state enthalpy update
         if (evolve_base_state) {
@@ -1032,13 +980,8 @@
             EnforceHSE(rho0_new, p0_new, grav_cell_new);
 
             // compute p0_nph
-<<<<<<< HEAD
-            p0_nph.copy(0.5 * (p0_old + p0_new));
-
-=======
-            // p0_nph.copy(0.5*(p0_old + p0_new));
-            
->>>>>>> 4883f178
+            // p0_nph.copy(0.5 * (p0_old + p0_new));
+
             // hold dp0/dt in psi for Make_S_cc
             psi.copy((p0_new - p0_old) / dt);
 
@@ -1047,13 +990,8 @@
 
             // compute intra_rhoh0 = (rhoh0_new - rhoh0_old)/dt
             //                       - (rhoh0_hat - rhoh0_old)/dt
-<<<<<<< HEAD
             delta_rhoh0.copy((rhoh0_new - rhoh0_old) / dt - delta_rhoh0);
-            Put1dArrayOnCart(delta_rhoh0, intra_rhoh0, 0, 0, bcs_f, 0);
-=======
-            delta_rhoh0.copy((rhoh0_new - rhoh0_old)/dt - delta_rhoh0);
             Put1dArrayOnCart(delta_rhoh0, intra_rhoh0, false, false, bcs_f, 0);
->>>>>>> 4883f178
         }
 
         // now update temperature
