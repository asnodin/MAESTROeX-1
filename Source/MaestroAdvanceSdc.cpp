--- conflicted
+++ resolved
@@ -10,7 +10,6 @@
     BL_PROFILE_VAR("Maestro::AdvanceTimeStepSDC()", AdvanceTimeStepSDC);
 
     // cell-centered MultiFabs needed within the AdvanceTimeStep routine
-<<<<<<< HEAD
     Vector<MultiFab>           shat(finest_level+1);
     Vector<MultiFab>        rhohalf(finest_level+1);
     Vector<MultiFab>         cphalf(finest_level+1);
@@ -48,46 +47,6 @@
     Vector<MultiFab>    delta_chi(finest_level+1);
     Vector<MultiFab>       sponge(finest_level+1);
     Vector<MultiFab>         w0cc(finest_level+1);
-=======
-    Vector<MultiFab> shat(finest_level + 1);
-    Vector<MultiFab> rhohalf(finest_level + 1);
-    Vector<MultiFab> cphalf(finest_level + 1);
-    Vector<MultiFab> xihalf(finest_level + 1);
-    Vector<MultiFab> macrhs(finest_level + 1);
-    Vector<MultiFab> macphi(finest_level + 1);
-    Vector<MultiFab> S_cc_nph(finest_level + 1);
-    Vector<MultiFab> rho_omegadot(finest_level + 1);
-    Vector<MultiFab> diff_old(finest_level + 1);
-    Vector<MultiFab> diff_new(finest_level + 1);
-    Vector<MultiFab> diff_hat(finest_level + 1);
-    Vector<MultiFab> diff_hterm_new(finest_level + 1);
-    Vector<MultiFab> diff_hterm_hat(finest_level + 1);
-    Vector<MultiFab> rho_Hnuc(finest_level + 1);
-    Vector<MultiFab> rho_Hext(finest_level + 1);
-    Vector<MultiFab> sdc_source(finest_level + 1);
-    Vector<MultiFab> aofs(finest_level + 1);
-    Vector<MultiFab> intra_rhoh0(finest_level + 1);
-
-    Vector<MultiFab> delta_gamma1_term(finest_level + 1);
-    Vector<MultiFab> delta_gamma1(finest_level + 1);
-    Vector<MultiFab> peos_old(finest_level + 1);
-    Vector<MultiFab> peosbar_cart(finest_level + 1);
-    Vector<MultiFab> p0_cart(finest_level + 1);
-    Vector<MultiFab> delta_p_term(finest_level + 1);
-
-    Vector<MultiFab> Tcoeff1(finest_level + 1);
-    Vector<MultiFab> hcoeff1(finest_level + 1);
-    Vector<MultiFab> Xkcoeff1(finest_level + 1);
-    Vector<MultiFab> pcoeff1(finest_level + 1);
-    Vector<MultiFab> Tcoeff2(finest_level + 1);
-    Vector<MultiFab> hcoeff2(finest_level + 1);
-    Vector<MultiFab> Xkcoeff2(finest_level + 1);
-    Vector<MultiFab> pcoeff2(finest_level + 1);
-    Vector<MultiFab> scal_force(finest_level + 1);
-    Vector<MultiFab> delta_chi(finest_level + 1);
-    Vector<MultiFab> sponge(finest_level + 1);
-    Vector<MultiFab> w0cc(finest_level + 1);
->>>>>>> 9d0c78af
 
     // face-centered in the dm-direction (planar only)
     Vector<MultiFab> etarhoflux_dummy(finest_level + 1);
@@ -155,7 +114,6 @@
 
     for (int lev = 0; lev <= finest_level; ++lev) {
         // cell-centered MultiFabs
-<<<<<<< HEAD
         shat        [lev].define(grids[lev], dmap[lev],   Nscal, ng_s);
         rhohalf     [lev].define(grids[lev], dmap[lev],       1,    1);
         cphalf      [lev].define(grids[lev], dmap[lev],       1,    1);
@@ -187,40 +145,7 @@
         hcoeff2     [lev].define(grids[lev], dmap[lev],       1,    1);
         Xkcoeff2    [lev].define(grids[lev], dmap[lev], NumSpec,    1);
         pcoeff2     [lev].define(grids[lev], dmap[lev],       1,    1);
-=======
-        shat[lev].define(grids[lev], dmap[lev], Nscal, ng_s);
-        rhohalf[lev].define(grids[lev], dmap[lev], 1, 1);
-        cphalf[lev].define(grids[lev], dmap[lev], 1, 1);
-        xihalf[lev].define(grids[lev], dmap[lev], NumSpec, 1);
-        macrhs[lev].define(grids[lev], dmap[lev], 1, 0);
-        macphi[lev].define(grids[lev], dmap[lev], 1, 1);
-        S_cc_nph[lev].define(grids[lev], dmap[lev], 1, 0);
-        rho_omegadot[lev].define(grids[lev], dmap[lev], NumSpec, 0);
-        diff_old[lev].define(grids[lev], dmap[lev], 1, 0);
-        diff_new[lev].define(grids[lev], dmap[lev], 1, 0);
-        diff_hat[lev].define(grids[lev], dmap[lev], 1, 0);
-        diff_hterm_new[lev].define(grids[lev], dmap[lev], 1, 0);
-        diff_hterm_hat[lev].define(grids[lev], dmap[lev], 1, 0);
-        rho_Hnuc[lev].define(grids[lev], dmap[lev], 1, 0);
-        rho_Hext[lev].define(grids[lev], dmap[lev], 1, 0);
-        sdc_source[lev].define(grids[lev], dmap[lev], Nscal, 0);
-        aofs[lev].define(grids[lev], dmap[lev], Nscal, 0);
-        intra_rhoh0[lev].define(grids[lev], dmap[lev], 1, 0);
-        delta_gamma1_term[lev].define(grids[lev], dmap[lev], 1, 0);
-        delta_gamma1[lev].define(grids[lev], dmap[lev], 1, 0);
-        peos_old[lev].define(grids[lev], dmap[lev], 1, 0);
-        peosbar_cart[lev].define(grids[lev], dmap[lev], 1, 0);
-        p0_cart[lev].define(grids[lev], dmap[lev], 1, 0);
-        delta_p_term[lev].define(grids[lev], dmap[lev], 1, 0);
-        Tcoeff1[lev].define(grids[lev], dmap[lev], 1, 1);
-        hcoeff1[lev].define(grids[lev], dmap[lev], 1, 1);
-        Xkcoeff1[lev].define(grids[lev], dmap[lev], NumSpec, 1);
-        pcoeff1[lev].define(grids[lev], dmap[lev], 1, 1);
-        Tcoeff2[lev].define(grids[lev], dmap[lev], 1, 1);
-        hcoeff2[lev].define(grids[lev], dmap[lev], 1, 1);
-        Xkcoeff2[lev].define(grids[lev], dmap[lev], NumSpec, 1);
-        pcoeff2[lev].define(grids[lev], dmap[lev], 1, 1);
->>>>>>> 9d0c78af
+        
         if (ppm_trace_forces == 0) {
             scal_force[lev].define(grids[lev], dmap[lev], Nscal, 1);
         } else {
@@ -351,14 +276,9 @@
     // compute p0_minus_peosbar = p0_old - peosbar_old (for making w0) and
     // compute delta_p_term = peos_old - p0_old (for RHS of projections)
     if (dpdt_factor > 0.0) {
-<<<<<<< HEAD
 
         // peos now holds "peos_old", the thermodynamic p computed from sold(rho,h,X)
         PfromRhoH(sold,sold,peos);
-=======
-        // peos_old (delta_p_term) now holds the thermodynamic p computed from sold(rho,h,X)
-        PfromRhoH(sold, sold, peos_old);
->>>>>>> 9d0c78af
 
         // compute peosbar = Avg(peos_old)
         Average(peos, peosbar, 0);
@@ -369,17 +289,10 @@
         // put p0_old on cart
         Put1dArrayOnCart(p0_old, p0_cart, false, false, bcs_f, 0);
 
-<<<<<<< HEAD
         // compute delta_p_term = peos_old - p0_old
         for (int lev=0; lev<=finest_level; ++lev) {
             MultiFab::Copy(delta_p_term[lev],peos[lev],0,0,1,0);
             MultiFab::Subtract(delta_p_term[lev],p0_cart[lev],0,0,1,0);
-=======
-        // compute delta_p_term = peos_old - peosbar_cart
-        for (int lev = 0; lev <= finest_level; ++lev) {
-            MultiFab::LinComb(delta_p_term[lev], 1.0, peos_old[lev], 0, -1.0,
-                              peosbar_cart[lev], 0, 0, 1, 0);
->>>>>>> 9d0c78af
         }
 
     } else {
@@ -789,25 +702,13 @@
             // compute p0_minus_peosbar = p0_new - peosbar_new (for making w0) and
             // increment delta_p_term += peos_new - p0_new (for RHS of projection)
             if (dpdt_factor > 0.) {
-<<<<<<< HEAD
 
                 // peos now holds "peos_new", the thermodynamic p computed from snew(rho,h,X)
                 PfromRhoH(snew,snew,peos);
-=======
-                // peos_new now holds the thermodynamic p computed from snew(rho,h,X)
-                PfromRhoH(snew, snew, delta_p_term);
-
-                // compute peos_nph = (1/2)*(peos_old+peos_new)
-                for (int lev = 0; lev <= finest_level; ++lev) {
-                    MultiFab::Add(delta_p_term[lev], peos_old[lev], 0, 0, 1, 0);
-                    delta_p_term[lev].mult(0.5);
-                }
->>>>>>> 9d0c78af
 
                 // compute peosbar = Avg(peos_new)
                 Average(peos, peosbar, 0);
 
-<<<<<<< HEAD
                 // compute p0_minus_peosbar = p0_new - peosbar
                 p0_minus_peosbar.copy(p0_new - peosbar);
 
@@ -818,21 +719,6 @@
                 for (int lev=0; lev<=finest_level; ++lev) {
                     MultiFab::Add(delta_p_term[lev],peos[lev],0,0,1,0);
                     MultiFab::Subtract(delta_p_term[lev],p0_cart[lev],0,0,1,0);
-=======
-                // compute p0_nph
-                // p0_nph.copy(0.5 * (p0_old + p0_new));
-
-                // compute p0_minus_peosbar = p0_nph - peosbar
-                p0_minus_peosbar.copy(p0_nph - peosbar);
-
-                // compute peosbar_cart from peosbar
-                Put1dArrayOnCart(peosbar, peosbar_cart, false, false, bcs_f, 0);
-
-                // compute delta_p_term = peos_new - peosbar_cart
-                for (int lev = 0; lev <= finest_level; ++lev) {
-                    MultiFab::Subtract(delta_p_term[lev], peosbar_cart[lev], 0,
-                                       0, 1, 0);
->>>>>>> 9d0c78af
                 }
 
             } else {
@@ -1298,19 +1184,13 @@
 
         // compute delta_p_term = peos_new - p0_new (for RHS of projection)
         if (dpdt_factor > 0.) {
-<<<<<<< HEAD
 
             // peos now holds "peos_new", the thermodynamic p computed from snew(rho,h,X)
             PfromRhoH(snew,snew,peos);
-=======
-            // peos_new now holds the thermodynamic p computed from snew(rho h X)
-            PfromRhoH(snew, snew, delta_p_term);
->>>>>>> 9d0c78af
 
             // compute peosbar = Avg(peos_new)
             Average(delta_p_term, peosbar, 0);
 
-<<<<<<< HEAD
                 // put p0_new on cart
                 Put1dArrayOnCart(p0_new, p0_cart, false, false, bcs_f, 0);
 
@@ -1322,21 +1202,6 @@
             
                 CorrectRHCCforNodalProj(rhcc_for_nodalproj,rho0_new,beta0_nph,gamma1bar_new,
                                         p0_new,delta_p_term);
-=======
-            // no need to compute p0_minus_peosbar since make_w0 is not called after here
-
-            // compute peosbar_cart from peosbar
-            Put1dArrayOnCart(peosbar, peosbar_cart, false, false, bcs_f, 0);
-
-            // compute delta_p_term = peos_new - peosbar_cart
-            for (int lev = 0; lev <= finest_level; ++lev) {
-                MultiFab::Subtract(delta_p_term[lev], peosbar_cart[lev], 0, 0,
-                                   1, 0);
-            }
-
-            CorrectRHCCforNodalProj(rhcc_for_nodalproj, rho0_new, beta0_nph,
-                                    gamma1bar_new, p0_new, delta_p_term);
->>>>>>> 9d0c78af
         }
     }
 
