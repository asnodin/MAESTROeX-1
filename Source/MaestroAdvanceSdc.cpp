
#include <Maestro.H>
#include <Maestro_F.H>

using namespace amrex;

// advance a single level for a single time step, updates flux registers
void
Maestro::AdvanceTimeStepSDC (bool is_initIter) {

    // timer for profiling
    BL_PROFILE_VAR("Maestro::AdvanceTimeStepSDC()",AdvanceTimeStepSDC);

    // cell-centered MultiFabs needed within the AdvanceTimeStep routine
    Vector<MultiFab>           shat(finest_level+1);
    Vector<MultiFab>        rhohalf(finest_level+1);
    Vector<MultiFab>         cphalf(finest_level+1);
    Vector<MultiFab>         xihalf(finest_level+1);
    Vector<MultiFab>         macrhs(finest_level+1);
    Vector<MultiFab>         macphi(finest_level+1);
    Vector<MultiFab>       S_cc_nph(finest_level+1);
    Vector<MultiFab>   rho_omegadot(finest_level+1);
    Vector<MultiFab>       diff_old(finest_level+1);
    Vector<MultiFab>       diff_new(finest_level+1);
    Vector<MultiFab>       diff_hat(finest_level+1);
    Vector<MultiFab> diff_hterm_new(finest_level+1);
    Vector<MultiFab> diff_hterm_hat(finest_level+1);
    Vector<MultiFab>       rho_Hnuc(finest_level+1);
    Vector<MultiFab>       rho_Hext(finest_level+1);
    Vector<MultiFab>     sdc_source(finest_level+1);
    Vector<MultiFab>           aofs(finest_level+1);
    Vector<MultiFab>    intra_rhoh0(finest_level+1);
    
    Vector<MultiFab> delta_gamma1_term(finest_level+1);
    Vector<MultiFab>      delta_gamma1(finest_level+1);
    Vector<MultiFab>          peos_old(finest_level+1);
    Vector<MultiFab>      peosbar_cart(finest_level+1);
    Vector<MultiFab>           p0_cart(finest_level+1);
    Vector<MultiFab>      delta_p_term(finest_level+1);
    
    Vector<MultiFab>      Tcoeff1(finest_level+1);
    Vector<MultiFab>      hcoeff1(finest_level+1);
    Vector<MultiFab>     Xkcoeff1(finest_level+1);
    Vector<MultiFab>      pcoeff1(finest_level+1);
    Vector<MultiFab>      Tcoeff2(finest_level+1);
    Vector<MultiFab>      hcoeff2(finest_level+1);
    Vector<MultiFab>     Xkcoeff2(finest_level+1);
    Vector<MultiFab>      pcoeff2(finest_level+1);
    Vector<MultiFab>   scal_force(finest_level+1);
    Vector<MultiFab>    delta_chi(finest_level+1);
    Vector<MultiFab>       sponge(finest_level+1);
    Vector<MultiFab>         w0cc(finest_level+1);

    // face-centered in the dm-direction (planar only)
    Vector<MultiFab> etarhoflux_dummy(finest_level+1);

    // face-centered
    Vector<std::array< MultiFab, AMREX_SPACEDIM > >  umac(finest_level+1);
    Vector<std::array< MultiFab, AMREX_SPACEDIM > > sedge(finest_level+1);
    Vector<std::array< MultiFab, AMREX_SPACEDIM > > sflux(finest_level+1);

    ////////////////////////
    // needed for spherical routines only

    // cell-centered
    Vector<MultiFab> w0_force_cart_dummy(finest_level+1);

    // face-centered
    Vector<std::array< MultiFab, AMREX_SPACEDIM > > w0mac(finest_level+1);
    Vector<std::array< MultiFab, AMREX_SPACEDIM > > w0mac_dummy(finest_level+1);

    // end spherical-only MultiFabs
    ////////////////////////

    // vectors store the multilevel 1D states as one very long array
    // these are cell-centered
    BaseState<Real> grav_cell_nph (base_geom.max_radial_level+1, base_geom.nr_fine);
    BaseState<Real> rho0_nph (base_geom.max_radial_level+1, base_geom.nr_fine);
    BaseState<Real> p0_nph (base_geom.max_radial_level+1, base_geom.nr_fine);
    BaseState<Real> p0_minus_peosbar (base_geom.max_radial_level+1, base_geom.nr_fine);
    BaseState<Real> peosbar (base_geom.max_radial_level+1, base_geom.nr_fine);
    BaseState<Real> w0_force_dummy (base_geom.max_radial_level+1, base_geom.nr_fine);
    BaseState<Real> Sbar (base_geom.max_radial_level+1, base_geom.nr_fine);
    BaseState<Real> beta0_nph (base_geom.max_radial_level+1, base_geom.nr_fine);
    BaseState<Real> gamma1bar_nph (base_geom.max_radial_level+1, base_geom.nr_fine);
    BaseState<Real> delta_gamma1_termbar (base_geom.max_radial_level+1, base_geom.nr_fine);
    BaseState<Real> delta_rhoh0 (base_geom.max_radial_level+1, base_geom.nr_fine);

    // vectors store the multilevel 1D states as one very long array
    // these are edge-centered
    BaseState<Real> w0_old (base_geom.max_radial_level+1, base_geom.nr_fine+1);
    BaseState<Real> rho0_pred_edge_dummy (base_geom.max_radial_level+1, base_geom.nr_fine+1);

    bool is_predictor;
    bool split_projection = true;

    Print() << "\nTimestep " << istep << " starts with TIME = " << t_old
            << " DT = " << dt << std::endl << std::endl;

    if (maestro_verbose > 0) {
        Print() << "Cell Count:" << std::endl;
        for (int lev=0; lev<=finest_level; ++lev) {
            Print() << "Level " << lev << ", " << CountCells(lev) << " cells" << std::endl;
        }
    }

    for (int lev=0; lev<=finest_level; ++lev) {
        // cell-centered MultiFabs
        shat        [lev].define(grids[lev], dmap[lev],   Nscal, ng_s);
        rhohalf     [lev].define(grids[lev], dmap[lev],       1,    1);
        cphalf      [lev].define(grids[lev], dmap[lev],       1,    1);
        xihalf      [lev].define(grids[lev], dmap[lev], NumSpec,    1);
        macrhs      [lev].define(grids[lev], dmap[lev],       1,    0);
        macphi      [lev].define(grids[lev], dmap[lev],       1,    1);
        S_cc_nph    [lev].define(grids[lev], dmap[lev],       1,    0);
        rho_omegadot[lev].define(grids[lev], dmap[lev], NumSpec,    0);
        diff_old    [lev].define(grids[lev], dmap[lev],       1,    0);
        diff_new    [lev].define(grids[lev], dmap[lev],       1,    0);
        diff_hat    [lev].define(grids[lev], dmap[lev],       1,    0);
        diff_hterm_new[lev].define(grids[lev], dmap[lev],     1,    0);
        diff_hterm_hat[lev].define(grids[lev], dmap[lev],     1,    0);
        rho_Hnuc    [lev].define(grids[lev], dmap[lev],       1,    0);
        rho_Hext    [lev].define(grids[lev], dmap[lev],       1,    0);
        sdc_source  [lev].define(grids[lev], dmap[lev],   Nscal,    0);
        aofs        [lev].define(grids[lev], dmap[lev],   Nscal,    0);
        intra_rhoh0 [lev].define(grids[lev], dmap[lev],       1,    0);
        delta_gamma1_term[lev].define(grids[lev], dmap[lev],  1,    0);
        delta_gamma1[lev].define(grids[lev], dmap[lev],       1,    0);
        peos_old    [lev].define(grids[lev], dmap[lev],       1,    0);
        peosbar_cart[lev].define(grids[lev], dmap[lev],       1,    0);
        p0_cart     [lev].define(grids[lev], dmap[lev],       1,    0);
        delta_p_term[lev].define(grids[lev], dmap[lev],       1,    0);
        Tcoeff1     [lev].define(grids[lev], dmap[lev],       1,    1);
        hcoeff1     [lev].define(grids[lev], dmap[lev],       1,    1);
        Xkcoeff1    [lev].define(grids[lev], dmap[lev], NumSpec,    1);
        pcoeff1     [lev].define(grids[lev], dmap[lev],       1,    1);
        Tcoeff2     [lev].define(grids[lev], dmap[lev],       1,    1);
        hcoeff2     [lev].define(grids[lev], dmap[lev],       1,    1);
        Xkcoeff2    [lev].define(grids[lev], dmap[lev], NumSpec,    1);
        pcoeff2     [lev].define(grids[lev], dmap[lev],       1,    1);
        if (ppm_trace_forces == 0) {
            scal_force  [lev].define(grids[lev], dmap[lev],   Nscal,    1);
        } else {
            // we need more ghostcells if we are tracing the forces
            scal_force  [lev].define(grids[lev], dmap[lev],   Nscal, ng_s);
        }
        delta_chi   [lev].define(grids[lev], dmap[lev],       1,    0);
        sponge      [lev].define(grids[lev], dmap[lev],       1,    0);
        w0cc    [lev].define(grids[lev], dmap[lev], AMREX_SPACEDIM, 0);

        // face-centered in the dm-direction (planar only)
        AMREX_D_TERM(etarhoflux_dummy[lev].define(convert(grids[lev],nodal_flag_x), dmap[lev], 1, 1); ,
                     etarhoflux_dummy[lev].define(convert(grids[lev],nodal_flag_y), dmap[lev], 1, 1); ,
                     etarhoflux_dummy[lev].define(convert(grids[lev],nodal_flag_z), dmap[lev], 1, 1); );

        // face-centered arrays of MultiFabs
        AMREX_D_TERM(umac [lev][0].define(convert(grids[lev],nodal_flag_x), dmap[lev], 1,     1); ,
                     umac [lev][1].define(convert(grids[lev],nodal_flag_y), dmap[lev], 1,     1); ,
                     umac [lev][2].define(convert(grids[lev],nodal_flag_z), dmap[lev], 1,     1); );
        AMREX_D_TERM(sedge[lev][0].define(convert(grids[lev],nodal_flag_x), dmap[lev], Nscal, 0); ,
                     sedge[lev][1].define(convert(grids[lev],nodal_flag_y), dmap[lev], Nscal, 0); ,
                     sedge[lev][2].define(convert(grids[lev],nodal_flag_z), dmap[lev], Nscal, 0); );
        AMREX_D_TERM(sflux[lev][0].define(convert(grids[lev],nodal_flag_x), dmap[lev], Nscal, 0); ,
                     sflux[lev][1].define(convert(grids[lev],nodal_flag_y), dmap[lev], Nscal, 0); ,
                     sflux[lev][2].define(convert(grids[lev],nodal_flag_z), dmap[lev], Nscal, 0); );

        // initialize umac
        for (int d=0; d < AMREX_SPACEDIM; ++d) {
            umac[lev][d].setVal(0.);
        }

        // initialize intra_rhoh0
        intra_rhoh0[lev].setVal(0.);

        rho_Hext[lev].setVal(0.);
    }

#if (AMREX_SPACEDIM == 3)
    for (int lev=0; lev<=finest_level; ++lev) {
        w0mac[lev][0].define(convert(grids[lev],nodal_flag_x), dmap[lev], 1, 1);
        w0mac[lev][1].define(convert(grids[lev],nodal_flag_y), dmap[lev], 1, 1);
        w0mac[lev][2].define(convert(grids[lev],nodal_flag_z), dmap[lev], 1, 1);
        w0mac_dummy[lev][0].define(convert(grids[lev],nodal_flag_x), dmap[lev], 1, 1);
        w0mac_dummy[lev][1].define(convert(grids[lev],nodal_flag_y), dmap[lev], 1, 1);
        w0mac_dummy[lev][2].define(convert(grids[lev],nodal_flag_z), dmap[lev], 1, 1);
    }
#endif
    
    for (int lev=0; lev<=finest_level; ++lev) {
        w0_force_cart_dummy[lev].define(grids[lev], dmap[lev], AMREX_SPACEDIM, 1);
        w0_force_cart_dummy[lev].setVal(0.);
    }
    
    // set etarhoflux_dummy to zero
    for (int lev=0; lev<=finest_level; ++lev) {
        etarhoflux_dummy[lev].setVal(0.);
    }

#if (AMREX_SPACEDIM == 3)
    // initialize MultiFabs and Vectors to ZERO
    for (int lev=0; lev<=finest_level; ++lev) {
        for (int d=0; d<AMREX_SPACEDIM; ++d) {
            w0mac[lev][d].setVal(0.);
            w0mac_dummy[lev][d].setVal(0.);
        }
    }
#endif

    // initialize to zero
    Sbar.setVal(0.);
    w0.setVal(0.0);

    // set dummy variables to zero
    w0_force_dummy.setVal(0.0);
    rho0_pred_edge_dummy.setVal(0.0);

    // make the sponge for all levels
    if (do_sponge) {
        SpongeInit(rho0_old);
        MakeSponge(sponge);
    }

    //////////////////////////////////////////////////////////////////////////////
    // STEP 1 -- Compute advection velocities
    //////////////////////////////////////////////////////////////////////////////

    if (maestro_verbose >= 1) {
        Print() << "<<< STEP 1 : Compute advection velocities >>>" << std::endl;
    }

    if (t_old == 0.) {
        // this is either a pressure iteration or the first time step
        // set S_cc_nph = (1/2) (S_cc_old + S_cc_new)
        for (int lev=0; lev<=finest_level; ++lev) {
            MultiFab::LinComb(S_cc_nph[lev],0.5,S_cc_old[lev],0,0.5,S_cc_new[lev],0,0,1,0);
        }
    } else {
        // set S_cc_nph = S_cc_old + (dt/2) * dSdt
        for (int lev=0; lev<=finest_level; ++lev) {
            MultiFab::LinComb(S_cc_nph[lev],1.0,S_cc_old[lev],0,0.5*dt,dSdt[lev],0,0,1,0);
        }
    }
    // no ghost cells for S_cc_nph
    AverageDown(S_cc_nph, 0, 1);

    // compute p0_minus_peosbar = p0_old - peosbar (for making w0) and
    // compute delta_p_term = peos_old - p0_old (for RHS of projections)
    if (dpdt_factor > 0.0) {
        // peos_old (delta_p_term) now holds the thermodynamic p computed from sold(rho,h,X)
        PfromRhoH(sold,sold,peos_old);

        // compute peosbar = Avg(peos_old)
        Average(delta_p_term, peosbar, 0);

        // compute p0_minus_peosbar = p0_old - peosbar
        p0_minus_peosbar.copy(p0_old - peosbar);

        // compute peosbar_cart from peosbar
        Put1dArrayOnCart(peosbar, peosbar_cart, false, false, bcs_f, 0);

        // compute delta_p_term = peos_old - peosbar_cart
        for (int lev=0; lev<=finest_level; ++lev) {
            MultiFab::LinComb(delta_p_term[lev],1.0,peos_old[lev],0,-1.0,peosbar_cart[lev],0,0,1,0);
        }
    } else {
        // these should have no effect if dpdt_factor <= 0
        p0_minus_peosbar.setVal(0.0);
        for (int lev=0; lev<=finest_level; ++lev) {
            delta_p_term[lev].setVal(0.);
        }
    }
    
    if (evolve_base_state) {
        if (split_projection) {

            // compute Sbar = average(S_cc_nph)
            Average(S_cc_nph, Sbar, 0);

            // save old-time value
            w0_old.copy(w0);

            // compute w0, w0_force
            is_predictor = true;
            Makew0(w0_old, w0_force_dummy, Sbar, rho0_old, 
                   rho0_old, p0_old, p0_old, gamma1bar_old, 
                   gamma1bar_old, p0_minus_peosbar, 
                   dt, dtold, is_predictor);

#if (AMREX_SPACEDIM == 3)
            if (spherical) {
                // put w0 on Cartesian edges
                MakeW0mac(w0mac);
            }
#endif
        }
    }

    // compute unprojected MAC velocities
    is_predictor = true;
    AdvancePremac(umac, w0mac_dummy, w0_force_cart_dummy);

    for (int lev=0; lev<=finest_level; ++lev) {
        delta_chi[lev].setVal(0.);
        macphi   [lev].setVal(0.);
        delta_gamma1_term[lev].setVal(0.);
    }

    if (evolve_base_state && !split_projection) {
        Sbar.copy(1.0/(gamma1bar_old*p0_old) * (p0_old - p0_nm1)/dtold);
    }

    // compute RHS for MAC projection, beta0*(S_cc-Sbar) + beta0*delta_chi
    MakeRHCCforMacProj(macrhs, rho0_old, S_cc_nph, Sbar, beta0_old, delta_gamma1_term,
                       gamma1bar_old, p0_old, delta_p_term, delta_chi, is_predictor);

    if (spherical && evolve_base_state && split_projection) {
        // subtract w0mac from umac
        Addw0(umac, w0mac, -1.);
    }

    // wallclock time
    Real start_total_macproj = ParallelDescriptor::second();

    // MAC projection
    // includes spherical option in C++ function
    MacProj(umac, macphi, macrhs, beta0_old, is_predictor);

    // wallclock time
    Real end_total_macproj = ParallelDescriptor::second() - start_total_macproj;
    ParallelDescriptor::ReduceRealMax(end_total_macproj,ParallelDescriptor::IOProcessorNumber());

    
    if (spherical && evolve_base_state && split_projection) {
        // add w0mac back to umac
        Addw0(umac, w0mac, 1.);
    }

    //////////////////////////////////////////////////////////////////////////////
    // STEP 2 -- Predictor
    //////////////////////////////////////////////////////////////////////////////

    if (maestro_verbose >= 1) {
        Print() << "<<< STEP 2 : Predictor >>>" << std::endl;
    }

    //////////////////////////////////////////////////////////////////////////////
    // STEP 2A -- compute advective flux divergences
    //////////////////////////////////////////////////////////////////////////////

    if (maestro_verbose >= 1) {
        Print() << "<<< STEP 2A : compute advective flux div >>>" << std::endl;
    }

    // no need to advect the base state density
    rho0_new.copy(rho0_old);

    // set diff to zero
    for (int lev=0; lev<=finest_level; ++lev) {
        diff_old[lev].setVal(0.);
        diff_new[lev].setVal(0.);
        diff_hat[lev].setVal(0.);
    }

    // diff is the forcing for rhoh or temperature
    if (use_thermal_diffusion) {
        MakeThermalCoeffs(sold,Tcoeff1,hcoeff1,Xkcoeff1,pcoeff1);

        MakeExplicitThermal(diff_old,sold,Tcoeff1,hcoeff1,Xkcoeff1,pcoeff1,p0_old,
                            temp_diffusion_formulation);
    }

    // copy sold into shat 
    // temperature will be overwritten later after enthalpy advance
    for (int lev=0; lev<=finest_level; ++lev) {
        MultiFab::Copy(shat[lev],sold[lev],0,0,Nscal,0);
    }

    if (maestro_verbose >= 1) {
        Print() << "            :  density_advance >>>" << std::endl;
    }

    // set sedge and sflux to zero
    for (int lev=0; lev<=finest_level; ++lev) {
        for (int idim=0; idim<AMREX_SPACEDIM; ++idim) {
            sedge[lev][idim].setVal(0.);
            sflux[lev][idim].setVal(0.);
        }
    }

    // advect rhoX and rho
    DensityAdvanceSDC(1, sold, shat, sedge, sflux, 
                      scal_force, etarhoflux_dummy, umac,
                      w0mac, rho0_pred_edge_dummy);
    

    if (evolve_base_state) {
        // correct the base state density by "averaging"
        Average(shat, rho0_new, Rho);
        ComputeCutoffCoords(rho0_new);
    }

    // update grav_cell_new
    if (evolve_base_state) {
        MakeGravCell(grav_cell_new, rho0_new);
    } else {
        grav_cell_new.copy(grav_cell_old);
    }

    // base state pressure update
    if (evolve_base_state) {

        // set new p0 through HSE
        p0_new.copy(p0_old);

        EnforceHSE(rho0_new, p0_new, grav_cell_new);

        // compute p0_nph
        p0_nph.copy(0.5*(p0_old + p0_new));
                
        // hold dp0/dt in psi for enthalpy advance
        psi.copy((p0_new - p0_old) / dt);
    } else {
        p0_new.copy(p0_old);
        p0_nph.copy(p0_old);
    }

    // base state enthalpy update
    if (evolve_base_state) {
        // compute rhoh0_old by "averaging"
        Average(sold, rhoh0_old, RhoH);
    } else {
        rhoh0_new.copy(rhoh0_old);
    }

    if (maestro_verbose >= 1) {
        Print() << "            : enthalpy_advance >>>" << std::endl;
    }

    EnthalpyAdvanceSDC(1, sold, shat, sedge, sflux, scal_force, umac, w0mac, p0_nph, diff_old);

    // base state enthalpy update
    if (evolve_base_state) {
        // compute rhoh0_new by "averaging"
        Average(shat, rhoh0_new, RhoH);

        // store (rhoh0_hat - rhoh0_old)/dt in delta_rhoh0
        delta_rhoh0.copy((rhoh0_new - rhoh0_old)/dt);
    }

    // extract aofs = (shat - sold) / dt - intra
    for (int lev=0; lev<=finest_level; ++lev) {
        MultiFab::LinComb(aofs[lev],1.0/dt,shat[lev],0,-1.0/dt,sold[lev],0,0,Nscal,0);
        MultiFab::Subtract(aofs[lev],intra[lev],0,0,Nscal,0);
    }

    //////////////////////////////////////////////////////////////////////////////
    // STEP 2B (optional) -- compute diffusive flux divergence
    //////////////////////////////////////////////////////////////////////////////

    if (maestro_verbose >= 1) {
        Print() << "<<< STEP 2B : compute diffusive flux div >>>" << std::endl;
    }

    if (use_thermal_diffusion) {
        // 1 = predictor, 2 = corrector
        ThermalConductSDC(1,sold,shat,snew,p0_old,p0_new,hcoeff1,Xkcoeff1,pcoeff1,
                          hcoeff2,Xkcoeff2,pcoeff2);

        // note p0_new => p0_hat if evolve_base_state = T
        MakeExplicitThermal(diff_hat,shat,Tcoeff1,hcoeff1,Xkcoeff1,pcoeff1,p0_new,
                            temp_diffusion_formulation);
    }

    //////////////////////////////////////////////////////////////////////////////
    // STEP 2C -- advance thermodynamic variables
    //////////////////////////////////////////////////////////////////////////////

    if (maestro_verbose >= 1) {
        Print() << "<<< STEP 2C : advance thermo variables >>>" << std::endl;
    }

    // build sdc_source
    for (int lev=0; lev<=finest_level; ++lev) {
        sdc_source[lev].setVal(0.);
        MultiFab::Add(sdc_source[lev],aofs[lev],FirstSpec,FirstSpec,NumSpec,0);
        MultiFab::LinComb(sdc_source[lev],0.5,diff_old[lev],0,0.5,diff_hat[lev],0,RhoH,1,0);
        MultiFab::Add(sdc_source[lev],aofs[lev],RhoH,RhoH,1,0);
    }
    
    // wallclock time
    Real start_total_react = ParallelDescriptor::second();
    
    ReactSDC(sold,snew,rho_Hext,p0_old,dt,t_old,sdc_source);

    // wallclock time
    Real end_total_react = ParallelDescriptor::second() - start_total_react;
    ParallelDescriptor::ReduceRealMax(end_total_react,ParallelDescriptor::IOProcessorNumber());

    // extract IR =  [ (snew - sold)/dt - sdc_source ]

    for (int lev=0; lev<=finest_level; ++lev) {
        intra[lev].setVal(0.);
        // species source term
        MultiFab::LinComb(intra[lev],1.0/dt,snew[lev],FirstSpec,-1.0/dt,sold[lev],FirstSpec,FirstSpec,NumSpec,0);
        MultiFab::Subtract(intra[lev],sdc_source[lev],FirstSpec,FirstSpec,NumSpec,0);
        // enthalpy source term
        MultiFab::LinComb(intra[lev],1.0/dt,snew[lev],RhoH,-1.0/dt,sold[lev],RhoH,RhoH,1,0);
        MultiFab::Subtract(intra[lev],sdc_source[lev],RhoH,RhoH,1,0);
    }
    
    // massage the rhoh intra term into the proper form, depending on
    // what we are predicting.  Note: we do this before we deal with
    // the species terms, since some enthalpy types need this default
    // species intra.

    // first create rhohalf -- a lot of forms need this. 
    FillPatch(0.5*(t_old+t_new), rhohalf, sold, snew, Rho, 0, 1, Rho, bcs_s);

    if (evolve_base_state) {
        // update base state density and pressure
        Average(snew, rho0_new, Rho);
        ComputeCutoffCoords(rho0_new);
        
        if (use_etarho) {
            // compute the new etarho
            if (!spherical) {
                MakeEtarho(etarhoflux_dummy);
            } else {
                MakeEtarhoSphr(sold, snew, umac, w0mac_dummy);
            }
        }

        MakeGravCell(grav_cell_new, rho0_new);

        EnforceHSE(rho0_new, p0_new, grav_cell_new);

        // compute p0_nph
        // p0_nph.copy(0.5*(p0_old + p0_new));

        // hold dp0/dt in psi for Make_S_cc
        psi.copy((p0_new - p0_old) / dt);

        // update base state enthalpy
        Average(snew, rhoh0_new, RhoH);

        // compute intra_rhoh0 = (rhoh0_new - rhoh0_old)/dt 
        //                       - (rhoh0_hat - rhoh0_old)/dt
        delta_rhoh0.copy((rhoh0_new - rhoh0_old)/dt - delta_rhoh0);
        Put1dArrayOnCart(delta_rhoh0, intra_rhoh0, false, false, bcs_f, 0);
    }

    // now update temperature
    if (use_tfromp) {
        TfromRhoP(snew, p0_new);
    }
    else {
        TfromRhoH(snew, p0_new);
    }
    
    if (enthalpy_pred_type == predict_rhohprime) {

        // intra is only different from predict_rhoh if rhoh0 is not constant
        if (evolve_base_state) {            
            for (int lev=0; lev<=finest_level; ++lev) {
                MultiFab::Subtract(intra[lev],intra_rhoh0[lev],0,RhoH,1,0);
            }
        }

    } else if (enthalpy_pred_type == predict_h) {

        // we want this in terms of h, not (rho h)
        for (int lev=0; lev<=finest_level; ++lev) {
            MultiFab::Divide(intra[lev],rhohalf[lev],0,RhoH,1,0);
        }

    } else if ((enthalpy_pred_type == predict_T_then_rhohprime) ||
               (enthalpy_pred_type == predict_T_then_h)) {

        // for predict_T_*, the intra force needs to be in the temp_comp
        // slot, since temperature is what is predicted.

        // first make the thermodynamic coefficients at the half-time
        MakeIntraCoeffs(sold,snew,cphalf,xihalf);

        // overwrite intra(temp_comp).  We want to create
        // I_T = (1 / (rho c_p)) [ (rhoh_new - rhoh_old)/dt - A_rhoh -
        //     sum_k xi_k ( (rhoX_new - rhoX_old)/dt - A_rhoX ) ]
        for (int lev=0; lev<=finest_level; ++lev) {
            MultiFab::Copy(intra[lev],intra[lev],RhoH,Temp,1,0);
            
            for (int comp=0; comp<NumSpec; ++comp) {
                // multiple xi by intra and store in xi
                MultiFab::Multiply(xihalf[lev],intra[lev],FirstSpec+comp,comp,1,0);

                // subtract from intra temp
                MultiFab::Subtract(intra[lev],xihalf[lev],comp,Temp,1,0);
            }

            MultiFab::Divide(intra[lev],rhohalf[lev],0,Temp,1,0);
            MultiFab::Divide(intra[lev],cphalf[lev],0,Temp,1,0);
        }
    }     

    // for some species_pred_types, we need to make intra in terms of
    // X, NOT rhoX
    if ( (species_pred_type == predict_rhoprime_and_X) ||
         (species_pred_type == predict_rho_and_X) ) {

        for (int lev=0; lev<=finest_level; ++lev) {
            for (int comp=FirstSpec; comp<FirstSpec+NumSpec; ++comp) {
                MultiFab::Divide(intra[lev],rhohalf[lev],0,comp,1,0);
            }
        }
    }

    // compute new-time coefficients and diffusion term
    if (use_thermal_diffusion) {
        MakeThermalCoeffs(snew,Tcoeff2,hcoeff2,Xkcoeff2,pcoeff2);

        MakeExplicitThermal(diff_new, snew, Tcoeff2, hcoeff2, Xkcoeff2, pcoeff2, p0_new,
                            temp_diffusion_formulation);
    }

    if (evolve_base_state) {
        // compute beta0 and gamma1bar
        MakeGamma1bar(snew, gamma1bar_new, p0_new);

        MakeBeta0(beta0_new, rho0_new, p0_new, gamma1bar_new, 
                  grav_cell_new);
    } else {
        // Just pass beta0 and gamma1bar through if not evolving base state
        beta0_new.copy(beta0_old);
        gamma1bar_new.copy(gamma1bar_old);
    }

    gamma1bar_nph.copy(0.5*(gamma1bar_old+gamma1bar_new));
    beta0_nph.copy(0.5*(beta0_old + beta0_new));

    //////////////////////////////////////////////////////////////////////////////
    // Corrector loop
    //////////////////////////////////////////////////////////////////////////////

    for (int misdc=0; misdc<sdc_iters; ++misdc) {
        
        //////////////////////////////////////////////////////////////////////////////
        // STEP 3 -- Update advection velocities
        //////////////////////////////////////////////////////////////////////////////

        if (sdc_couple_mac_velocity) {
            if (maestro_verbose >= 1) {
                Print() << "<<< STEP 3 : Update advection velocities (MISDC iter = " 
                        << misdc << ") >>>" << std::endl;
            }

            MakeReactionRates(rho_omegadot,rho_Hnuc,snew); 
            
            // compute S at cell-centers
            Make_S_cc(S_cc_new,delta_gamma1_term,delta_gamma1,snew,uold,rho_omegadot,rho_Hnuc,
                      rho_Hext,diff_new,p0_new,gamma1bar_new,delta_gamma1_termbar);
        
            // set S_cc_nph = (1/2) (S_cc_old + S_cc_new)
            for (int lev=0; lev<=finest_level; ++lev) {
                MultiFab::LinComb(S_cc_nph[lev],0.5,S_cc_old[lev],0,0.5,S_cc_new[lev],0,0,1,0);
            }
            AverageDown(S_cc_nph,0,1);

            // and delta_p_term = peos_new - p0_new (for RHS of projection)
            if (dpdt_factor > 0.) {
                // peos_new now holds the thermodynamic p computed from snew(rho,h,X)
                PfromRhoH(snew,snew,delta_p_term);

                // compute peos_nph = (1/2)*(peos_old+peos_new)
                for (int lev=0; lev<=finest_level; ++lev) {
                    MultiFab::Add(delta_p_term[lev],peos_old[lev],0,0,1,0);
                    delta_p_term[lev].mult(0.5);
                }
                
                // compute peosbar = Avg(peos_new)
                Average(delta_p_term, peosbar, 0);

                // compute p0_nph
                // p0_nph.copy(0.5*(p0_old + p0_new));
                
                // compute p0_minus_peosbar = p0_nph - peosbar
                p0_minus_peosbar.copy(0.5*(p0_old + p0_new) - peosbar);
            
                // compute peosbar_cart from peosbar
                Put1dArrayOnCart(peosbar, peosbar_cart, false, false, bcs_f, 0);
                
                // compute delta_p_term = peos_new - peosbar_cart
                for (int lev=0; lev<=finest_level; ++lev) {
                    MultiFab::Subtract(delta_p_term[lev],peosbar_cart[lev],0,0,1,0);
                }
            } else {
                // these should have no effect if dpdt_factor <= 0
                p0_minus_peosbar.setVal(0.);
                for (int lev=0; lev<=finest_level; ++lev) {
                    delta_p_term[lev].setVal(0.);
                }
            }

            if (evolve_base_state) {
                if (split_projection) {
                    
                    // compute Sbar = average(S_cc_nph)
                    Average(S_cc_nph, Sbar, 0);
                    
                    // compute Sbar = Sbar + delta_gamma1_termbar
                    if (use_delta_gamma1_term) {
                        Sbar += delta_gamma1_termbar;
                    }
                    
                    // compute w0, w0_force
                    is_predictor = false;
                    Makew0(w0_old, w0_force_dummy, Sbar, rho0_old, 
                            rho0_new, p0_old, p0_new, gamma1bar_old, 
                            gamma1bar_new, p0_minus_peosbar, 
                            dt, dtold, is_predictor);

#if (AMREX_SPACEDIM == 3)                                
                    if (spherical) {
                        // put w0 on Cartesian edges
                        MakeW0mac(w0mac);
                    }
#endif
                }
            }

            // compute unprojected MAC velocities
            is_predictor = false;
            AdvancePremac(umac, w0mac_dummy, w0_force_cart_dummy);

            if (evolve_base_state && !split_projection) {
                Sbar.copy(1.0/(gamma1bar_new*p0_new) * (p0_new - p0_old)/dt);
            }

            // compute RHS for MAC projection, beta0*(S_cc-Sbar) + beta0*delta_chi
            MakeRHCCforMacProj(macrhs, rho0_new, S_cc_nph, Sbar, beta0_nph, delta_gamma1_term,
                                gamma1bar_new, p0_new,delta_p_term, delta_chi,is_predictor);

            if (spherical && evolve_base_state && split_projection) {
                // subtract w0mac from umac
                Addw0(umac,w0mac,-1.);
            }

            // wallclock time
            Real start_total_macproj_corrector = ParallelDescriptor::second();

            // MAC projection
            // includes spherical option in C++ function
            MacProj(umac, macphi, macrhs, beta0_nph, is_predictor);

            // wallclock time
            Real end_total_macproj_corrector = ParallelDescriptor::second() - start_total_macproj_corrector;
            ParallelDescriptor::ReduceRealMax(end_total_macproj_corrector,ParallelDescriptor::IOProcessorNumber());


            if (spherical && evolve_base_state && split_projection) {
                // add w0mac back to umac
                Addw0(umac,w0mac,1.);
            }
        } // end sdc_couple_mac_velocity
    
    //////////////////////////////////////////////////////////////////////////////
    // STEP 4A -- compute advective flux divergences
    //////////////////////////////////////////////////////////////////////////////

        if (maestro_verbose >= 1) {
            Print() << "<<< STEP 4 : Corrector loop (MISDC iter = " 
                    << misdc << ") >>>" << std::endl;
            Print() << "<<< STEP 4A : compute advective flux div (SDC iter = " 
                    << misdc << ") >>>" << std::endl;
        }
        
        // no need to advect the base state density
        rho0_new.copy(rho0_old);
        
        if (maestro_verbose >= 1) {
            Print() << "            :  density_advance >>>" << std::endl;
        }

        // advect rhoX, rho, and tracers
        DensityAdvanceSDC(2, sold, shat, sedge, sflux,
                          scal_force, etarhoflux_dummy, umac,
                          w0mac, rho0_pred_edge_dummy);

        if (evolve_base_state) {
            // correct the base state density by "averaging"
            Average(shat, rho0_new, Rho);
            ComputeCutoffCoords(rho0_new);
        }

        // update grav_cell_new, rho0_nph, grav_cell_nph
        if (evolve_base_state) {
            MakeGravCell(grav_cell_new, rho0_new);
            
            rho0_nph.copy(0.5*(rho0_old+rho0_new));
            
            MakeGravCell(grav_cell_nph, rho0_nph);
        } else {
            rho0_nph.copy(rho0_old);
            grav_cell_nph.copy(grav_cell_old);
        }
        
        // base state pressure update
        if (evolve_base_state) {
        
            // set new p0 through HSE
            p0_new.copy(p0_old);

            EnforceHSE(rho0_new, p0_new, grav_cell_new);
            
            p0_nph.copy(0.5*(p0_old + p0_new));
            // p0_nph.copy(p0_new);
            
            // hold dp0/dt in psi for enthalpy advance
            psi.copy((p0_new - p0_old) / dt);
        }
        
        // enthalpy update
        if (maestro_verbose >= 1) {
            Print() << "            : enthalpy_advance >>>" << std::endl;
        }
        
        EnthalpyAdvanceSDC(2,sold,shat,sedge,sflux,scal_force,umac,w0mac,p0_nph,diff_old);

        // base state enthalpy update
        if (evolve_base_state) {
            Average(shat, rhoh0_new, RhoH);

            // store (rhoh0_hat - rhoh0_old)/dt in delta_rhoh0
            delta_rhoh0.copy((rhoh0_new - rhoh0_old)/dt);
        }

        // extract aofs = (shat - sold) / dt - intra
        for (int lev=0; lev<=finest_level; ++lev) {
            MultiFab::LinComb(aofs[lev],1.0/dt,shat[lev],0,-1.0/dt,sold[lev],0,0,Nscal,0);
            MultiFab::Subtract(aofs[lev],intra[lev],0,0,Nscal,0);
        }
        
    //////////////////////////////////////////////////////////////////////////////
    // STEP 4B (optional) -- compute diffusive flux divergences
    //////////////////////////////////////////////////////////////////////////////

        if (maestro_verbose >= 1) {
            Print() << "<<< STEP 4B : compute diffusive flux div (SDC iter = " 
                    << misdc << ") >>>" << std::endl;
        }

        // set diff_hterm to zero
        for (int lev=0; lev<=finest_level; ++lev) {
            diff_hterm_new[lev].setVal(0.);
            diff_hterm_hat[lev].setVal(0.);
        }

        if (use_thermal_diffusion) {
            // 1 = predictor, 2 = corrector
            ThermalConductSDC(2, sold, shat, snew, p0_old, p0_new, hcoeff1, Xkcoeff1, pcoeff1,
                              hcoeff2, Xkcoeff2, pcoeff2);

            // compute diff_hat using shat, p0_new, and new coefficients from previous iteration
            // note p0_new = p0_hat if evolve_base_state = T
            MakeExplicitThermal(diff_hat, shat, Tcoeff2, hcoeff2, Xkcoeff2, pcoeff2, p0_new,
                                temp_diffusion_formulation);

            // compute only the h term in diff_hat and diff_new
            MakeExplicitThermalHterm(diff_hterm_hat,shat,hcoeff2);
            MakeExplicitThermalHterm(diff_hterm_new,snew,hcoeff2);
        }

    //////////////////////////////////////////////////////////////////////////////
    // STEP 4C -- advance thermodynamic variables
    //////////////////////////////////////////////////////////////////////////////

        if (maestro_verbose >= 1) {
            Print() << "<<< STEP 4C: advance thermo variables (MISDC iter = " 
                    << misdc << ") >>>" << std::endl;
        }

        // build sdc_source
        for (int lev=0; lev<=finest_level; ++lev) {
            sdc_source[lev].setVal(0.);
            MultiFab::Copy(sdc_source[lev],diff_old[lev],0,RhoH,1,0);
            MultiFab::Add(sdc_source[lev],diff_new[lev],0,RhoH,1,0);
            MultiFab::Add(sdc_source[lev],diff_hterm_hat[lev],0,RhoH,1,0);
            MultiFab::Subtract(sdc_source[lev],diff_hterm_new[lev],0,RhoH,1,0);
            sdc_source[lev].mult(0.5,RhoH,1,0);
            MultiFab::Add(sdc_source[lev],aofs[lev],0,0,Nscal,0);
        }
    
        // wallclock time
        Real start_total_react_corrector = ParallelDescriptor::second();
    
        ReactSDC(sold, snew, rho_Hext, p0_new, dt, t_old, sdc_source);

        // wallclock time
        Real end_total_react_corrector = ParallelDescriptor::second() - start_total_react_corrector;
        ParallelDescriptor::ReduceRealMax(end_total_react_corrector,ParallelDescriptor::IOProcessorNumber());

        // extract IR =  [ (snew - sold)/dt - sdc_source ]
        for (int lev=0; lev<=finest_level; ++lev) {
            intra[lev].setVal(0.);
            // species source term
            MultiFab::LinComb(intra[lev],1.0/dt,snew[lev],FirstSpec,-1.0/dt,sold[lev],FirstSpec,FirstSpec,NumSpec,0);
            MultiFab::Subtract(intra[lev],sdc_source[lev],FirstSpec,FirstSpec,NumSpec,0);
            // enthalpy source term
            MultiFab::LinComb(intra[lev],1.0/dt,snew[lev],RhoH,-1.0/dt,sold[lev],RhoH,RhoH,1,0);
            MultiFab::Subtract(intra[lev],sdc_source[lev],RhoH,RhoH,1,0);
        }
        
        // massage the rhoh intra term into the proper form, depending on
        // what we are predicting.  Note: we do this before we deal with
        // the species terms, since some enthalpy types need this default
        // species intra.

        // create rhohalf -- a lot of forms need this. 
        FillPatch(0.5*(t_old+t_new), rhohalf, sold, snew, Rho, 0, 1, Rho, bcs_s);

        if (evolve_base_state) {
            // update base state density and pressure
            Average(snew, rho0_new, Rho);
            ComputeCutoffCoords(rho0_new);

            if (use_etarho) {
                // compute the new etarho
                if (!spherical) {
                    MakeEtarho(etarhoflux_dummy);
                } else {
                    MakeEtarhoSphr(sold, snew, umac, w0mac_dummy);
                }
            }

            MakeGravCell(grav_cell_new, rho0_new);
            
            EnforceHSE(rho0_new, p0_new, grav_cell_new);

            // compute p0_nph
            // p0_nph.copy(0.5*(p0_old + p0_new));
            
            // hold dp0/dt in psi for Make_S_cc
            psi.copy((p0_new - p0_old) / dt);
            
            // also update base state enthalpy
            Average(snew, rhoh0_new, RhoH);
            
            // compute intra_rhoh0 = (rhoh0_new - rhoh0_old)/dt 
            //                       - (rhoh0_hat - rhoh0_old)/dt
            delta_rhoh0.copy((rhoh0_new - rhoh0_old)/dt - delta_rhoh0);
            Put1dArrayOnCart(delta_rhoh0, intra_rhoh0, false, false, bcs_f, 0);
        }

        // now update temperature
        if (use_tfromp) {
            TfromRhoP(snew, p0_new);
        } else {
            TfromRhoH(snew, p0_new);
        }
        
        if (is_initIter) {
            for (int lev=0; lev<=finest_level; ++lev) {
                intra[lev].setVal(0.);
                intra_rhoh0[lev].setVal(0.);
            }
        }

        if (enthalpy_pred_type == predict_rhohprime) {
            
            // intra is only different from predict_rhoh if rhoh0 is not constant
            if (evolve_base_state) {        
                for (int lev=0; lev<=finest_level; ++lev) {
                    MultiFab::Subtract(intra[lev],intra_rhoh0[lev],0,RhoH,1,0);
                }
            }

        } else if (enthalpy_pred_type == predict_h) {

            // we want this in terms of h, not (rho h)
            for (int lev=0; lev<=finest_level; ++lev) {
                MultiFab::Divide(intra[lev],rhohalf[lev],0,RhoH,1,0);
            }

        } else if ((enthalpy_pred_type == predict_T_then_rhohprime) ||
                   (enthalpy_pred_type == predict_T_then_h)) {

        // for predict_T_*, the intra force needs to be in the temp_comp
        // slot, since temperature is what is predicted.

            // first make the thermodynamic coefficients at the half-time
            MakeIntraCoeffs(sold,snew,cphalf,xihalf);

            // overwrite intra(temp_comp).  We want to create
            // I_T = (1 / (rho c_p)) [ (rhoh_new - rhoh_old)/dt - A_rhoh -
            //     sum_k xi_k ( (rhoX_new - rhoX_old)/dt - A_rhoX ) ]
            for (int lev=0; lev<=finest_level; ++lev) {
                MultiFab::Copy(intra[lev],intra[lev],RhoH,Temp,1,0);
                
                for (int comp=0; comp<NumSpec; ++comp) {
                    // multiple xi by intra and store in xi
                    MultiFab::Multiply(xihalf[lev],intra[lev],FirstSpec+comp,comp,1,0);
                    
                    // subtract from intra temp
                    MultiFab::Subtract(intra[lev],xihalf[lev],comp,Temp,1,0);
                }
                
                MultiFab::Divide(intra[lev],rhohalf[lev],0,Temp,1,0);
                MultiFab::Divide(intra[lev],cphalf[lev],0,Temp,1,0);
            }
        }     
        
        // for some species_pred_types, we need to make intra in terms of
        // X, NOT rhoX
        if ( (species_pred_type == predict_rhoprime_and_X) ||
             (species_pred_type == predict_rho_and_X) ) {

            for (int lev=0; lev<=finest_level; ++lev) {
                for (int comp=FirstSpec; comp<FirstSpec+NumSpec; ++comp) {
                    MultiFab::Divide(intra[lev],rhohalf[lev],0,comp,1,0);
                }
            }
        }

        // compute new-time coefficients and diffusion term
        if (use_thermal_diffusion) {
            MakeThermalCoeffs(snew,Tcoeff2,hcoeff2,Xkcoeff2,pcoeff2);

            MakeExplicitThermal(diff_new,snew,Tcoeff2,hcoeff2,Xkcoeff2,pcoeff2,p0_new,
                                temp_diffusion_formulation);
        }

        if (evolve_base_state) {
            // compute beta0 and gamma1bar
            MakeGamma1bar(snew, gamma1bar_new, p0_new);

            MakeBeta0(beta0_new, rho0_new, p0_new, gamma1bar_new, 
                      grav_cell_new);
        } else {
            // Just pass beta0 and gamma1bar through if not evolving base state
            beta0_new.copy(beta0_old);
            gamma1bar_new.copy(gamma1bar_old);
        }

        gamma1bar_nph.copy(0.5*(gamma1bar_old+gamma1bar_new));
        beta0_nph.copy(0.5*(beta0_old + beta0_new));
        
    } // end loop over misdc iterations
    
    //////////////////////////////////////////////////////////////////////////////
    // STEP 5 -- Advance velocity and dynamic pressure
    //////////////////////////////////////////////////////////////////////////////

    if (maestro_verbose >= 1) {
        Print() << "<<< STEP 5 : Advance velocity and dynamic pressure >>>" << std::endl;
    }

    MakeReactionRates(rho_omegadot, rho_Hnuc, snew); 
    
    Make_S_cc(S_cc_new, delta_gamma1_term, delta_gamma1, snew, uold, rho_omegadot, rho_Hnuc,
              rho_Hext, diff_new, p0_new, gamma1bar_new,delta_gamma1_termbar);

    if (evolve_base_state) {
        if (split_projection) {

            // compute Sbar = average(S_cc_new)
            Average(S_cc_new, Sbar, 0);

            // compute Sbar = Sbar + delta_gamma1_termbar
            if (use_delta_gamma1_term) {
                Sbar += delta_gamma1_termbar;
            }

            // compute w0, w0_force
            is_predictor = false;
            Makew0(w0_old, w0_force_dummy, Sbar, rho0_new, 
                   rho0_new, p0_new, p0_new, gamma1bar_new, 
                   gamma1bar_new, p0_minus_peosbar, 
                   dt, dtold, is_predictor);

            if (spherical) {
                // put w0 on Cartesian cell-centers
<<<<<<< HEAD
                Put1dArrayOnCart(w0, w0cc, true, true, bcs_u, 0, 1);
=======
                Put1dArrayOnCart(w0_old, w0cc, 1, 1, bcs_u, 0, 1);
>>>>>>> 9724da47
            }
        }
    }

    // define dSdt = (S_cc_new - S_cc_old) / dt
    for (int lev=0; lev<=finest_level; ++lev) {
        MultiFab::LinComb(dSdt[lev],-1./dt,S_cc_old[lev],0,1./dt,S_cc_new[lev],0,0,1,0);
    }
    
    // Define rho at half time using the new rho from Step 4
    FillPatch(0.5*(t_old+t_new), rhohalf, sold, snew, Rho, 0, 1, Rho, bcs_s);

    VelocityAdvance(rhohalf, umac, w0mac_dummy, w0_force_cart_dummy,
                    rho0_nph, grav_cell_nph, sponge);

    if (evolve_base_state && is_initIter) {
        // throw away w0 by setting w0 = w0_old
        w0.copy(w0_old);
    }

    if (spherical && evolve_base_state && split_projection) {
        // subtract w0 from uold and unew for nodal projection
        for (int lev = 0; lev <= finest_level; ++lev) {
            MultiFab::Subtract(uold[lev],w0cc[lev],0,0,AMREX_SPACEDIM,0);
            MultiFab::Subtract(unew[lev],w0cc[lev],0,0,AMREX_SPACEDIM,0);
        }
    }

    if (evolve_base_state && !split_projection) {
        Sbar.copy((p0_new - p0_old)/(dt*gamma1bar_new*p0_new));
    }

    int proj_type;

    // Project the new velocity field
    if (is_initIter) {

        proj_type = pressure_iters_comp;

        // rhcc_for_nodalproj needs to contain
        // (beta0^nph S^1 - beta0^n S^0 ) / dt

        Vector<MultiFab> rhcc_for_nodalproj_old(finest_level+1);
        for (int lev=0; lev<=finest_level; ++lev) {
            rhcc_for_nodalproj_old[lev].define(grids[lev], dmap[lev], 1, 1);
            MultiFab::Copy(rhcc_for_nodalproj_old[lev], rhcc_for_nodalproj[lev], 0, 0, 1, 1);
        }

        MakeRHCCforNodalProj(rhcc_for_nodalproj, S_cc_new, Sbar, beta0_nph, delta_gamma1_term);

        for (int lev=0; lev<=finest_level; ++lev) {
            MultiFab::Subtract(rhcc_for_nodalproj[lev], rhcc_for_nodalproj_old[lev], 0, 0, 1, 1);
            rhcc_for_nodalproj[lev].mult(1./dt,0,1,1);
        }

    } else {

        proj_type = regular_timestep_comp;

        MakeRHCCforNodalProj(rhcc_for_nodalproj, S_cc_new, Sbar, beta0_nph, delta_gamma1_term);

        // compute delta_p_term = peos_new - p0_new (for RHS of projection)
        if (dpdt_factor > 0.) {
            // peos_new now holds the thermodynamic p computed from snew(rho h X)
            PfromRhoH(snew,snew,delta_p_term);

            // compute peosbar = Avg(peos_new)
            Average(delta_p_term, peosbar, 0);

            // no need to compute p0_minus_peosbar since make_w0 is not called after here

            // compute peosbar_cart from peosbar
            Put1dArrayOnCart(peosbar, peosbar_cart, false, false, bcs_f, 0);

            // compute delta_p_term = peos_new - peosbar_cart
            for (int lev=0; lev<=finest_level; ++lev) {
                MultiFab::Subtract(delta_p_term[lev],peosbar_cart[lev],0,0,1,0);
            }

            CorrectRHCCforNodalProj(rhcc_for_nodalproj,rho0_new,beta0_nph,gamma1bar_new,
                                    p0_new,delta_p_term);
        }
    }

    // wallclock time
    const Real start_total_nodalproj = ParallelDescriptor::second();

    // call nodal projection
    NodalProj(proj_type,rhcc_for_nodalproj,0,false);

    // wallclock time
    Real end_total_nodalproj = ParallelDescriptor::second() - start_total_nodalproj;
    ParallelDescriptor::ReduceRealMax(end_total_nodalproj,ParallelDescriptor::IOProcessorNumber());

    if (spherical && evolve_base_state && split_projection) {
        // add w0 back to unew
        for (int lev = 0; lev <= finest_level; ++lev) {
            MultiFab::Add(unew[lev],w0cc[lev],0,0,AMREX_SPACEDIM,0);
        }
        AverageDown(unew,0,AMREX_SPACEDIM);
        FillPatch(t_new, unew, unew, unew, 0, 0, AMREX_SPACEDIM, 0, bcs_u, 1);
    }

    beta0_nm1.copy(0.5*(beta0_old + beta0_new));

    if (!is_initIter) {
        if (!fix_base_state) {
            // compute tempbar by "averaging"
            Average(snew, tempbar, Temp);
        }
    }

    Print() << "\nTimestep " << istep << " ends with TIME = " << t_new
            << " DT = " << dt << std::endl;

    // print wallclock time
    if (maestro_verbose > 0) {
        Print() << "Time to solve mac proj   : " << end_total_macproj << '\n';
        Print() << "Time to solve nodal proj : " << end_total_nodalproj << '\n';
        Print() << "Time to solve reactions  : " << end_total_react << '\n';
    }
}<|MERGE_RESOLUTION|>--- conflicted
+++ resolved
@@ -1077,11 +1077,7 @@
 
             if (spherical) {
                 // put w0 on Cartesian cell-centers
-<<<<<<< HEAD
                 Put1dArrayOnCart(w0, w0cc, true, true, bcs_u, 0, 1);
-=======
-                Put1dArrayOnCart(w0_old, w0cc, 1, 1, bcs_u, 0, 1);
->>>>>>> 9724da47
             }
         }
     }
