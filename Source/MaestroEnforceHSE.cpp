#include <Maestro.H>
#include <Maestro_F.H>

using namespace amrex;

void 
Maestro::EnforceHSE(const BaseState<Real>& rho0, 
                    BaseState<Real>& p0,
                    const BaseState<Real>& grav_cell) 
{
    // timer for profiling
    BL_PROFILE_VAR("Maestro::EnforceHSE()", EnforceHSE);

    const int max_lev = max_radial_level+1;

    BaseState<Real> grav_edge(max_radial_level+1, nr_fine+1);
    BaseState<Real> p0old(max_radial_level+1, nr_fine);

    Real offset = 0.0;

    MakeGravEdge(grav_edge, rho0);

    // create a copy of the input pressure to help us with initial
    // conditions
    p0old.copy(p0);

    // zero the new pressure so we don't leave a non-zero pressure in
    // fine radial regions that no longer have a corresponding full
    // state
    // std::fill(p0.begin(), p0.end(), 0.);
    p0.setVal(0.0);

    // integrate all of level 1 first
    // use the old pressure at r=0 as a reference point
    p0(0,0) = p0old(0,0);

    // now integrate upwards from the bottom later, we will offset the
    // entire pressure so we have effectively integrated from the "top"
    if (use_exact_base_state && spherical) {
        for (auto r = 1; r <= min(r_end_coord(0,1),base_cutoff_density_coord(0)); ++r) {
            // uneven grid spacing
            Real dr1 = r_edge_loc_b(0,r)-r_cc_loc_b(0,r-1);
            Real dr2 = r_cc_loc_b(0,r)-r_edge_loc_b(0,r);
            p0(0,r) = p0(0,r-1) + (dr1*rho0(0,r-1) + 
                dr2*rho0(0,r))*grav_edge(0,r);
        }
    } else {
        for (auto r = 1; r <= min(r_end_coord(0,1),base_cutoff_density_coord(0)); r++) {
            // assume even grid spacing
            p0(0,r) = p0(0,r-1) + 0.5*dr(0)*
                (rho0(0,r-1) + rho0(0,r))*grav_edge(0,r);
        }
    }
    for (auto r = base_cutoff_density_coord(0)+1; r <= r_end_coord(0,1); ++r) {
        p0(0,r) = p0(0,r-1);
    }

    if (!spherical) {

        for (auto n = 1; n <= finest_radial_level; ++n) {
            for (auto i = 1; i <= numdisjointchunks(n); ++i) {
                // get pressure in the bottom cell of this disjointchunk
                if (r_start_coord(n,i) == 0) {
                    // if we are at the bottom of the domain, use the old
                    // pressure as reference
                    p0(n,0) = p0old(n,0);
                } else if (r_start_coord(n,i) <= base_cutoff_density_coord(n)) {
                    // we integrate upwards starting from the nearest coarse
                    // cell at a lower physical height

                    if (do_planar_invsq_grav || do_2d_planar_octant) {
                        // we have variable gravity
                        p0(n,r_start_coord(n,i)) = p0(n-1,r_start_coord(n,i)/2-1)
                            + (dr(n)/4.0)* 
                            (2.0*rho0(n,r_start_coord(n,i))/3.0 + 
                            4.0*rho0(n-1,r_start_coord(n,i)/2-1)/3.0)* 
                            (grav_edge(n,r_start_coord(n,i)) + 
                            grav_cell(n-1,r_start_coord(n,i)/2-1))  
                            + (dr(n)/8.0)* 
                            (5.0*rho0(n,r_start_coord(n,i))/3.0 + 
                            1.0*rho0(n-1,r_start_coord(n,i)/2-1)/3.0)* 
                            (grav_edge(n,r_start_coord(n,i)) + 
                            grav_cell(n,r_start_coord(n,i)));
                    } else {
                        // assuming constant g here
                        p0(n,r_start_coord(n,i)) = p0(n-1,r_start_coord(n,i)/2-1)
                            + (3.0*grav_cell(1,0)*dr(n)/4.0)* 
                            (rho0(n-1,r_start_coord(n,i)/2-1)+rho0(n,r_start_coord(n,i)));
                    }
                } else {
                    // copy pressure from below
                    p0(n,r_start_coord(n,i)) = p0(n-1,r_start_coord(n,i)/2-1);
                }

                // integrate upwards as normal
                for (auto r = r_start_coord(n,i)+1; 
                     r <= min(r_end_coord(n,i),base_cutoff_density_coord(n)); ++r) {
                    p0(n,r) = p0(n,r-1) + 0.5 * dr(n) * 
                        (rho0(n,r)+rho0(n,r-1))*grav_edge(n,r);
                }
                for (auto r = base_cutoff_density_coord(n)+1; 
                     r <= r_end_coord(n,i); ++r) {
                    p0(n,r) = p0(n,r-1);
                }

                // now we need to look at the first coarser cell above this
                // disjoint chunk and look at the mismatch between the
                // integration performed over the finer cells vs. the coarse
                // cells.  Then we need to offset the coarse cell above this
                // point to sync up.

                // first, compute the value of the pressure in the coarse
                // cell above the disjointchunk.
                if (r_end_coord(n,i) == nr(n)-1) {
                    // for (auto nothing - we are at the top of the domain
                    offset = 0.0;
                } else if (r_end_coord(n,i) <= base_cutoff_density_coord(n)) {
                    // use fine -> coarse stencil in notes
                    if (do_planar_invsq_grav || do_2d_planar_octant) {
                        // we have variable gravity
                        Real temp = p0(n,r_end_coord(n,i))
                            + (dr(n)/4.0)* 
                            (2.0*rho0(n,r_end_coord(n,i))/3.0 + 
                            4.0*rho0(n-1,(r_end_coord(n,i)+1)/2)/3.0)* 
                            (grav_edge(n-1,(r_end_coord(n,i)+1)/2) + 
                            grav_cell(n-1,(r_end_coord(n,i)+1)/2)) 
                            + (dr(n)/8.0)* 
                            (5.0*rho0(n,r_end_coord(n,i))/3.0 + 
                            1.0*rho0(n-1,(r_end_coord(n,i)+1)/2)/3.0)* 
                            (grav_cell(n,r_end_coord(n,i)) + 
                            grav_edge(n-1,(r_end_coord(n,i)+1)/2));
                        offset = p0(n-1,(r_end_coord(n,i)+1)/2) - temp;
                    } else {
                        // assuming constant g here
                        Real temp = p0(n,r_end_coord(n,i)) + (3.0*grav_cell(1,0)*dr(n)/4.0)* 
                            (rho0(n,r_end_coord(n,i))+rho0(n-1,(r_end_coord(n,i)+1)/2));
                        offset = p0(n-1,(r_end_coord(n,i)+1)/2) - temp;
                    }
                } else {
                    // copy pressure from below
                    Real temp = p0(n,r_end_coord(n,i));
                    offset = p0(n-1,(r_end_coord(n,i)+1)/2) - temp;
                }

                // if we are not at the top of the domain, we need to
                // subtract the offset for all values at and above this point
                if (r_end_coord(n,i) != nr(n)-1) {
                    for (auto l = n-1; l >= 0; --l) {
<<<<<<< HEAD
                        for (int r = (r_end_coord(n,i)+1)/pow(2, n-l); 
                             r <= nr(l)-1; ++r) {
                            p0(l,r) -= offset;
=======
                        for (int r = round( (r_end_coord[n+max_lev*i]+1)/pow(2, n-l) ); 
                             r <= nr[l]-1; ++r) {
                            p0[l+max_lev*r] -= offset;
>>>>>>> fe57a8d5
                        }
                    }
                }
            } // end loop over disjoint chunks
        } // end loop over levels
    } // spherical

    // now compare pressure in the last cell and offset to make sure we
    // are integrating "from the top"
    // we use the coarsest level as the reference point
    offset = p0(0,nr(0)-1) - p0old(0, nr(0)-1);

    // offset level 0
    for (auto r = 0; r < nr_fine; ++r) {
        p0(0,r) -= offset;
    }

    // offset remaining levels
    for (auto n = 1; n <= finest_radial_level; ++n) {
        for (auto i = 1; i <= numdisjointchunks(n); ++i) {
            for (auto r = r_start_coord(n,i); r <= r_end_coord(n,i); ++r) {
                p0(n,r) -= offset;
            }
        }
    }

    // zero p0 where there is no corresponding full state array
    for (auto n = 1; n <= finest_radial_level; ++n) {
        for (auto i = 1; i <= numdisjointchunks(n); ++i) {
            if (i == numdisjointchunks(n)) {
                for (auto r = r_end_coord(n,i)+1; r < nr(n); ++r) {
                    p0(n,r) = 0.0;
                }
            } else {
                for (auto r = r_end_coord(n,i)+1; r < r_start_coord(n,i+1); ++r) {
                    p0(n,r) = 0.0;
                }
            }
        }
    }

    RestrictBase(p0, true);
    FillGhostBase(p0, true);
}<|MERGE_RESOLUTION|>--- conflicted
+++ resolved
@@ -146,15 +146,9 @@
                 // subtract the offset for all values at and above this point
                 if (r_end_coord(n,i) != nr(n)-1) {
                     for (auto l = n-1; l >= 0; --l) {
-<<<<<<< HEAD
-                        for (int r = (r_end_coord(n,i)+1)/pow(2, n-l); 
+                        for (int r = round((r_end_coord(n,i)+1)/pow(2, n-l)); 
                              r <= nr(l)-1; ++r) {
                             p0(l,r) -= offset;
-=======
-                        for (int r = round( (r_end_coord[n+max_lev*i]+1)/pow(2, n-l) ); 
-                             r <= nr[l]-1; ++r) {
-                            p0[l+max_lev*r] -= offset;
->>>>>>> fe57a8d5
                         }
                     }
                 }
