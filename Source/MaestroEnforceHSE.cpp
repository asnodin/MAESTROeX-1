#include <Maestro.H>
#include <Maestro_F.H>

using namespace amrex;

void 
Maestro::EnforceHSE(const RealVector& rho0, 
                    RealVector& p0,
                    const RealVector& grav_cell) 
{
    // timer for profiling
    BL_PROFILE_VAR("Maestro::EnforceHSE()", EnforceHSE);

    const int max_lev = base_geom.max_radial_level+1;
    const auto& dr = base_geom.dr;
    const auto& r_start_coord = base_geom.r_start_coord;
    const auto& r_end_coord = base_geom.r_end_coord;

<<<<<<< HEAD
    BaseState<Real> grav_edge(max_radial_level+1, nr_fine+1);
    BaseState<Real> p0old(max_radial_level+1, nr_fine);
=======
    RealVector grav_edge((base_geom.finest_radial_level+1)*(base_geom.nr_fine+1));
    RealVector p0old((base_geom.finest_radial_level+1)*(base_geom.nr_fine+1));
>>>>>>> d861ad25

    Real offset = 0.0;

    MakeGravEdge(grav_edge, rho0);

    // create a copy of the input pressure to help us with initial
    // conditions
    p0old.copy(p0);

    // zero the new pressure so we don't leave a non-zero pressure in
    // fine radial regions that no longer have a corresponding full
    // state
    std::fill(p0.begin(), p0.end(), 0.);

    // integrate all of level 1 first
    // use the old pressure at r=0 as a reference point
    p0[0] = p0old[0];

    // now integrate upwards from the bottom later, we will offset the
    // entire pressure so we have effectively integrated from the "top"
    if (use_exact_base_state && spherical) {
        for (auto r = 1; r <= min(r_end_coord(0,1),base_geom.base_cutoff_density_coord(0)); ++r) {
            // uneven grid spacing
            Real dr1 = base_geom.r_edge_loc(0,r)-base_geom.r_cc_loc(0,r-1);
            Real dr2 = base_geom.r_cc_loc(0,r)-base_geom.r_edge_loc(0,r);
            p0[max_lev*r] = p0[max_lev*(r-1)] + (dr1*rho0[max_lev*(r-1)] + 
                dr2*rho0[max_lev*r])*grav_edge(0,r);
        }
    } else {
        for (auto r = 1; r <= min(r_end_coord(0,1),base_geom.base_cutoff_density_coord(0)); r++) {
            // assume even grid spacing
            p0[max_lev*r] = p0[max_lev*(r-1)] + 0.5*dr(0)*
                (rho0[max_lev*(r-1)] + rho0[max_lev*r])*grav_edge(0,r);
        }
    }
    for (auto r = base_geom.base_cutoff_density_coord(0)+1; r <= r_end_coord(0,1); ++r) {
        p0[max_lev*r] = p0[max_lev*(r-1)];
    }

    if (!spherical) {

        for (auto n = 1; n <= base_geom.finest_radial_level; ++n) {
            for (auto i = 1; i <= base_geom.numdisjointchunks(n); ++i) {

                // get pressure in the bottom cell of this disjointchunk
                if (r_start_coord(n,i) == 0) {
                    // if we are at the bottom of the domain, use the old
                    // pressure as reference
<<<<<<< HEAD
                    p0[n] = p0old(n,0);
                } else if (r_start_coord(n,i) <= base_cutoff_density_coord(n)) {
=======
                    p0[n] = p0old[n];
                } else if (r_start_coord(n,i) <= base_geom.base_cutoff_density_coord(n)) {
>>>>>>> d861ad25
                    // we integrate upwards starting from the nearest coarse
                    // cell at a lower physical height

                    if (do_planar_invsq_grav || do_2d_planar_octant) {
                        // we have variable gravity
                        p0[n+max_lev*r_start_coord(n,i)] = p0[n-1+max_lev*(r_start_coord(n,i)/2-1)]
                            + (dr(n)/4.0)* 
                            (2.0*rho0[n+max_lev*r_start_coord(n,i)]/3.0 + 
                            4.0*rho0[n-1+max_lev*(r_start_coord(n,i)/2-1)]/3.0)* 
                            (grav_edge(n,r_start_coord(n,i)) + 
                            grav_cell[n-1+max_lev*(r_start_coord(n,i)/2-1)])  
                            + (dr(n)/8.0)* 
                            (5.0*rho0[n+max_lev*r_start_coord(n,i)]/3.0 + 
                            1.0*rho0[n-1+max_lev*(r_start_coord(n,i)/2-1)]/3.0)* 
                            (grav_edge(n,r_start_coord(n,i)) + 
                            grav_cell[n+max_lev*r_start_coord(n,i)]);
                    } else {
                        // assuming constant g here
                        p0[n+max_lev*r_start_coord(n,i)] = p0[n-1+max_lev*(r_start_coord(n,i)/2-1)] 
                            + (3.0*grav_cell[1]*dr(n)/4.0)* 
                            (rho0[n-1+max_lev*(r_start_coord(n,i)/2-1)]+rho0[n+max_lev*r_start_coord(n,i)]);
                    }
                } else {
                    // copy pressure from below
                    p0[n+max_lev*r_start_coord(n,i)] = p0[n-1+max_lev*(r_start_coord(n,i)/2-1)];
                }

                // integrate upwards as normal
                for (auto r = r_start_coord(n,i)+1; 
                     r <= min(r_end_coord(n,i),base_geom.base_cutoff_density_coord(n)); ++r) {
                    p0[n+max_lev*r] = p0[n+max_lev*(r-1)] + 0.5 * dr(n) * 
                        (rho0[n+max_lev*r]+rho0[n+max_lev*(r-1)])*grav_edge(n,r);
                }
                for (auto r = base_geom.base_cutoff_density_coord(n)+1; 
                     r <= r_end_coord(n,i); ++r) {
                    p0[n+max_lev*r] = p0[n+max_lev*(r-1)];
                }

                // now we need to look at the first coarser cell above this
                // disjoint chunk and look at the mismatch between the
                // integration performed over the finer cells vs. the coarse
                // cells.  Then we need to offset the coarse cell above this
                // point to sync up.

                // first, compute the value of the pressure in the coarse
                // cell above the disjointchunk.
                if (r_end_coord(n,i) == base_geom.nr(n)-1) {
                    // for (auto nothing - we are at the top of the domain
                    offset = 0.0;
                } else if (r_end_coord(n,i) <= base_geom.base_cutoff_density_coord(n)) {
                    // use fine -> coarse stencil in notes
                    if (do_planar_invsq_grav || do_2d_planar_octant) {
                        // we have variable gravity
                        Real temp = p0[n+max_lev*r_end_coord(n,i)] 
                            + (dr(n)/4.0)* 
                            (2.0*rho0[n+max_lev*r_end_coord(n,i)]/3.0 + 
                            4.0*rho0[n-1+max_lev*(r_end_coord(n,i)+1)/2]/3.0)* 
                            (grav_edge(n-1,(r_end_coord(n,i)+1)/2) + 
                            grav_cell[n-1+max_lev*(r_end_coord(n,i)+1)/2]) 
                            + (dr(n)/8.0)* 
                            (5.0*rho0[n+max_lev*r_end_coord(n,i)]/3.0 + 
                            1.0*rho0[n-1+max_lev*(r_end_coord(n,i)+1)/2]/3.0)* 
                            (grav_cell[n+max_lev*r_end_coord(n,i)] + 
                            grav_edge(n-1,(r_end_coord(n,i)+1)/2));
                        offset = p0[n-1+max_lev*(r_end_coord(n,i)+1)/2] - temp;
                    } else {
                        // assuming constant g here
                        Real temp = p0[n+max_lev*r_end_coord(n,i)] + (3.0*grav_cell[1]*dr(n)/4.0)* 
                            (rho0[n+max_lev*r_end_coord(n,i)]+rho0[n-1+max_lev*(r_end_coord(n,i)+1)/2]);
                        offset = p0[n-1+max_lev*(r_end_coord(n,i)+1)/2] - temp;
                    }
                } else {
                    // copy pressure from below
                    Real temp = p0[n+max_lev*r_end_coord(n,i)];
                    offset = p0[n-1+max_lev*(r_end_coord(n,i)+1)/2] - temp;
                }

                // if we are not at the top of the domain, we need to
                // subtract the offset for all values at and above this point
                if (r_end_coord(n,i) != base_geom.nr(n)-1) {
                    for (auto l = n-1; l >= 0; --l) {
<<<<<<< HEAD
                        for (int r = round((r_end_coord(n,i)+1)/pow(2, n-l)); 
                             r <= nr(l)-1; ++r) {
=======
                        for (int r = round( (r_end_coord(n,i)+1)/pow(2, n-l) ); 
                             r <= base_geom.nr(l)-1; ++r) {
>>>>>>> d861ad25
                            p0[l+max_lev*r] -= offset;
                        }
                    }
                }
            } // end loop over disjoint chunks
        } // end loop over levels
    } // spherical

    // now compare pressure in the last cell and offset to make sure we
    // are integrating "from the top"
    // we use the coarsest level as the reference point
<<<<<<< HEAD
    offset = p0[max_lev*(nr(0)-1)] - p0old(0, nr(0)-1);
=======
    offset = p0[max_lev*(base_geom.nr(0)-1)] - p0old[max_lev*(base_geom.nr(0)-1)];
>>>>>>> d861ad25

    // offset level 0
    for (auto r = 0; r < base_geom.nr_fine; ++r) {
        p0[max_lev*r] -= offset;
    }

    // offset remaining levels
    for (auto n = 1; n <= base_geom.finest_radial_level; ++n) {
        for (auto i = 1; i <= base_geom.numdisjointchunks(n); ++i) {
            for (auto r = r_start_coord(n,i); r <= r_end_coord(n,i); ++r) {
                p0[n+max_lev*r] -= offset;
            }
        }
    }

    // zero p0 where there is no corresponding full state array
    for (auto n = 1; n <= base_geom.finest_radial_level; ++n) {
        for (auto i = 1; i <= base_geom.numdisjointchunks(n); ++i) {
            if (i == base_geom.numdisjointchunks(n)) {
                for (auto r = r_end_coord(n,i)+1; r < base_geom.nr(n); ++r) {
                    p0[n+max_lev*r] = 0.0;
                }
            } else {
                for (auto r = r_end_coord(n,i)+1; r < r_start_coord(n,i+1); ++r) {
                    p0[n+max_lev*r] = 0.0;
                }
            }
        }
    }

    RestrictBase(p0, true);
    FillGhostBase(p0, true);
}<|MERGE_RESOLUTION|>--- conflicted
+++ resolved
@@ -16,13 +16,8 @@
     const auto& r_start_coord = base_geom.r_start_coord;
     const auto& r_end_coord = base_geom.r_end_coord;
 
-<<<<<<< HEAD
-    BaseState<Real> grav_edge(max_radial_level+1, nr_fine+1);
-    BaseState<Real> p0old(max_radial_level+1, nr_fine);
-=======
-    RealVector grav_edge((base_geom.finest_radial_level+1)*(base_geom.nr_fine+1));
-    RealVector p0old((base_geom.finest_radial_level+1)*(base_geom.nr_fine+1));
->>>>>>> d861ad25
+    BaseState<Real> grav_edge(base_geom.max_radial_level+1, base_geom.nr_fine+1);
+    BaseState<Real> p0old(base_geom.max_radial_level+1, base_geom.nr_fine);
 
     Real offset = 0.0;
 
@@ -71,13 +66,8 @@
                 if (r_start_coord(n,i) == 0) {
                     // if we are at the bottom of the domain, use the old
                     // pressure as reference
-<<<<<<< HEAD
                     p0[n] = p0old(n,0);
-                } else if (r_start_coord(n,i) <= base_cutoff_density_coord(n)) {
-=======
-                    p0[n] = p0old[n];
                 } else if (r_start_coord(n,i) <= base_geom.base_cutoff_density_coord(n)) {
->>>>>>> d861ad25
                     // we integrate upwards starting from the nearest coarse
                     // cell at a lower physical height
 
@@ -159,13 +149,8 @@
                 // subtract the offset for all values at and above this point
                 if (r_end_coord(n,i) != base_geom.nr(n)-1) {
                     for (auto l = n-1; l >= 0; --l) {
-<<<<<<< HEAD
                         for (int r = round((r_end_coord(n,i)+1)/pow(2, n-l)); 
-                             r <= nr(l)-1; ++r) {
-=======
-                        for (int r = round( (r_end_coord(n,i)+1)/pow(2, n-l) ); 
                              r <= base_geom.nr(l)-1; ++r) {
->>>>>>> d861ad25
                             p0[l+max_lev*r] -= offset;
                         }
                     }
@@ -177,11 +162,7 @@
     // now compare pressure in the last cell and offset to make sure we
     // are integrating "from the top"
     // we use the coarsest level as the reference point
-<<<<<<< HEAD
-    offset = p0[max_lev*(nr(0)-1)] - p0old(0, nr(0)-1);
-=======
-    offset = p0[max_lev*(base_geom.nr(0)-1)] - p0old[max_lev*(base_geom.nr(0)-1)];
->>>>>>> d861ad25
+    offset = p0[max_lev*(base_geom.nr(0)-1)] - p0old(0, base_geom.nr(0)-1);
 
     // offset level 0
     for (auto r = 0; r < base_geom.nr_fine; ++r) {
