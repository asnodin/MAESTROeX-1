#include <Maestro.H>
#include <Maestro_F.H>

using namespace amrex;

void 
Maestro::EnforceHSE(const RealVector& rho0, 
                    RealVector& p0,
                    const RealVector& grav_cell) 
{
    // timer for profiling
    BL_PROFILE_VAR("Maestro::EnforceHSE()", EnforceHSE);

    const int max_lev = max_radial_level+1;

    RealVector grav_edge((finest_radial_level+1)*(nr_fine+1));
    RealVector p0old((finest_radial_level+1)*(nr_fine+1));

    Real offset = 0.0;

    MakeGravEdge(grav_edge, rho0);

    // create a copy of the input pressure to help us with initial
    // conditions
    for (auto i = 0; i < p0.size(); ++i) {
        p0old[i] = p0[i];
    }

    // zero the new pressure so we don't leave a non-zero pressure in
    // fine radial regions that no longer have a corresponding full
    // state
    std::fill(p0.begin(), p0.end(), 0.);

    // integrate all of level 1 first
    // use the old pressure at r=0 as a reference point
    p0[0] = p0old[0];

    // now integrate upwards from the bottom later, we will offset the
    // entire pressure so we have effectively integrated from the "top"
    if (use_exact_base_state && spherical) {
        for (auto r = 1; r <= min(r_end_coord(0,1),base_cutoff_density_coord(0)); ++r) {
            // uneven grid spacing
            Real dr1 = r_edge_loc_b(0,r)-r_cc_loc_b(0,r-1);
            Real dr2 = r_cc_loc_b(0,r)-r_edge_loc_b(0,r);
            p0[max_lev*r] = p0[max_lev*(r-1)] + (dr1*rho0[max_lev*(r-1)] + 
                dr2*rho0[max_lev*r])*grav_edge[max_lev*r];
        }
    } else {
        for (auto r = 1; r <= min(r_end_coord(0,1),base_cutoff_density_coord(0)); r++) {
            // assume even grid spacing
            p0[max_lev*r] = p0[max_lev*(r-1)] + 0.5*dr(0)*
                (rho0[max_lev*(r-1)] + rho0[max_lev*r])*grav_edge[max_lev*r];
        }
    }
    for (auto r = base_cutoff_density_coord(0)+1; r <= r_end_coord(0,1); ++r) {
        p0[max_lev*r] = p0[max_lev*(r-1)];
    }

    if (!spherical) {

        for (auto n = 1; n <= finest_radial_level; ++n) {
            for (auto i = 1; i <= numdisjointchunks(n); ++i) {

                // get pressure in the bottom cell of this disjointchunk
                if (r_start_coord(n,i) == 0) {
                    // if we are at the bottom of the domain, use the old
                    // pressure as reference
                    p0[n] = p0old[n];
                } else if (r_start_coord(n,i) <= base_cutoff_density_coord(n)) {
                    // we integrate upwards starting from the nearest coarse
                    // cell at a lower physical height

                    if (do_planar_invsq_grav || do_2d_planar_octant) {
                        // we have variable gravity
                        p0[n+max_lev*r_start_coord(n,i)] = p0[n-1+max_lev*(r_start_coord(n,i)/2-1)]
                                + (dr(n)/4.0)* 
                                (2.0*rho0[n+max_lev*r_start_coord(n,i)]/3.0 + 
                                4.0*rho0[n-1+max_lev*(r_start_coord(n,i)/2-1)]/3.0)* 
                                (grav_edge[n+max_lev*r_start_coord(n,i)] + 
                                grav_cell[n-1+max_lev*(r_start_coord(n,i)/2-1)])  
                                + (dr(n)/8.0)* 
                                (5.0*rho0[n+max_lev*r_start_coord(n,i)]/3.0 + 
                                1.0*rho0[n-1+max_lev*(r_start_coord(n,i)/2-1)]/3.0)* 
                                (grav_edge[n+max_lev*r_start_coord(n,i)] + 
                                grav_cell[n+max_lev*r_start_coord(n,i)]);
                    } else {
                        // assuming constant g here
                        p0[n+max_lev*r_start_coord(n,i)] = p0[n-1+max_lev*(r_start_coord(n,i)/2-1)] 
                                + (3.0*grav_cell[1]*dr(n)/4.0)* 
                                (rho0[n-1+max_lev*(r_start_coord(n,i)/2-1)]+rho0[n+max_lev*r_start_coord(n,i)]);
                    }
                } else {
                    // copy pressure from below
                    p0[n+max_lev*r_start_coord(n,i)] = p0[n-1+max_lev*(r_start_coord(n,i)/2-1)];
                }

                // integrate upwards as normal
                for (auto r = r_start_coord(n,i)+1; 
                     r <= min(r_end_coord(n,i),base_cutoff_density_coord(n)); ++r) {
                    p0[n+max_lev*r] = p0[n+max_lev*(r-1)] + 0.5 * dr(n) * 
                        (rho0[n+max_lev*r]+rho0[n+max_lev*(r-1)])*grav_edge[n+max_lev*r];
                }
                for (auto r = base_cutoff_density_coord(n)+1; 
                     r <= r_end_coord(n,i); ++r) {
                    p0[n+max_lev*r] = p0[n+max_lev*(r-1)];
                }

                // now we need to look at the first coarser cell above this
                // disjoint chunk and look at the mismatch between the
                // integration performed over the finer cells vs. the coarse
                // cells.  Then we need to offset the coarse cell above this
                // point to sync up.

                // first, compute the value of the pressure in the coarse
                // cell above the disjointchunk.
                if (r_end_coord(n,i) == nr(n)-1) {
                    // for (auto nothing - we are at the top of the domain
                    offset = 0.0;
                } else if (r_end_coord(n,i) <= base_cutoff_density_coord(n)) {
                    // use fine -> coarse stencil in notes
                    if (do_planar_invsq_grav || do_2d_planar_octant) {
                        // we have variable gravity
                        Real temp = p0[n+max_lev*r_end_coord(n,i)] 
                                + (dr(n)/4.0)* 
                                (2.0*rho0[n+max_lev*r_end_coord(n,i)]/3.0 + 
                                4.0*rho0[n-1+max_lev*(r_end_coord(n,i)+1)/2]/3.0)* 
                                (grav_edge[n-1+max_lev*(r_end_coord(n,i)+1)/2] + 
                                grav_cell[n-1+max_lev*(r_end_coord(n,i)+1)/2]) 
                                + (dr(n)/8.0)* 
                                (5.0*rho0[n+max_lev*r_end_coord(n,i)]/3.0 + 
                                1.0*rho0[n-1+max_lev*(r_end_coord(n,i)+1)/2]/3.0)* 
                                (grav_cell[n+max_lev*r_end_coord(n,i)] + 
                                grav_edge[n-1+max_lev*(r_end_coord(n,i)+1)/2]);
                        offset = p0[n-1+max_lev*(r_end_coord(n,i)+1)/2] - temp;
                    } else {
                        // assuming constant g here
                        Real temp = p0[n+max_lev*r_end_coord(n,i)] + (3.0*grav_cell[1]*dr(n)/4.0)* 
                                (rho0[n+max_lev*r_end_coord(n,i)]+rho0[n-1+max_lev*(r_end_coord(n,i)+1)/2]);
                        offset = p0[n-1+max_lev*(r_end_coord(n,i)+1)/2] - temp;
                    }
                } else {
                    // copy pressure from below
                    Real temp = p0[n+max_lev*r_end_coord(n,i)];
                    offset = p0[n-1+max_lev*(r_end_coord(n,i)+1)/2] - temp;
                }

                // if we are not at the top of the domain, we need to
                // subtract the offset for all values at and above this point
                if (r_end_coord(n,i) != nr(n)-1) {
                    for (auto l = n-1; l >= 0; --l) {
<<<<<<< HEAD
                        for (int r = (r_end_coord(n,i)+1)/pow(2, n-l); 
                             r <= nr(l)-1; ++r) {
=======
                        for (int r = round( (r_end_coord[n+max_lev*i]+1)/pow(2, n-l) ); 
                             r <= nr[l]-1; ++r) {
>>>>>>> 5ab78b2d
                            p0[l+max_lev*r] -= offset;
                        }
                    }
                }
            } // end loop over disjoint chunks
        } // end loop over levels
    } // spherical

    // now compare pressure in the last cell and offset to make sure we
    // are integrating "from the top"
    // we use the coarsest level as the reference point
    offset = p0[max_lev*(nr(0)-1)] - p0old[max_lev*(nr(0)-1)];

    // offset level 0
    for (auto r = 0; r < nr_fine; ++r) {
        p0[max_lev*r] -= offset;
    }

    // offset remaining levels
    for (auto n = 1; n <= finest_radial_level; ++n) {
        for (auto i = 1; i <= numdisjointchunks(n); ++i) {
            for (auto r = r_start_coord(n,i); r <= r_end_coord(n,i); ++r) {
                p0[n+max_lev*r] -= offset;
            }
        }
    }

    // zero p0 where there is no corresponding full state array
    for (auto n = 1; n <= finest_radial_level; ++n) {
        for (auto i = 1; i <= numdisjointchunks(n); ++i) {
            if (i == numdisjointchunks(n)) {
                for (auto r = r_end_coord(n,i)+1; r < nr(n); ++r) {
                    p0[n+max_lev*r] = 0.0;
                }
            } else {
                for (auto r = r_end_coord(n,i)+1; r < r_start_coord(n,i+1); ++r) {
                    p0[n+max_lev*r] = 0.0;
                }
            }
        }
    }

    RestrictBase(p0, true);
    FillGhostBase(p0, true);
}<|MERGE_RESOLUTION|>--- conflicted
+++ resolved
@@ -148,13 +148,8 @@
                 // subtract the offset for all values at and above this point
                 if (r_end_coord(n,i) != nr(n)-1) {
                     for (auto l = n-1; l >= 0; --l) {
-<<<<<<< HEAD
-                        for (int r = (r_end_coord(n,i)+1)/pow(2, n-l); 
-                             r <= nr(l)-1; ++r) {
-=======
                         for (int r = round( (r_end_coord[n+max_lev*i]+1)/pow(2, n-l) ); 
                              r <= nr[l]-1; ++r) {
->>>>>>> 5ab78b2d
                             p0[l+max_lev*r] -= offset;
                         }
                     }
