--- conflicted
+++ resolved
@@ -595,16 +595,9 @@
         Abort("ERROR: should only call mkrhohforce when predicting rhoh', h, or rhoh");
     }
 
-<<<<<<< HEAD
-    BaseState<Real> rho0(max_radial_level+1, nr_fine);
-    BaseState<Real>   p0(max_radial_level+1, nr_fine);
-    BaseState<Real> grav(max_radial_level+1, nr_fine);
-=======
-    RealVector rho0( (base_geom.max_radial_level+1)*base_geom.nr_fine );
+    BaseState<Real> rho0(base_geom.max_radial_level+1, base_geom.nr_fine);
     BaseState<Real>   p0(base_geom.max_radial_level+1, base_geom.nr_fine);
     BaseState<Real> grav(base_geom.max_radial_level+1, base_geom.nr_fine);
-    rho0.shrink_to_fit();
->>>>>>> 847051d6
 
     if (which_step == 1) {
         rho0.copy(rho0_old);
@@ -653,11 +646,7 @@
     for (int lev=0; lev<=finest_level; ++lev) {
 
         // Get cutoff coord
-<<<<<<< HEAD
-        int base_cutoff_density_coord_loc = base_cutoff_density_coord(lev);
-=======
-        int base_cutoff_density_coord = base_geom.base_cutoff_density_coord(lev);
->>>>>>> 847051d6
+        const auto base_cutoff_density_coord = base_geom.base_cutoff_density_coord(lev);
     
         // Get grid spacing
         const auto dx = geom[lev].CellSizeArray();
