
#include <Maestro.H>

using namespace amrex;

void
Maestro::MakeVelForce (Vector<MultiFab>& vel_force,
                       int is_final_update,
                       const Vector<std::array< MultiFab, AMREX_SPACEDIM > >& uedge,
                       const Vector<MultiFab>& rho,
                       const Vector<Real>& rho0,
                       const Vector<Real>& grav_cell,
                       const Vector<Real>& w0_force,
                       const Vector<MultiFab>& w0_force_cart,
#ifdef ROTATION
                       const Vector<std::array< MultiFab, AMREX_SPACEDIM > >& w0mac,
#endif
                       int do_add_utilde_force)
{
	// timer for profiling
	BL_PROFILE_VAR("Maestro::MakeVelForce()",MakeVelForce);

	// TODO: how do I properly do the w0_cart thing?

	// For spherical case
	Vector<MultiFab> w0_cart(finest_level+1);
	Vector<MultiFab> gradw0_cart(finest_level+1);
	for (int lev=0; lev<=finest_level; ++lev) {
		w0_cart[lev].define(grids[lev], dmap[lev], AMREX_SPACEDIM, 1);
		w0_cart[lev].setVal(0.);
		gradw0_cart[lev].define(grids[lev], dmap[lev], 1, 1);
		gradw0_cart[lev].setVal(0.);
	}

	if (spherical == 1) {
		Vector<Real> gradw0( (max_radial_level+1)*nr_fine );
		gradw0.shrink_to_fit();

		compute_grad_phi_rad(w0.dataPtr(), gradw0.dataPtr());

		Put1dArrayOnCart(gradw0,gradw0_cart,0,0,bcs_f,0);

#ifdef ROTATION
		Put1dArrayOnCart(w0,w0_cart,1,1,bcs_f,0);
#endif
	}

	for (int lev=0; lev<=finest_level; ++lev) {

		// get references to the MultiFabs at level lev
		MultiFab& vel_force_mf = vel_force[lev];
		const MultiFab& gpi_mf = gpi[lev];
		const MultiFab& rho_mf = rho[lev];
		const MultiFab& uedge_mf = uedge[lev][0];
		const MultiFab& vedge_mf = uedge[lev][1];
#if (AMREX_SPACEDIM == 3)
		const MultiFab& wedge_mf = uedge[lev][2];
		const MultiFab& gradw0_mf = gradw0_cart[lev];
		const MultiFab& normal_mf = normal[lev];
		const MultiFab& w0force_mf = w0_force_cart[lev];
#ifdef ROTATION
		const MultiFab& w0_mf = w0_cart[lev];
		const MultiFab& w0macx_mf = w0mac[lev][0];
		const MultiFab& w0macy_mf = w0mac[lev][1];
		const MultiFab& uold_mf = uold[lev];
#endif
#endif
		const MultiFab& cc_to_r = cell_cc_to_r[lev];

		// Loop over boxes (make sure mfi takes a cell-centered multifab as an argument)
#ifdef _OPENMP
#pragma omp parallel
#endif
        for ( MFIter mfi(vel_force_mf, true); mfi.isValid(); ++mfi ) {
            // Get the index space of the valid region
            const Box& tileBox = mfi.tilebox();
            const Real* dx = geom[lev].CellSize();

			// call fortran subroutine
			// use macros in AMReX_ArrayLim.H to pass in each FAB's data,
			// lo/hi coordinates (including ghost cells), and/or the # of components
			// We will also pass "validBox", which specifies the "valid" region.
			if (spherical == 0) {
				make_vel_force(&lev,ARLIM_3D(tileBox.loVect()), ARLIM_3D(tileBox.hiVect()),
				               &is_final_update,
				               BL_TO_FORTRAN_FAB(vel_force_mf[mfi]),
				               BL_TO_FORTRAN_FAB(gpi_mf[mfi]),
				               BL_TO_FORTRAN_N_3D(rho_mf[mfi],Rho),
				               BL_TO_FORTRAN_3D(uedge_mf[mfi]),
				               BL_TO_FORTRAN_3D(vedge_mf[mfi]),
#if (AMREX_SPACEDIM == 3)
				               BL_TO_FORTRAN_3D(wedge_mf[mfi]),
#ifdef ROTATION
				               BL_TO_FORTRAN_FAB(uold_mf[mfi]),
#endif
#endif
				               w0.dataPtr(),
				               w0_force.dataPtr(),
				               rho0.dataPtr(),
				               grav_cell.dataPtr(),
				               &do_add_utilde_force);
			} else {

#if (AMREX_SPACEDIM == 3)
				make_vel_force_sphr(ARLIM_3D(tileBox.loVect()), ARLIM_3D(tileBox.hiVect()),
				                    &is_final_update,
				                    BL_TO_FORTRAN_FAB(vel_force_mf[mfi]),
				                    BL_TO_FORTRAN_FAB(gpi_mf[mfi]),
				                    BL_TO_FORTRAN_N_3D(rho_mf[mfi],Rho),
				                    BL_TO_FORTRAN_3D(uedge_mf[mfi]),
				                    BL_TO_FORTRAN_3D(vedge_mf[mfi]),
				                    BL_TO_FORTRAN_3D(wedge_mf[mfi]),
				                    BL_TO_FORTRAN_FAB(normal_mf[mfi]),
				                    BL_TO_FORTRAN_3D(gradw0_mf[mfi]),
				                    BL_TO_FORTRAN_FAB(w0force_mf[mfi]),
#ifdef ROTATION
				                    BL_TO_FORTRAN_FAB(w0_mf[mfi]),
				                    BL_TO_FORTRAN_3D(w0macx_mf[mfi]),
				                    BL_TO_FORTRAN_3D(w0macy_mf[mfi]),
				                    BL_TO_FORTRAN_FAB(uold_mf[mfi]),
#endif
				                    rho0.dataPtr(),
				                    grav_cell.dataPtr(),
				                    dx,
				                    r_cc_loc.dataPtr(), r_edge_loc.dataPtr(),
				                    BL_TO_FORTRAN_3D(cc_to_r[mfi]),
				                    &do_add_utilde_force);
#else
				Abort("MakeVelForce: Spherical is not valid for DIM < 3");
#endif
			}
		}
	}

	// average fine data onto coarser cells
	AverageDown(vel_force,0,AMREX_SPACEDIM);

	// note - we need to reconsider the bcs type here
	// it matches fortran MAESTRO but is that correct?
	FillPatch(t_old, vel_force, vel_force, vel_force, 0, 0, AMREX_SPACEDIM, 0, bcs_u);

}


void
Maestro::ModifyScalForce(Vector<MultiFab>& scal_force,
                         const Vector<MultiFab>& state,
                         const Vector<std::array< MultiFab, AMREX_SPACEDIM > >& umac,
                         const Vector<Real>& s0,
                         const Vector<Real>& s0_edge,
                         const Vector<MultiFab>& s0_cart,
                         int comp,
                         const Vector<BCRec>& bcs,
                         int fullform)
{
    // timer for profiling
    BL_PROFILE_VAR("Maestro::ModifyScalForce()",ModifyScalForce);

    for (int lev=0; lev<=finest_level; ++lev) {

        // Get the index space and grid spacing of the domain
        const Box& domainBox = geom[lev].Domain();
        const Real* dx = geom[lev].CellSize();

        // get references to the MultiFabs at level lev
        MultiFab& scal_force_mf = scal_force[lev];
        const MultiFab& state_mf = state[lev];
        const MultiFab& umac_mf = umac[lev][0];
#if (AMREX_SPACEDIM >= 2)
		const MultiFab& vmac_mf = umac[lev][1];
#if (AMREX_SPACEDIM == 3)
		const MultiFab& wmac_mf = umac[lev][2];
		const MultiFab& s0cart_mf = s0_cart[lev];
		const MultiFab& cc_to_r = cell_cc_to_r[lev];
#endif
#endif

		// loop over boxes (make sure mfi takes a cell-centered multifab as an argument)
#ifdef _OPENMP
#pragma omp parallel
#endif
        for ( MFIter mfi(scal_force_mf, true); mfi.isValid(); ++mfi ) {

			// Get the index space of the valid region
			const Box& tileBox = mfi.tilebox();

			// call fortran subroutine
			// use macros in AMReX_ArrayLim.H to pass in each FAB's data,
			// lo/hi coordinates (including ghost cells), and/or the # of components
			// We will also pass "validBox", which specifies the "valid" region.
			if (spherical == 1) {
#if (AMREX_SPACEDIM == 3)
                modify_scal_force_sphr(domainBox.loVect(), domainBox.hiVect(),
                                       tileBox.loVect(), tileBox.hiVect(),
				                       scal_force_mf[mfi].dataPtr(comp),
				                       scal_force_mf[mfi].loVect(), scal_force_mf[mfi].hiVect(),
				                       state_mf[mfi].dataPtr(comp),
				                       state_mf[mfi].loVect(), state_mf[mfi].hiVect(),
				                       BL_TO_FORTRAN_3D(umac_mf[mfi]),
				                       BL_TO_FORTRAN_3D(vmac_mf[mfi]),
				                       BL_TO_FORTRAN_3D(wmac_mf[mfi]),
				                       BL_TO_FORTRAN_3D(s0cart_mf[mfi]),
				                       w0.dataPtr(), dx, &fullform,
				                       r_cc_loc.dataPtr(), r_edge_loc.dataPtr(),
				                       BL_TO_FORTRAN_3D(cc_to_r[mfi]));
#else
				Abort("ModifyScalForce: Spherical is not valid for DIM < 3");
#endif
			} else {
				modify_scal_force(&lev,ARLIM_3D(tileBox.loVect()), ARLIM_3D(tileBox.hiVect()),
				                  scal_force_mf[mfi].dataPtr(comp),
				                  ARLIM_3D(scal_force_mf[mfi].loVect()), ARLIM_3D(scal_force_mf[mfi].hiVect()),
				                  state_mf[mfi].dataPtr(comp),
				                  ARLIM_3D(state_mf[mfi].loVect()), ARLIM_3D(state_mf[mfi].hiVect()),
				                  BL_TO_FORTRAN_3D(umac_mf[mfi]),
#if (AMREX_SPACEDIM >= 2)
				                  BL_TO_FORTRAN_3D(vmac_mf[mfi]),
#if (AMREX_SPACEDIM == 3)
				                  BL_TO_FORTRAN_3D(wmac_mf[mfi]),
#endif
#endif
				                  s0.dataPtr(), s0_edge.dataPtr(), w0.dataPtr(),
				                  dx, &fullform);
			}
		}
	}

	// average fine data onto coarser cells
	AverageDown(scal_force,comp,1);

	// fill ghost cells
	FillPatch(t_old, scal_force, scal_force, scal_force, comp, comp, 1, 0, bcs_f);

}

void
Maestro::MakeRhoHForce(Vector<MultiFab>& scal_force,
                       int is_prediction,
                       const Vector<MultiFab>& thermal,
                       const Vector<std::array< MultiFab, AMREX_SPACEDIM > >& umac,
                       int add_thermal,
                       const int &which_step)

{
    // timer for profiling
    BL_PROFILE_VAR("Maestro::MakeRhoHForce()",MakeRhoHForce);

    // if we are doing the prediction, then it only makes sense to be in
    // this routine if the quantity we are predicting is rhoh', h, or rhoh
    if (is_prediction == 1 && !(enthalpy_pred_type == predict_rhohprime ||
                                enthalpy_pred_type == predict_h ||
                                enthalpy_pred_type == predict_rhoh) ) {
        Abort("ERROR: should only call mkrhohforce when predicting rhoh', h, or rhoh");
    }

    Vector<Real> rho0( (max_radial_level+1)*nr_fine );
    Vector<Real>   p0( (max_radial_level+1)*nr_fine );
    Vector<Real> grav( (max_radial_level+1)*nr_fine );
    rho0.shrink_to_fit();
    p0.shrink_to_fit();
    grav.shrink_to_fit();

    if (which_step == 1) {
        rho0 = rho0_old;
        p0 =   p0_old;
    }
    else {
        for(int i=0; i<rho0.size(); ++i) {
            rho0[i] = 0.5*(rho0_old[i]+rho0_new[i]);
            p0[i] = 0.5*(  p0_old[i]+  p0_new[i]);
        }
    }

    Vector<MultiFab> p0_cart(finest_level+1);
    Vector< std::array< MultiFab, AMREX_SPACEDIM > > p0mac(finest_level+1);
    if (spherical == 1) {
        for (int lev=0; lev<=finest_level; ++lev) {
            p0_cart[lev].define(grids[lev], dmap[lev], 1, 1);
            AMREX_D_TERM(p0mac[lev][0].define(convert(grids[lev],nodal_flag_x), dmap[lev], 1, 1); ,
                         p0mac[lev][1].define(convert(grids[lev],nodal_flag_y), dmap[lev], 1, 1); ,
                         p0mac[lev][2].define(convert(grids[lev],nodal_flag_z), dmap[lev], 1, 1); );
        }

        Put1dArrayOnCart(p0, p0_cart, 0, 0, bcs_f, 0);
        MakeS0mac(p0, p0mac);
    }

    make_grav_cell(grav.dataPtr(),
                   rho0.dataPtr(),
                   r_cc_loc.dataPtr(),
                   r_edge_loc.dataPtr());


	for (int lev=0; lev<=finest_level; ++lev) {

		// get references to the MultiFabs at level lev
		MultiFab& scal_force_mf = scal_force[lev];
#if (AMREX_SPACEDIM >= 1)
		const MultiFab& umac_mf = umac[lev][0];
#if (AMREX_SPACEDIM >= 2)
		const MultiFab& vmac_mf = umac[lev][1];
#if (AMREX_SPACEDIM == 3)
		const MultiFab& wmac_mf = umac[lev][2];
		const MultiFab& p0cart_mf = p0_cart[lev];
		const MultiFab& p0macx_mf = p0mac[lev][0];
		const MultiFab& p0macy_mf = p0mac[lev][1];
		const MultiFab& p0macz_mf = p0mac[lev][2];
#endif
#endif
#endif
		const MultiFab& thermal_mf = thermal[lev];
		const MultiFab& cc_to_r = cell_cc_to_r[lev];

		// loop over boxes (make sure mfi takes a cell-centered multifab as an argument)
#ifdef _OPENMP
#pragma omp parallel
#endif
        for ( MFIter mfi(scal_force_mf, true); mfi.isValid(); ++mfi ) {

			// Get the index space of the valid region
			const Box& tileBox = mfi.tilebox();

			// call fortran subroutine
			// use macros in AMReX_ArrayLim.H to pass in each FAB's data,
			// lo/hi coordinates (including ghost cells), and/or the # of components
			// We will also pass "validBox", which specifies the "valid" region.
			if (spherical == 1) {
				const Real* dx = geom[lev].CellSize();
#if (AMREX_SPACEDIM == 3)
<<<<<<< HEAD
				if (use_exact_base_state) {
					// Use input parameter dpdt in place of psi
					mkrhohforce_sphr(ARLIM_3D(tileBox.loVect()), ARLIM_3D(tileBox.hiVect()),
					                 scal_force_mf[mfi].dataPtr(RhoH),
					                 ARLIM_3D(scal_force_mf[mfi].loVect()), ARLIM_3D(scal_force_mf[mfi].hiVect()),
					                 BL_TO_FORTRAN_3D(umac_mf[mfi]),
					                 BL_TO_FORTRAN_3D(vmac_mf[mfi]),
					                 BL_TO_FORTRAN_3D(wmac_mf[mfi]),
					                 BL_TO_FORTRAN_3D(thermal_mf[mfi]),
					                 BL_TO_FORTRAN_3D(p0cart_mf[mfi]),
					                 BL_TO_FORTRAN_3D(p0macx_mf[mfi]),
					                 BL_TO_FORTRAN_3D(p0macy_mf[mfi]),
					                 BL_TO_FORTRAN_3D(p0macz_mf[mfi]),
					                 dx, dpdt.dataPtr(),
					                 &is_prediction, &add_thermal,
					                 r_cc_loc.dataPtr(), r_edge_loc.dataPtr(),
					                 BL_TO_FORTRAN_3D(cc_to_r[mfi]));
				} else {
					mkrhohforce_sphr(ARLIM_3D(tileBox.loVect()), ARLIM_3D(tileBox.hiVect()),
					                 scal_force_mf[mfi].dataPtr(RhoH),
					                 ARLIM_3D(scal_force_mf[mfi].loVect()), ARLIM_3D(scal_force_mf[mfi].hiVect()),
					                 BL_TO_FORTRAN_3D(umac_mf[mfi]),
					                 BL_TO_FORTRAN_3D(vmac_mf[mfi]),
					                 BL_TO_FORTRAN_3D(wmac_mf[mfi]),
					                 BL_TO_FORTRAN_3D(thermal_mf[mfi]),
					                 BL_TO_FORTRAN_3D(p0cart_mf[mfi]),
					                 BL_TO_FORTRAN_3D(p0macx_mf[mfi]),
					                 BL_TO_FORTRAN_3D(p0macy_mf[mfi]),
					                 BL_TO_FORTRAN_3D(p0macz_mf[mfi]),
					                 dx, psi.dataPtr(),
					                 &is_prediction, &add_thermal,
					                 r_cc_loc.dataPtr(), r_edge_loc.dataPtr(),
					                 BL_TO_FORTRAN_3D(cc_to_r[mfi]));
				}
=======
		// if use_exact_base_state, psi is set to dpdt in advance subroutine
		mkrhohforce_sphr(ARLIM_3D(tileBox.loVect()), ARLIM_3D(tileBox.hiVect()),
				 scal_force_mf[mfi].dataPtr(RhoH),
				 ARLIM_3D(scal_force_mf[mfi].loVect()), ARLIM_3D(scal_force_mf[mfi].hiVect()),
				 BL_TO_FORTRAN_3D(umac_mf[mfi]),
				 BL_TO_FORTRAN_3D(vmac_mf[mfi]),
				 BL_TO_FORTRAN_3D(wmac_mf[mfi]),
				 BL_TO_FORTRAN_3D(thermal_mf[mfi]),
				 BL_TO_FORTRAN_3D(p0cart_mf[mfi]),
				 BL_TO_FORTRAN_3D(p0macx_mf[mfi]),
				 BL_TO_FORTRAN_3D(p0macy_mf[mfi]),
				 BL_TO_FORTRAN_3D(p0macz_mf[mfi]),
				 dx, psi.dataPtr(),
				 &is_prediction, &add_thermal,
				 r_cc_loc.dataPtr(), r_edge_loc.dataPtr(),
				 BL_TO_FORTRAN_3D(cc_to_r[mfi]));
>>>>>>> 36fe42de
#else
				Abort("MakeRhoHForce: Spherical is not valid for DIM < 3");
#endif
			} else {
				mkrhohforce(&lev,ARLIM_3D(tileBox.loVect()), ARLIM_3D(tileBox.hiVect()),
				            scal_force_mf[mfi].dataPtr(RhoH),
				            ARLIM_3D(scal_force_mf[mfi].loVect()), ARLIM_3D(scal_force_mf[mfi].hiVect()),
#if (AMREX_SPACEDIM == 1)
				            BL_TO_FORTRAN_3D(umac_mf[mfi]),
#elif (AMREX_SPACEDIM == 2)
				            BL_TO_FORTRAN_3D(vmac_mf[mfi]),
#elif (AMREX_SPACEDIM == 3)
				            BL_TO_FORTRAN_3D(wmac_mf[mfi]),
#endif
				            BL_TO_FORTRAN_3D(thermal_mf[mfi]),
				            p0.dataPtr(), rho0.dataPtr(), grav.dataPtr(), psi.dataPtr(),
				            &is_prediction, &add_thermal);
			}
		}
	}

	// average down and fill ghost cells
	AverageDown(scal_force,RhoH,1);
	FillPatch(t_old,scal_force,scal_force,scal_force,RhoH,RhoH,1,0,bcs_f);
}<|MERGE_RESOLUTION|>--- conflicted
+++ resolved
@@ -327,42 +327,7 @@
 			if (spherical == 1) {
 				const Real* dx = geom[lev].CellSize();
 #if (AMREX_SPACEDIM == 3)
-<<<<<<< HEAD
-				if (use_exact_base_state) {
-					// Use input parameter dpdt in place of psi
-					mkrhohforce_sphr(ARLIM_3D(tileBox.loVect()), ARLIM_3D(tileBox.hiVect()),
-					                 scal_force_mf[mfi].dataPtr(RhoH),
-					                 ARLIM_3D(scal_force_mf[mfi].loVect()), ARLIM_3D(scal_force_mf[mfi].hiVect()),
-					                 BL_TO_FORTRAN_3D(umac_mf[mfi]),
-					                 BL_TO_FORTRAN_3D(vmac_mf[mfi]),
-					                 BL_TO_FORTRAN_3D(wmac_mf[mfi]),
-					                 BL_TO_FORTRAN_3D(thermal_mf[mfi]),
-					                 BL_TO_FORTRAN_3D(p0cart_mf[mfi]),
-					                 BL_TO_FORTRAN_3D(p0macx_mf[mfi]),
-					                 BL_TO_FORTRAN_3D(p0macy_mf[mfi]),
-					                 BL_TO_FORTRAN_3D(p0macz_mf[mfi]),
-					                 dx, dpdt.dataPtr(),
-					                 &is_prediction, &add_thermal,
-					                 r_cc_loc.dataPtr(), r_edge_loc.dataPtr(),
-					                 BL_TO_FORTRAN_3D(cc_to_r[mfi]));
-				} else {
-					mkrhohforce_sphr(ARLIM_3D(tileBox.loVect()), ARLIM_3D(tileBox.hiVect()),
-					                 scal_force_mf[mfi].dataPtr(RhoH),
-					                 ARLIM_3D(scal_force_mf[mfi].loVect()), ARLIM_3D(scal_force_mf[mfi].hiVect()),
-					                 BL_TO_FORTRAN_3D(umac_mf[mfi]),
-					                 BL_TO_FORTRAN_3D(vmac_mf[mfi]),
-					                 BL_TO_FORTRAN_3D(wmac_mf[mfi]),
-					                 BL_TO_FORTRAN_3D(thermal_mf[mfi]),
-					                 BL_TO_FORTRAN_3D(p0cart_mf[mfi]),
-					                 BL_TO_FORTRAN_3D(p0macx_mf[mfi]),
-					                 BL_TO_FORTRAN_3D(p0macy_mf[mfi]),
-					                 BL_TO_FORTRAN_3D(p0macz_mf[mfi]),
-					                 dx, psi.dataPtr(),
-					                 &is_prediction, &add_thermal,
-					                 r_cc_loc.dataPtr(), r_edge_loc.dataPtr(),
-					                 BL_TO_FORTRAN_3D(cc_to_r[mfi]));
-				}
-=======
+
 		// if use_exact_base_state, psi is set to dpdt in advance subroutine
 		mkrhohforce_sphr(ARLIM_3D(tileBox.loVect()), ARLIM_3D(tileBox.hiVect()),
 				 scal_force_mf[mfi].dataPtr(RhoH),
@@ -379,7 +344,6 @@
 				 &is_prediction, &add_thermal,
 				 r_cc_loc.dataPtr(), r_edge_loc.dataPtr(),
 				 BL_TO_FORTRAN_3D(cc_to_r[mfi]));
->>>>>>> 36fe42de
 #else
 				Abort("MakeRhoHForce: Spherical is not valid for DIM < 3");
 #endif
