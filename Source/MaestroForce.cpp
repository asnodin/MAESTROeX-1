
#include <Maestro.H>
#include <Maestro_F.H>

using namespace amrex;

void Maestro::MakeVelForce(
    Vector<MultiFab>& vel_force_cart,
    const Vector<std::array<MultiFab, AMREX_SPACEDIM> >& uedge_in,
    const Vector<MultiFab>& rho, const BaseState<Real>& rho0,
    const BaseState<Real>& grav_cell, const Vector<MultiFab>& w0_force_cart,
#ifdef ROTATION
    const Vector<std::array<MultiFab, AMREX_SPACEDIM> >& w0mac,
    const bool is_final_update,
#endif
    int do_add_utilde_force) {
    // timer for profiling
    BL_PROFILE_VAR("Maestro::MakeVelForce()", MakeVelForce);

    Vector<MultiFab> gradw0_cart(finest_level + 1);
    Vector<MultiFab> grav_cart(finest_level + 1);
    Vector<MultiFab> rho0_cart(finest_level + 1);

    // constants in Fortran
    for (int lev = 0; lev <= finest_level; ++lev) {
        gradw0_cart[lev].define(grids[lev], dmap[lev], 1, 1);
        gradw0_cart[lev].setVal(0.);

        grav_cart[lev].define(grids[lev], dmap[lev], AMREX_SPACEDIM, 1);
        grav_cart[lev].setVal(0.);

        rho0_cart[lev].define(grids[lev], dmap[lev], 1, 1);
        rho0_cart[lev].setVal(0.);
    }

    BaseState<Real> gradw0(base_geom.max_radial_level + 1, base_geom.nr_fine);
    gradw0.setVal(0.0);

    if (!(use_exact_base_state || average_base_state)) {
        auto w0_arr = w0.array();
        const Real dr0 = base_geom.dr_fine;
        auto gradw0_arr = gradw0.array();

        for (auto l = 0; l <= base_geom.max_radial_level; ++l) {
            AMREX_PARALLEL_FOR_1D(base_geom.nr_fine, r, {
                gradw0_arr(l, r) = (w0_arr(l, r + 1) - w0_arr(l, r)) / dr0;
            });
            Gpu::synchronize();
        }
    }

    Put1dArrayOnCart(gradw0, gradw0_cart, false, false, bcs_u, 0, 1);
    Put1dArrayOnCart(rho0, rho0_cart, false, false, bcs_s, Rho);
    Put1dArrayOnCart(grav_cell, grav_cart, false, true, bcs_f, 0);

#ifdef ROTATION
    Put1dArrayOnCart(w0, w0_cart, 1, 1, bcs_f, 0);
#endif

    // Reset vel_force
    for (int lev = 0; lev <= finest_level; ++lev) {
        vel_force_cart[lev].setVal(0.);
    }

    for (int lev = 0; lev <= finest_level; ++lev) {
        // Get grid spacing
        const auto dx = geom[lev].CellSizeArray();
        const auto prob_lo = geom[lev].ProbLoArray();

        // Loop over boxes (make sure mfi takes a cell-centered multifab as an argument)
#ifdef _OPENMP
#pragma omp parallel
#endif
        for (MFIter mfi(vel_force_cart[lev], TilingIfNotGPU()); mfi.isValid();
             ++mfi) {
            // Get Array4 inputs
            const Array4<const Real> gpi_arr = gpi[lev].array(mfi);
            const Array4<const Real> rho_arr = rho[lev].array(mfi);
            const Array4<const Real> uedge = uedge_in[lev][0].array(mfi);
            const Array4<const Real> vedge = uedge_in[lev][1].array(mfi);
#if (AMREX_SPACEDIM == 3)
            const Array4<const Real> wedge = uedge_in[lev][2].array(mfi);
#endif
            const Array4<const Real> w0_arr = w0_cart[lev].array(mfi);
            const Array4<const Real> gradw0_arr = gradw0_cart[lev].array(mfi);
            const Array4<const Real> w0_force = w0_force_cart[lev].array(mfi);
            const Array4<const Real> grav = grav_cart[lev].array(mfi);
            const Array4<const Real> rho0_arr = rho0_cart[lev].array(mfi);

            // output
            const Array4<Real> vel_force = vel_force_cart[lev].array(mfi);

            // Get the index space of the valid region
            const Box& tileBox = mfi.tilebox();
            const Box& domainBox = geom[lev].Domain();

            // y-direction in 2D, z-direction in 3D
            const int domhi = domainBox.hiVect()[AMREX_SPACEDIM - 1];

            // offload to GPU
            if (!spherical) {
                AMREX_PARALLEL_FOR_3D(tileBox, i, j, k, {
#ifdef ROTATION
                    Abort("MakeVelForce: rotation not implemented for planar");
#endif
                    Real rhopert = rho_arr(i, j, k) - rho0_arr(i, j, k);

                    // cutoff the buoyancy term if we are outside of the star
                    if (rho_arr(i, j, k) <
                        (buoyancy_cutoff_factor * base_cutoff_density)) {
                        rhopert = 0.0;
                    }

                    // note: if use_alt_energy_fix = T, then gphi is already
                    // weighted by beta0
                    for (int dim = 0; dim < AMREX_SPACEDIM - 1; ++dim) {
                        vel_force(i, j, k, dim) =
                            -gpi_arr(i, j, k, dim) / rho_arr(i, j, k);
                    }

                    vel_force(i, j, k, AMREX_SPACEDIM - 1) =
                        (rhopert * grav(i, j, k, AMREX_SPACEDIM - 1) -
                         gpi_arr(i, j, k, AMREX_SPACEDIM - 1)) /
                            rho_arr(i, j, k) -
                        w0_force(i, j, k, AMREX_SPACEDIM - 1);

                    if (do_add_utilde_force) {

#if (AMREX_SPACEDIM == 2)
                        if (j <= -1) {
                            // do not modify force since dw0/dr=0
                        } else if (j >= domhi) {
                            // do not modify force since dw0/dr=0
                        } else {
                            vel_force(i, j, k, 1) -=
                                (vedge(i, j + 1, k) + vedge(i, j, k)) *
                                (w0_arr(i, j + 1, k, 1) - w0_arr(i, j, k, 1)) /
                                (2.0 * dx[1]);
                        }
#else
                        if (k <= -1) {
                            // do not modify force since dw0/dr=0
                        } else if (k >= domhi) {
                            // do not modify force since dw0/dr=0
                        } else {
                            vel_force(i,j,k,2) -= (wedge(i,j,k+1)+wedge(i,j,k))*(w0_arr(i,j,k+1,2)-w0_arr(i,j,k,2)) / (2.0*dx[2]);
                        }
#endif
                    }
                });
            } else {  // spherical
#if (AMREX_SPACEDIM == 3)
                const Array4<const Real> normal_arr = normal[lev].array(mfi);

#ifdef ROTATION
                const Array4<const Real> w0macx_arr = w0mac[lev][0].array(mfi);
                const Array4<const Real> w0macy_arr = w0mac[lev][1].array(mfi);
                const Array4<const Real> uold_arr = uold[lev].array(mfi);
#endif

                AMREX_PARALLEL_FOR_3D(tileBox, i, j, k, {
#ifdef ROTATION
                    const Real x = prob_lo[0] + (Real(i) + 0.5) * dx[0];
                    const Real y = prob_lo[1] + (Real(j) + 0.5) * dx[1];
                    const Real z = prob_lo[2] + (Real(k) + 0.5) * dx[2];

                    Real centrifugal_term[3];
<<<<<<< HEAD
#ifdef CENTRIFUGAL
                    centrifugal_term[0] = -omega * omega * x;
                    centrifugal_term[1] = -omega * omega * y;
#else
                    centrifugal_term[0] = 0.0;
                    centrifugal_term[1] = 0.0;
#endif
=======
                    if (use_centrifugal) {
                        centrifugal_term[0] = -omega * omega * x;
                        centrifugal_term[1] = -omega * omega * y;
                    } else {
                        centrifugal_term[0] = 0.0;
                        centrifugal_term[1] = 0.0;
                    }
>>>>>>> f05a44f9
                    centrifugal_term[2] = 0.0;
                    Real coriolis_term[3];

                    if (rho_arr(i, j, k) <
                        buoyancy_cutoff_factor * base_cutoff_density) {
                        for (auto d = 0; d < AMREX_SPACEDIM; ++d) {
                            centrifugal_term[d] = 0.0;
                        }
                    }

                    if (is_final_update) {
                        coriolis_term[0] =
                            -2.0 * omega * 0.5 *
                            (vedge(i, j, k) + w0macy_arr(i, j, k) +
                             vedge(i, j + 1, k) + w0macy_arr(i, j + 1, k));
                        coriolis_term[1] =
                            2.0 * omega * 0.5 *
                            (uedge(i, j, k) + w0macx_arr(i, j, k) +
                             uedge(i + 1, j, k) + w0macx_arr(i + 1, j, k));
                        coriolis_term[2] = 0.0;
                    } else {
                        coriolis_term[0] =
                            -2.0 * omega *
                            (uold_arr(i, j, k, 1) + w0_arr(i, j, k, 1));
                        coriolis_term[1] =
                            2.0 * omega *
                            (uold_arr(i, j, k, 0) + w0_arr(i, j, k, 0));
                        coriolis_term[2] = 0.0;
                    }
#endif
                    Real rhopert = rho_arr(i, j, k) - rho0_arr(i, j, k);

                    // cutoff the buoyancy term if we are outside of the star
                    if (rho_arr(i, j, k) <
                        (buoyancy_cutoff_factor * base_cutoff_density)) {
                        rhopert = 0.0;
                    }

                    // note: if use_alt_energy_fix = T, then gphi is already
                    // weighted by beta0
                    for (int dim = 0; dim < AMREX_SPACEDIM; ++dim) {
                        vel_force(i, j, k, dim) =
                            (rhopert * grav(i, j, k, dim) -
                             gpi_arr(i, j, k, dim)) /
                                rho_arr(i, j, k) -
                            w0_force(i, j, k, dim);
                    }
#ifdef ROTATION
                    for (int dim = 0; dim < AMREX_SPACEDIM; ++dim) {
                        vel_force(i, j, k, dim) +=
                            -coriolis_term[dim] - centrifugal_term[dim];
                    }
#endif

                    if (do_add_utilde_force == 1) {
                        Real Ut_dot_er =
                            0.5 * (uedge(i, j, k) + uedge(i + 1, j, k)) *
                                normal_arr(i, j, k, 0) +
                            0.5 * (vedge(i, j, k) + vedge(i, j + 1, k)) *
                                normal_arr(i, j, k, 1) +
                            0.5 * (wedge(i, j, k) + wedge(i, j, k + 1)) *
                                normal_arr(i, j, k, 2);

                        for (int dim = 0; dim < AMREX_SPACEDIM; ++dim) {
                            vel_force(i, j, k, dim) -= Ut_dot_er *
                                                       gradw0_arr(i, j, k) *
                                                       normal_arr(i, j, k, dim);
                        }
                    }
                });
#endif
            }
        }
    }

    // average fine data onto coarser cells
    AverageDown(vel_force_cart, 0, AMREX_SPACEDIM);

    // note - we need to reconsider the bcs type here
    // it matches fortran MAESTRO but is that correct?
    FillPatch(t_old, vel_force_cart, vel_force_cart, vel_force_cart, 0, 0,
              AMREX_SPACEDIM, 0, bcs_u, 1);
}

void Maestro::ModifyScalForce(
    Vector<MultiFab>& scal_force, const Vector<MultiFab>& state,
    const Vector<std::array<MultiFab, AMREX_SPACEDIM> >& umac_in,
    const BaseState<Real>& s0_edge, const Vector<MultiFab>& s0_cart, int comp,
    const Vector<BCRec>& bcs, int fullform) {
    // timer for profiling
    BL_PROFILE_VAR("Maestro::ModifyScalForce()", ModifyScalForce);

    Vector<MultiFab> s0_edge_cart(finest_level + 1);

    for (int lev = 0; lev <= finest_level; ++lev) {
        s0_edge_cart[lev].define(grids[lev], dmap[lev], 1, 1);
    }

    if (!spherical) {
        Put1dArrayOnCart(s0_edge, s0_edge_cart, false, false, bcs_f, 0);
    }

    Vector<MultiFab> divu_cart(finest_level + 1);
    const auto& r_cc_loc = base_geom.r_cc_loc;
    const auto& r_edge_loc = base_geom.r_edge_loc;

    if (spherical) {
        BaseState<Real> divw0(1, base_geom.nr_fine);
        divw0.setVal(0.0);
        auto divw0_arr = divw0.array();
        const auto w0_arr = w0.const_array();

        if (!use_exact_base_state) {
            for (int r = 0; r < base_geom.nr_fine - 1; ++r) {
                Real dr_loc = r_edge_loc(0, r + 1) - r_edge_loc(0, r);
                divw0_arr(0, r) =
                    (r_edge_loc(0, r + 1) * r_edge_loc(0, r + 1) *
                         w0_arr(0, r + 1) -
                     r_edge_loc(0, r) * r_edge_loc(0, r) * w0_arr(0, r)) /
                    (dr_loc * r_cc_loc(0, r) * r_cc_loc(0, r));
            }
        }

        for (int lev = 0; lev <= finest_level; ++lev) {
            divu_cart[lev].define(grids[lev], dmap[lev], 1, 0);
            divu_cart[lev].setVal(0.);
        }
        Put1dArrayOnCart(divw0, divu_cart, false, false, bcs_u, 0);
    }

    for (int lev = 0; lev <= finest_level; ++lev) {
        // Get the index space and grid spacing of the domain
        const auto dx = geom[lev].CellSizeArray();

        // loop over boxes (make sure mfi takes a cell-centered multifab as an argument)
#ifdef _OPENMP
#pragma omp parallel
#endif
        for (MFIter mfi(scal_force[lev], TilingIfNotGPU()); mfi.isValid();
             ++mfi) {
            // Get Array4 inputs
            const Array4<const Real> scal = state[lev].array(mfi, comp);
            const Array4<const Real> umac = umac_in[lev][0].array(mfi);
            const Array4<const Real> vmac = umac_in[lev][1].array(mfi);
#if (AMREX_SPACEDIM == 3)
            const Array4<const Real> wmac = umac_in[lev][2].array(mfi);
#endif
            const Array4<const Real> s0_arr = s0_cart[lev].array(mfi);
            const Array4<const Real> s0_edge_arr = s0_edge_cart[lev].array(mfi);
            const Array4<const Real> w0_arr = w0_cart[lev].array(mfi);

            // output
            const Array4<Real> force = scal_force[lev].array(mfi, comp);

            // Get the index space of the valid region
            const Box& tileBox = mfi.tilebox();

            // offload to GPU
            if (spherical) {
#if (AMREX_SPACEDIM == 3)
                // lo and hi of domain
                const Box& domainBox = geom[lev].Domain();
                const auto domlo = domainBox.loVect3d();
                const auto domhi = domainBox.hiVect3d();
                const Array4<const Real> divu_arr = divu_cart[lev].array(mfi);

                AMREX_PARALLEL_FOR_3D(tileBox, i, j, k, {
                    // umac does not contain w0
                    Real divumac = (umac(i + 1, j, k) - umac(i, j, k)) / dx[0] +
                                   (vmac(i, j + 1, k) - vmac(i, j, k)) / dx[1] +
                                   (wmac(i, j, k + 1) - wmac(i, j, k)) / dx[2];

                    if (fullform == 1) {
                        force(i, j, k) -=
                            scal(i, j, k) * (divumac + divu_arr(i, j, k));
                    } else {
                        Real s0_xlo = 0.0;
                        Real s0_xhi = 0.0;
                        if (i < domhi[0]) {
                            s0_xhi =
                                0.5 * (s0_arr(i, j, k) + s0_arr(i + 1, j, k));
                        } else {
                            s0_xhi = s0_arr(i, j, k);
                        }
                        if (i > domlo[0]) {
                            s0_xlo =
                                0.5 * (s0_arr(i, j, k) + s0_arr(i - 1, j, k));
                        } else {
                            s0_xlo = s0_arr(i, j, k);
                        }

                        Real s0_ylo = 0.0;
                        Real s0_yhi = 0.0;
                        if (j < domhi[1]) {
                            s0_yhi =
                                0.5 * (s0_arr(i, j, k) + s0_arr(i, j + 1, k));
                        } else {
                            s0_yhi = s0_arr(i, j, k);
                        }
                        if (j > domlo[1]) {
                            s0_ylo =
                                0.5 * (s0_arr(i, j, k) + s0_arr(i, j - 1, k));
                        } else {
                            s0_ylo = s0_arr(i, j, k);
                        }

                        Real s0_zlo = 0.0;
                        Real s0_zhi = 0.0;
                        if (k < domhi[2]) {
                            s0_zhi =
                                0.5 * (s0_arr(i, j, k) + s0_arr(i, j, k + 1));
                        } else {
                            s0_zhi = s0_arr(i, j, k);
                        }
                        if (k > domlo[2]) {
                            s0_zlo =
                                0.5 * (s0_arr(i, j, k) + s0_arr(i, j, k - 1));
                        } else {
                            s0_zlo = s0_arr(i, j, k);
                        }

                        Real divs0u = (umac(i + 1, j, k) * s0_xhi -
                                       umac(i, j, k) * s0_xlo) /
                                          dx[0] +
                                      (vmac(i, j + 1, k) * s0_yhi -
                                       vmac(i, j, k) * s0_ylo) /
                                          dx[1] +
                                      (wmac(i, j, k + 1) * s0_zhi -
                                       wmac(i, j, k) * s0_zlo) /
                                          dx[2];

                        force(i, j, k) +=
                            -divs0u - (scal(i, j, k) - s0_arr(i, j, k)) *
                                          (divumac + divu_arr(i, j, k));
                    }
                });
#else
                Abort("ModifyScalForce: Spherical is not valid for DIM < 3");
#endif
            } else {
                AMREX_PARALLEL_FOR_3D(tileBox, i, j, k, {
                // umac does not contain w0
#if (AMREX_SPACEDIM == 2)
                    Real divu = (umac(i + 1, j, k) - umac(i, j, k)) / dx[0] +
                                (vmac(i, j + 1, k) - vmac(i, j, k)) / dx[1];

                    // add w0 contribution
                    divu += (w0_arr(i, j + 1, k, AMREX_SPACEDIM - 1) -
                             w0_arr(i, j, k, AMREX_SPACEDIM - 1)) /
                            dx[AMREX_SPACEDIM - 1];
#elif (AMREX_SPACEDIM == 3)
                    Real divu = (umac(i+1,j,k) - umac(i,j,k)) / dx[0] 
                        +(vmac(i,j+1,k) - vmac(i,j,k)) / dx[1] 
                        +(wmac(i,j,k+1) - wmac(i,j,k)) / dx[2];

                    // add w0 contribution
                    divu += (w0_arr(i,j,k+1,AMREX_SPACEDIM-1)-w0_arr(i,j,k,AMREX_SPACEDIM-1))/dx[AMREX_SPACEDIM-1];
#endif
                    if (fullform == 1) {
                        force(i, j, k) -= scal(i, j, k) * divu;
                    } else {

#if (AMREX_SPACEDIM == 2)
                        Real divs0u =
                            s0_arr(i, j, k) *
                                (umac(i + 1, j, k) - umac(i, j, k)) / dx[0] +
                            (vmac(i, j + 1, k) * s0_edge_arr(i, j + 1, k) -
                             vmac(i, j, k) * s0_edge_arr(i, j, k)) /
                                dx[1];
#elif (AMREX_SPACEDIM == 3)
                        Real divs0u = s0_arr(i,j,k)*( (umac(i+1,j,k) - umac(i,j,k))/dx[0] 
                                                      +(vmac(i,j+1,k) - vmac(i,j,k))/dx[1] ) 
                            +(wmac(i,j,k+1) * s0_edge_arr(i,j,k+1) - 
                              wmac(i,j,k  ) * s0_edge_arr(i,j,k))/ dx[2];
#endif

                        force(i, j, k) +=
                            -(scal(i, j, k) - s0_arr(i, j, k)) * divu - divs0u;
                    }
                });
            }
        }
    }

    // average fine data onto coarser cells
    AverageDown(scal_force, comp, 1);

    // fill ghost cells
    FillPatch(t_old, scal_force, scal_force, scal_force, comp, comp, 1, 0,
              bcs_f);
}

void Maestro::MakeRhoHForce(
    Vector<MultiFab>& scal_force, const int is_prediction,
    const Vector<MultiFab>& thermal,
    const Vector<std::array<MultiFab, AMREX_SPACEDIM> >& umac_cart,
    const int add_thermal, const int& which_step)

{
    // timer for profiling
    BL_PROFILE_VAR("Maestro::MakeRhoHForce()", MakeRhoHForce);

    // if we are doing the prediction, then it only makes sense to be in
    // this routine if the quantity we are predicting is rhoh', h, or rhoh
    if (is_prediction == 1 && !(enthalpy_pred_type == predict_rhohprime ||
                                enthalpy_pred_type == predict_h ||
                                enthalpy_pred_type == predict_rhoh)) {
        Abort(
            "ERROR: should only call mkrhohforce when predicting rhoh', h, or "
            "rhoh");
    }

    BaseState<Real> rho0(base_geom.max_radial_level + 1, base_geom.nr_fine);
    BaseState<Real> p0(base_geom.max_radial_level + 1, base_geom.nr_fine);
    BaseState<Real> grav(base_geom.max_radial_level + 1, base_geom.nr_fine);

    if (which_step == 1) {
        rho0.copy(rho0_old);
        p0.copy(p0_old);
    } else {
        rho0.copy(0.5 * (rho0_old + rho0_new));
        p0.copy(0.5 * (p0_old + p0_new));
    }

    Vector<MultiFab> p0_cart(finest_level + 1);
    Vector<MultiFab> psi_cart(finest_level + 1);
    Vector<MultiFab> grav_cart(finest_level + 1);
    Vector<MultiFab> rho0_cart(finest_level + 1);
    Vector<std::array<MultiFab, AMREX_SPACEDIM> > p0mac(finest_level + 1);

    for (int lev = 0; lev <= finest_level; ++lev) {
        p0_cart[lev].define(grids[lev], dmap[lev], 1, 1);
        psi_cart[lev].define(grids[lev], dmap[lev], 1, 1);
        grav_cart[lev].define(grids[lev], dmap[lev], 1, 1);
        rho0_cart[lev].define(grids[lev], dmap[lev], 1, 1);
        AMREX_D_TERM(p0mac[lev][0].define(convert(grids[lev], nodal_flag_x),
                                          dmap[lev], 1, 1);
                     , p0mac[lev][1].define(convert(grids[lev], nodal_flag_y),
                                            dmap[lev], 1, 1);
                     , p0mac[lev][2].define(convert(grids[lev], nodal_flag_z),
                                            dmap[lev], 1, 1););
        psi_cart[lev].setVal(0.);
        grav_cart[lev].setVal(0.);
        rho0_cart[lev].setVal(0.);
        p0_cart[lev].setVal(0.);
    }

    Put1dArrayOnCart(p0, p0_cart, false, false, bcs_f, 0);
#if (AMREX_SPACEDIM == 3)
    if (spherical) {
        MakeS0mac(p0, p0mac);
    }
#endif
    Put1dArrayOnCart(psi, psi_cart, false, false, bcs_f, 0);
    Put1dArrayOnCart(rho0, rho0_cart, false, false, bcs_s, Rho);

    MakeGravCell(grav, rho0);

    Put1dArrayOnCart(grav, grav_cart, false, false, bcs_f, 0);

    // constants in Fortran
    const int enthalpy_pred_type_in = enthalpy_pred_type;
    const int predict_h_const = predict_h;
    const int predict_rhoh_const = predict_rhoh;

    for (int lev = 0; lev <= finest_level; ++lev) {
        // Get cutoff coord
        const auto base_cutoff_density_coord =
            base_geom.base_cutoff_density_coord(lev);

        // Get grid spacing
        const auto dx = geom[lev].CellSizeArray();

        // loop over boxes (make sure mfi takes a cell-centered multifab as an argument)
#ifdef _OPENMP
#pragma omp parallel
#endif
        for (MFIter mfi(scal_force[lev], TilingIfNotGPU()); mfi.isValid();
             ++mfi) {
            // inputs
            const Array4<const Real> umac = umac_cart[lev][0].array(mfi);
            const Array4<const Real> vmac = umac_cart[lev][1].array(mfi);
            const Array4<const Real> p0cart = p0_cart[lev].array(mfi);
            const Array4<const Real> p0macx = p0mac[lev][0].array(mfi);
            const Array4<const Real> p0macy = p0mac[lev][1].array(mfi);
#if (AMREX_SPACEDIM == 3)
            const Array4<const Real> wmac = umac_cart[lev][2].array(mfi);
            const Array4<const Real> p0macz = p0mac[lev][2].array(mfi);
#endif
            const Array4<const Real> thermal_arr = thermal[lev].array(mfi);
            const Array4<const Real> psicart = psi_cart[lev].array(mfi);
            const Array4<const Real> gravcart = grav_cart[lev].array(mfi);
            const Array4<const Real> rho0cart = rho0_cart[lev].array(mfi);

            // output
            const Array4<Real> rhoh_force = scal_force[lev].array(mfi, RhoH);

            // Get the index space of the valid region
            const Box& tileBox = mfi.tilebox();
            const Box& domainBox = geom[lev].Domain();

            const int domhi = domainBox.hiVect()[AMREX_SPACEDIM - 1];

            // if use_exact_base_state or average_base_state,
            // psi is set to dpdt in advance subroutine

            // For non-spherical, add wtilde d(p0)/dr
            // For spherical, we make u grad p = div (u p) - p div (u)
            if (!spherical) {
                AMREX_PARALLEL_FOR_3D(tileBox, i, j, k, {
                    Real gradp0 = 0.0;

#if (AMREX_SPACEDIM == 2)
                    if (j < base_cutoff_density_coord) {
                        gradp0 = rho0cart(i, j, k) * gravcart(i, j, k);
                    } else if (j == domhi) {
                        // NOTE: this should be zero since p0 is constant up here
                        gradp0 =
                            (p0cart(i, j, k) - p0cart(i, j - 1, k)) / dx[1];
                    } else {
                        // NOTE: this should be zero since p0 is constant up here
                        gradp0 =
                            (p0cart(i, j + 1, k) - p0cart(i, j, k)) / dx[1];
                    }

                    Real veladv = 0.5 * (vmac(i, j, k) + vmac(i, j + 1, k));
                    rhoh_force(i, j, k) = veladv * gradp0;
#else 
                    if (k < base_cutoff_density_coord) {
                        gradp0 = rho0cart(i,j,k) * gravcart(i,j,k);
                    } else if (k == domhi) {
                        // NOTE: this should be zero since p0 is constant up here
                        gradp0 = ( p0cart(i,j,k) - p0cart(i,j-1,k) ) / dx[2]; 
                    } else {
                        // NOTE: this should be zero since p0 is constant up here
                        gradp0 = ( p0cart(i,j+1,k) - p0cart(i,j,k) ) / dx[2];
                    }

                    Real veladv = 0.5*(wmac(i,j,k)+wmac(i,j,k+1));
                    rhoh_force(i,j,k) = veladv * gradp0;
#endif
                    // psi should always be in the force if we are doing the final update
                    // For prediction, it should not be in the force if we are predicting
                    // (rho h)', but should be there if we are predicting h or rhoh
                    //
                    // If use_exact_base_state or average_base_state is on, psi is instead dpdt term
                    if ((is_prediction == 1 &&
                         enthalpy_pred_type_in == predict_h_const) ||
                        (is_prediction == 1 &&
                         enthalpy_pred_type_in == predict_rhoh_const) ||
                        (!is_prediction)) {
                        rhoh_force(i, j, k) += psicart(i, j, k);
                    }

                    if (add_thermal == 1) {
                        rhoh_force(i, j, k) += thermal_arr(i, j, k);
                    }
                });
            } else {
#if (AMREX_SPACEDIM == 3)
                AMREX_PARALLEL_FOR_3D(tileBox, i, j, k, {
                    Real divup = (umac(i + 1, j, k) * p0macx(i + 1, j, k) -
                                  umac(i, j, k) * p0macx(i, j, k)) /
                                     dx[0] +
                                 (vmac(i, j + 1, k) * p0macy(i, j + 1, k) -
                                  vmac(i, j, k) * p0macy(i, j, k)) /
                                     dx[1] +
                                 (wmac(i, j, k + 1) * p0macz(i, j, k + 1) -
                                  wmac(i, j, k) * p0macz(i, j, k)) /
                                     dx[2];

                    Real p0divu =
                        ((umac(i + 1, j, k) - umac(i, j, k)) / dx[0] +
                         (vmac(i, j + 1, k) - vmac(i, j, k)) / dx[1] +
                         (wmac(i, j, k + 1) - wmac(i, j, k)) / dx[2]) *
                        p0cart(i, j, k);

                    rhoh_force(i, j, k) = divup - p0divu;

                    if ((is_prediction == 1 &&
                         enthalpy_pred_type_in == predict_h_const) ||
                        (is_prediction == 1 &&
                         enthalpy_pred_type_in == predict_rhoh_const) ||
                        (is_prediction == 0)) {
                        rhoh_force(i, j, k) += psicart(i, j, k);
                    }

                    if (add_thermal == 1) {
                        rhoh_force(i, j, k) += thermal_arr(i, j, k);
                    }
                });
#endif
            }
        }
    }

    // average down and fill ghost cells
    AverageDown(scal_force, RhoH, 1);
    FillPatch(t_old, scal_force, scal_force, scal_force, RhoH, RhoH, 1, 0,
              bcs_f);
}

void Maestro::MakeTempForce(
    Vector<MultiFab>& temp_force, const Vector<MultiFab>& scal,
    const Vector<MultiFab>& thermal,
    const Vector<std::array<MultiFab, AMREX_SPACEDIM> >& umac_in) {
    // timer for profiling
    BL_PROFILE_VAR("Maestro::MakeTempForce()", MakeTempForce);

    // if we are doing the prediction, then it only makes sense to be in
    // this routine if the quantity we are predicting is rhoh', h, or rhoh
    if (!(enthalpy_pred_type == predict_T_then_rhohprime ||
          enthalpy_pred_type == predict_T_then_h ||
          enthalpy_pred_type == predict_Tprime_then_h)) {
        Abort("ERROR: should only call mktempforce when predicting T' or T");
    }

    Vector<MultiFab> p0_cart(finest_level + 1);
    Vector<MultiFab> psi_cart(finest_level + 1);

    for (int lev = 0; lev <= finest_level; ++lev) {
        p0_cart[lev].define(grids[lev], dmap[lev], 1, 1);
        psi_cart[lev].define(grids[lev], dmap[lev], 1, 1);
        p0_cart[lev].setVal(0.);
        psi_cart[lev].setVal(0.);
    }

    Put1dArrayOnCart(p0_old, p0_cart, false, false, bcs_f, 0);
    Put1dArrayOnCart(psi, psi_cart, false, false, bcs_f, 0);

    for (int lev = 0; lev <= finest_level; ++lev) {
        // loop over boxes (make sure mfi takes a cell-centered multifab as an argument)
#ifdef _OPENMP
#pragma omp parallel
#endif
        for (MFIter mfi(temp_force[lev], TilingIfNotGPU()); mfi.isValid();
             ++mfi) {
            // Get the index space of the valid region
            const Box& tileBox = mfi.tilebox();
            const Box& domainBox = geom[lev].Domain();
            const auto domhi = domainBox.hiVect3d();

            // Get grid spacing
            const auto dx = geom[lev].CellSizeArray();

            const Array4<Real> temp_force_arr = temp_force[lev].array(mfi);
            const Array4<const Real> scal_arr = scal[lev].array(mfi);
            const Array4<const Real> umac = umac_in[lev][0].array(mfi);
            const Array4<const Real> vmac = umac_in[lev][1].array(mfi);
#if (AMREX_SPACEDIM == 3)
            const Array4<const Real> wmac = umac_in[lev][2].array(mfi);
#endif
            const Array4<const Real> thermal_arr = thermal[lev].array(mfi);
            const Array4<const Real> p0_arr = p0_cart[lev].array(mfi);
            const Array4<const Real> psi_arr = psi_cart[lev].array(mfi);

            if (!spherical) {
                AMREX_PARALLEL_FOR_3D(tileBox, i, j, k, {
                    Real gradp0 = 0.0;
#if (AMREX_SPACEDIM == 2)
                    if (j == 0) {
                        gradp0 =
                            (p0_arr(i, j + 1, k) - p0_arr(i, j, k)) / dx[1];
                    } else if (j == domhi[1]) {
                        gradp0 =
                            (p0_arr(i, j, k) - p0_arr(i, j - 1, k)) / dx[1];
                    } else {
                        gradp0 = 0.5 *
                                 (p0_arr(i, j + 1, k) - p0_arr(i, j - 1, k)) /
                                 dx[1];
                    }
#else 
                    if (k == 0) {
                        gradp0 = (p0_arr(i,j,k+1) - p0_arr(i,j,k)) / dx[2];
                    } else if (k == domhi[2]) {
                        gradp0 = (p0_arr(i,j,k) - p0_arr(i,j,k-1)) / dx[2];
                    } else {
                        gradp0 = 0.5 * (p0_arr(i,j,k+1) - p0_arr(i,j,k-1)) / dx[2];
                    }
#endif
                    eos_t eos_state;

                    eos_state.T = scal_arr(i, j, k, Temp);
                    eos_state.rho = scal_arr(i, j, k, Rho);
                    for (auto comp = 0; comp < NumSpec; ++comp) {
                        eos_state.xn[comp] =
                            scal_arr(i, j, k, FirstSpec + comp) /
                            scal_arr(i, j, k, Rho);
                    }
#if NAUX_NET > 0
                    for (auto comp = 0; comp < NumAux; ++comp) {
                        eos_state.aux[comp] =
                            scal_arr(i, j, k, FirstAux + comp) /
                            scal_arr(i, j, k, Rho);
                    }
#endif

                    // dens, temp, xmass inputs
                    eos(eos_input_rt, eos_state);

                    auto dhdp = 1.0 / scal_arr(i, j, k, Rho) +
                                (scal_arr(i, j, k, Rho) * eos_state.dedr -
                                 eos_state.p / scal_arr(i, j, k, Rho)) /
                                    (scal_arr(i, j, k, Rho) * eos_state.dpdr);

#if (AMREX_SPACEDIM == 2)
                    auto veladv = 0.5 * (vmac(i, j, k) + vmac(i, j + 1, k));
#else
                    auto veladv = 0.5*(wmac(i,j,k)+wmac(i,j,k+1));
#endif

                    temp_force_arr(i, j, k) =
                        thermal_arr(i, j, k) +
                        (1.0 - scal_arr(i, j, k, Rho) * dhdp) *
                            (veladv * gradp0 + psi_arr(i, j, k));
                    temp_force_arr(i, j, k) /=
                        (eos_state.cp * scal_arr(i, j, k, Rho));
                });
            } else {
#if (AMREX_SPACEDIM == 3)
                AMREX_PARALLEL_FOR_3D(tileBox, i, j, k, {
                    eos_t eos_state;

                    eos_state.T = scal_arr(i, j, k, Temp);
                    eos_state.rho = scal_arr(i, j, k, Rho);
                    for (auto comp = 0; comp < NumSpec; ++comp) {
                        eos_state.xn[comp] =
                            scal_arr(i, j, k, FirstSpec + comp) /
                            scal_arr(i, j, k, Rho);
                    }

                    // dens, temp, xmass inputs
                    eos(eos_input_rt, eos_state);

                    auto dhdp = 1.0 / scal_arr(i, j, k, Rho) +
                                (scal_arr(i, j, k, Rho) * eos_state.dedr -
                                 eos_state.p / scal_arr(i, j, k, Rho)) /
                                    (scal_arr(i, j, k, Rho) * eos_state.dpdr);

                    auto p0_lox = 0.5 * (p0_arr(i, j, k) + p0_arr(i - 1, j, k));
                    auto p0_hix = 0.5 * (p0_arr(i, j, k) + p0_arr(i + 1, j, k));
                    auto p0_loy = 0.5 * (p0_arr(i, j, k) + p0_arr(i, j - 1, k));
                    auto p0_hiy = 0.5 * (p0_arr(i, j, k) + p0_arr(i, j + 1, k));
                    auto p0_loz = 0.5 * (p0_arr(i, j, k) + p0_arr(i, j, k - 1));
                    auto p0_hiz = 0.5 * (p0_arr(i, j, k) + p0_arr(i, j, k + 1));

                    auto divup =
                        (umac(i + 1, j, k) * p0_hix - umac(i, j, k) * p0_lox) /
                            dx[0] +
                        (vmac(i, j + 1, k) * p0_hiy - vmac(i, j, k) * p0_loy) /
                            dx[1] +
                        (wmac(i, j, k + 1) * p0_hiz - wmac(i, j, k) * p0_loz) /
                            dx[2];

                    auto p0divu =
                        ((umac(i + 1, j, k) - umac(i, j, k)) / dx[0] +
                         (vmac(i, j + 1, k) - vmac(i, j, k)) / dx[1] +
                         (wmac(i, j, k + 1) - wmac(i, j, k)) / dx[2]) *
                        p0_arr(i, j, k);

                    auto ugradp = divup - p0divu;

                    temp_force_arr(i, j, k) =
                        thermal_arr(i, j, k) +
                        (1.0 - scal_arr(i, j, k, Rho) * dhdp) *
                            (ugradp + psi_arr(i, j, k));
                    temp_force_arr(i, j, k) /=
                        (eos_state.cp * scal_arr(i, j, k, Rho));
                });
#endif
            }
        }
    }

    // average down and fill ghost cells
    AverageDown(temp_force, Temp, 1);
    FillPatch(t_old, temp_force, temp_force, temp_force, Temp, Temp, 1, 0,
              bcs_f);
}<|MERGE_RESOLUTION|>--- conflicted
+++ resolved
@@ -165,15 +165,6 @@
                     const Real z = prob_lo[2] + (Real(k) + 0.5) * dx[2];
 
                     Real centrifugal_term[3];
-<<<<<<< HEAD
-#ifdef CENTRIFUGAL
-                    centrifugal_term[0] = -omega * omega * x;
-                    centrifugal_term[1] = -omega * omega * y;
-#else
-                    centrifugal_term[0] = 0.0;
-                    centrifugal_term[1] = 0.0;
-#endif
-=======
                     if (use_centrifugal) {
                         centrifugal_term[0] = -omega * omega * x;
                         centrifugal_term[1] = -omega * omega * y;
@@ -181,7 +172,6 @@
                         centrifugal_term[0] = 0.0;
                         centrifugal_term[1] = 0.0;
                     }
->>>>>>> f05a44f9
                     centrifugal_term[2] = 0.0;
                     Real coriolis_term[3];
 
