
#include <Maestro.H>
#include <Maestro_F.H>

using namespace amrex;

void
Maestro::MakeVelForce (Vector<MultiFab>& vel_force_cart,
                       const Vector<std::array< MultiFab, AMREX_SPACEDIM > >& uedge_in,
                       const Vector<MultiFab>& rho,
                       const RealVector& rho0,
                       const RealVector& grav_cell,
                       const Vector<MultiFab>& w0_force_cart,
                       int do_add_utilde_force)
{
    // timer for profiling
    BL_PROFILE_VAR("Maestro::MakeVelForce()",MakeVelForce);

    Vector<MultiFab> gradw0_cart(finest_level+1);
    Vector<MultiFab> grav_cart(finest_level+1);
    Vector<MultiFab> rho0_cart(finest_level+1);

    // constants in Fortran
<<<<<<< HEAD
    Real base_cutoff_density=0.0; 
    get_base_cutoff_density(&base_cutoff_density);
    Real buoyancy_cutoff_factor=0.0;
=======
    Real base_cutoff_density = 0.0; 
    get_base_cutoff_density(&base_cutoff_density);
    Real buoyancy_cutoff_factor = 0.0;
>>>>>>> 8426a5ce
    get_buoyancy_cutoff_factor(&buoyancy_cutoff_factor);

    for (int lev=0; lev<=finest_level; ++lev) {

        gradw0_cart[lev].define(grids[lev], dmap[lev], 1, 1);
        gradw0_cart[lev].setVal(0.);

        grav_cart[lev].define(grids[lev], dmap[lev], AMREX_SPACEDIM, 1);
        grav_cart[lev].setVal(0.);

        rho0_cart[lev].define(grids[lev], dmap[lev], 1, 1);
        rho0_cart[lev].setVal(0.);

    }

    RealVector gradw0( (max_radial_level+1)*nr_fine , 0.0);
    gradw0.shrink_to_fit();

    Real* AMREX_RESTRICT p_gradw0 = gradw0.dataPtr();
    Real* AMREX_RESTRICT p_w0 = w0.dataPtr();
    const Real dr0 = dr_fine;

    if ( !(use_exact_base_state || average_base_state) ) {
        AMREX_PARALLEL_FOR_1D (gradw0.size(), i,
        {       
            p_gradw0[i] = (p_w0[i+1] - p_w0[i])/dr0;
        });
    }

    Put1dArrayOnCart(gradw0,gradw0_cart,0,0,bcs_u,0,1);
    Put1dArrayOnCart(rho0,rho0_cart,0,0,bcs_s,Rho);
    Put1dArrayOnCart(grav_cell,grav_cart,0,1,bcs_f,0);

    // Reset vel_force
    for (int lev=0; lev<=finest_level; ++lev) {
        vel_force_cart[lev].setVal(0.);
    }

    for (int lev=0; lev<=finest_level; ++lev) {
        
        // Get grid spacing
        const auto dx = geom[lev].CellSizeArray();

        // Loop over boxes (make sure mfi takes a cell-centered multifab as an argument)
#ifdef _OPENMP
#pragma omp parallel
#endif
        for ( MFIter mfi(vel_force_cart[lev], TilingIfNotGPU()); mfi.isValid(); ++mfi ) {

            // Get Array4 inputs
            const Array4<const Real> gpi_arr = gpi[lev].array(mfi);
            const Array4<const Real> rho_arr = rho[lev].array(mfi);
            const Array4<const Real> uedge = uedge_in[lev][0].array(mfi);
            const Array4<const Real> vedge = uedge_in[lev][1].array(mfi);
#if (AMREX_SPACEDIM == 3)
            const Array4<const Real> wedge = uedge_in[lev][2].array(mfi);
#endif
            const Array4<const Real> w0_arr = w0_cart[lev].array(mfi);
            const Array4<const Real> gradw0_arr = gradw0_cart[lev].array(mfi);
            const Array4<const Real> w0_force = w0_force_cart[lev].array(mfi);
            const Array4<const Real> grav = grav_cart[lev].array(mfi);
            const Array4<const Real> rho0_arr = rho0_cart[lev].array(mfi);
            
            // output
            const Array4<Real> vel_force = vel_force_cart[lev].array(mfi);
            
            // Get the index space of the valid region
            const Box& tileBox = mfi.tilebox();
            const Box& domainBox = geom[lev].Domain();

            // y-direction in 2D, z-direction in 3D
            const int domhi = domainBox.hiVect()[AMREX_SPACEDIM-1];
            
            // offload to GPU
            if (spherical == 0) {

                AMREX_PARALLEL_FOR_3D(tileBox, i, j, k, 
                {
                    Real rhopert = rho_arr(i,j,k) - rho0_arr(i,j,k);
                    
                    // cutoff the buoyancy term if we are outside of the star
                    if (rho_arr(i,j,k) < (buoyancy_cutoff_factor*base_cutoff_density)) {
                        rhopert = 0.0;
                    }

                    // note: if use_alt_energy_fix = T, then gphi is already
                    // weighted by beta0
                    for (int dim=0; dim<AMREX_SPACEDIM-1; ++dim) {
                        vel_force(i,j,k,dim) = -gpi_arr(i,j,k,dim) / rho_arr(i,j,k);
                    }

                    vel_force(i,j,k,AMREX_SPACEDIM-1) = (rhopert * grav(i,j,k,AMREX_SPACEDIM-1) - gpi_arr(i,j,k,AMREX_SPACEDIM-1)) / rho_arr(i,j,k) - w0_force(i,j,k,AMREX_SPACEDIM-1);

<<<<<<< HEAD
                    if (do_add_utilde_force == 1) {
=======
                    if (do_add_utilde_force) {
                        
>>>>>>> 8426a5ce
#if (AMREX_SPACEDIM == 2)
                        if (j <= -1) {
                            // do not modify force since dw0/dr=0
                        } else if (j >= domhi) {
                            // do not modify force since dw0/dr=0
                        } else {
                            vel_force(i,j,k,1) -= (vedge(i,j+1,k)+vedge(i,j,k))*(w0_arr(i,j+1,k,1) - w0_arr(i,j,k,1))/(2.0*dx[1]);
                        }
#else
                        if (k <= -1) {
                            // do not modify force since dw0/dr=0
                        } else if (k >= domhi) {
                            // do not modify force since dw0/dr=0
                        } else {
                            vel_force(i,j,k,2) -= (wedge(i,j,k+1)+wedge(i,j,k))*(w0_arr(i,j,k+1,2)-w0_arr(i,j,k,2)) / (2.0*dx[2]);
                        }
#endif
                    }
                });          
            } else {  // spherical
#if (AMREX_SPACEDIM == 3)
                const Array4<const Real> normal_arr = normal[lev].array(mfi);
            
                AMREX_PARALLEL_FOR_3D(tileBox, i, j, k, 
                {
                    Real rhopert = rho_arr(i,j,k) - rho0_arr(i,j,k);

                    // cutoff the buoyancy term if we are outside of the star
                    if (rho_arr(i,j,k) < (buoyancy_cutoff_factor*base_cutoff_density)) {
                        rhopert = 0.0;
                    }

                    // note: if use_alt_energy_fix = T, then gphi is already
                    // weighted by beta0
                    for (int dim=0; dim < AMREX_SPACEDIM; ++dim) {
                        vel_force(i,j,k,dim) = (rhopert*grav(i,j,k,dim) - gpi_arr(i,j,k,dim))/rho_arr(i,j,k) - w0_force(i,j,k,dim);
                    }
                    
                    if (do_add_utilde_force == 1) {
                        Real Ut_dot_er = 0.5*(uedge(i,j,k)+uedge(i+1,j  ,k  ))*normal_arr(i,j,k,0) + 
                                         0.5*(vedge(i,j,k)+vedge(i  ,j+1,k  ))*normal_arr(i,j,k,1) + 
                                         0.5*(wedge(i,j,k)+wedge(i  ,j,  k+1))*normal_arr(i,j,k,2);
                        
                        for (int dim=0; dim < AMREX_SPACEDIM; ++dim) {
                            vel_force(i,j,k,dim) -= 
                                Ut_dot_er*gradw0_arr(i,j,k)*normal_arr(i,j,k,dim);
                        }
                    }
                });
#endif
            }
        }
    }

    // average fine data onto coarser cells
    AverageDown(vel_force_cart, 0, AMREX_SPACEDIM);

    // note - we need to reconsider the bcs type here
    // it matches fortran MAESTRO but is that correct?
    FillPatch(t_old, vel_force_cart, vel_force_cart, vel_force_cart, 0, 0, AMREX_SPACEDIM, 0,
              bcs_u, 1);
}


void
Maestro::ModifyScalForce(Vector<MultiFab>& scal_force,
                         const Vector<MultiFab>& state,
                         const Vector<std::array< MultiFab, AMREX_SPACEDIM > >& umac_in,
                         const RealVector& s0,
                         const RealVector& s0_edge,
                         const Vector<MultiFab>& s0_cart,
                         int comp,
                         const Vector<BCRec>& bcs,
                         int fullform)
{
    // timer for profiling
    BL_PROFILE_VAR("Maestro::ModifyScalForce()",ModifyScalForce);

    Vector<MultiFab> s0_edge_cart(finest_level+1);

    for (int lev=0; lev<=finest_level; ++lev) {
        s0_edge_cart[lev].define(grids[lev], dmap[lev], 1, 1);
    }

    if (spherical == 0) {
        Put1dArrayOnCart(s0_edge,s0_edge_cart,0,0,bcs_f,0);
    }

    RealVector divw0;
    Vector<MultiFab> divu_cart(finest_level+1);

    if (spherical) {
        divw0.resize(nr_fine);
        std::fill(divw0.begin(), divw0.end(), 0.);

        if (!use_exact_base_state) {
            for (int r=0; r<nr_fine-1; ++r) {
                Real dr_loc = r_edge_loc[r+1] - r_edge_loc[r];
                divw0[r] = (r_edge_loc[r+1]*r_edge_loc[r+1] * w0[r+1]
                           - r_edge_loc[r]*r_edge_loc[r] * w0[r]) / (dr_loc * r_cc_loc[r]*r_cc_loc[r]);
            }
        }

        for (int lev=0; lev<=finest_level; ++lev) {
            divu_cart[lev].define(grids[lev], dmap[lev], 1, 0);
            divu_cart[lev].setVal(0.);
        }
        Put1dArrayOnCart(divw0,divu_cart,0,0,bcs_u,0);
    }
    
    for (int lev=0; lev<=finest_level; ++lev) {

        // Get the index space and grid spacing of the domain
        const auto dx = geom[lev].CellSizeArray();

        // loop over boxes (make sure mfi takes a cell-centered multifab as an argument)
#ifdef _OPENMP
#pragma omp parallel
#endif
        for ( MFIter mfi(scal_force[lev], TilingIfNotGPU()); mfi.isValid(); ++mfi ) {
            
            // Get Array4 inputs
            const Array4<const Real> scal = state[lev].array(mfi,comp);
            const Array4<const Real> umac = umac_in[lev][0].array(mfi);
            const Array4<const Real> vmac = umac_in[lev][1].array(mfi);
#if (AMREX_SPACEDIM == 3)
            const Array4<const Real> wmac = umac_in[lev][2].array(mfi);
#endif
            const Array4<const Real> s0_arr = s0_cart[lev].array(mfi);
            const Array4<const Real> s0_edge_arr = s0_edge_cart[lev].array(mfi);
            const Array4<const Real> w0_arr = w0_cart[lev].array(mfi);

            // output
            const Array4<Real> force = scal_force[lev].array(mfi,comp);
            
            // Get the index space of the valid region
            const Box& tileBox = mfi.tilebox();

            // offload to GPU
            if (spherical) {
#if (AMREX_SPACEDIM == 3)
                // lo and hi of domain
                const Box& domainBox = geom[lev].Domain();
                const auto domlo = domainBox.loVect3d();
                const auto domhi = domainBox.hiVect3d();
                const Array4<const Real> divu_arr = divu_cart[lev].array(mfi);
                
                AMREX_PARALLEL_FOR_3D(tileBox, i, j, k, 
                {                   
                    // umac does not contain w0
                    Real divumac = (umac(i+1,j,k) - umac(i,j,k)) / dx[0] 
                                  +(vmac(i,j+1,k) - vmac(i,j,k)) / dx[1]
                                  +(wmac(i,j,k+1) - wmac(i,j,k)) / dx[2];
                    
                    if (fullform == 1) {
                        force(i,j,k) -= scal(i,j,k)*(divumac + divu_arr(i,j,k));
                    } else {
                        Real s0_xlo = 0.0;
                        Real s0_xhi = 0.0;              
                        if (i < domhi[0]) {
                            s0_xhi = 0.5 * (s0_arr(i,j,k) + s0_arr(i+1,j,k));
                        } else {
                            s0_xhi = s0_arr(i,j,k);
                        }
                        if (i > domlo[0]) {
                            s0_xlo = 0.5 * (s0_arr(i,j,k) + s0_arr(i-1,j,k));
                        } else {
                            s0_xlo = s0_arr(i,j,k);
                        }
                        
                        Real s0_ylo = 0.0;
                        Real s0_yhi = 0.0;
                        if (j < domhi[1]) {
                            s0_yhi = 0.5 * (s0_arr(i,j,k) + s0_arr(i,j+1,k));
                        } else {
                            s0_yhi = s0_arr(i,j,k);
                        }
                        if (j > domlo[1]) {
                            s0_ylo = 0.5 * (s0_arr(i,j,k) + s0_arr(i,j-1,k));
                        } else {
                            s0_ylo = s0_arr(i,j,k);
                        }

                        Real s0_zlo = 0.0;
                        Real s0_zhi = 0.0;
                        if (k < domhi[2]) {
                            s0_zhi = 0.5 * (s0_arr(i,j,k) + s0_arr(i,j,k+1));
                        } else {
                            s0_zhi = s0_arr(i,j,k);
                        }
                        if (k > domlo[2]) {
                            s0_zlo = 0.5 * (s0_arr(i,j,k) + s0_arr(i,j,k-1));
                        } else {
                            s0_zlo = s0_arr(i,j,k);
                        }
                        
                        Real divs0u = (umac(i+1,j,k)*s0_xhi - umac(i,j,k)*s0_xlo)/dx[0] + 
                            (vmac(i,j+1,k)*s0_yhi - vmac(i,j,k)*s0_ylo)/dx[1] + 
                            (wmac(i,j,k+1)*s0_zhi - wmac(i,j,k)*s0_zlo)/dx[2];
                            
                        force(i,j,k) += -divs0u
                            - (scal(i,j,k)-s0_arr(i,j,k))*(divumac + divu_arr(i,j,k));
                    }
                });
#else
                Abort("ModifyScalForce: Spherical is not valid for DIM < 3");
#endif
            } else {

                AMREX_PARALLEL_FOR_3D(tileBox, i, j, k, 
                {
                    // umac does not contain w0
#if (AMREX_SPACEDIM == 2)
                    Real divu = (umac(i+1,j,k) - umac(i,j,k)) / dx[0] 
                        +(vmac(i,j+1,k) - vmac(i,j,k)) / dx[1];

                    // add w0 contribution
                    divu += (w0_arr(i,j+1,k,AMREX_SPACEDIM-1)- w0_arr(i,j,k,AMREX_SPACEDIM-1))/dx[AMREX_SPACEDIM-1];
#elif (AMREX_SPACEDIM == 3)
                    Real divu = (umac(i+1,j,k) - umac(i,j,k)) / dx[0] 
                        +(vmac(i,j+1,k) - vmac(i,j,k)) / dx[1] 
                        +(wmac(i,j,k+1) - wmac(i,j,k)) / dx[2];

                    // add w0 contribution
                    divu += (w0_arr(i,j,k+1,AMREX_SPACEDIM-1)-w0_arr(i,j,k,AMREX_SPACEDIM-1))/dx[AMREX_SPACEDIM-1];
#endif
                    if (fullform == 1) {
                        force(i,j,k) -= scal(i,j,k) * divu;
                    } else {

#if (AMREX_SPACEDIM == 2)
                        Real divs0u = s0_arr(i,j,k)*(  umac(i+1,j,k) - umac(i,j,k))/dx[0] 
                            +(vmac(i,j+1,k) * s0_edge_arr(i,j+1,k) - 
                              vmac(i,j  ,k) * s0_edge_arr(i,j,k) )/ dx[1];
#elif (AMREX_SPACEDIM == 3)
                        Real divs0u = s0_arr(i,j,k)*( (umac(i+1,j,k) - umac(i,j,k))/dx[0] 
                                                      +(vmac(i,j+1,k) - vmac(i,j,k))/dx[1] ) 
                            +(wmac(i,j,k+1) * s0_edge_arr(i,j,k+1) - 
                              wmac(i,j,k  ) * s0_edge_arr(i,j,k))/ dx[2];
#endif

                        force(i,j,k) += -(scal(i,j,k)-s0_arr(i,j,k))*divu - divs0u;
                    }
                });
            }
        }
    }

    // average fine data onto coarser cells
    AverageDown(scal_force, comp, 1);

    // fill ghost cells
    FillPatch(t_old, scal_force, scal_force, scal_force, comp, comp, 1, 0, bcs_f);
}

void
Maestro::MakeRhoHForce(Vector<MultiFab>& scal_force,
                       const int is_prediction,
                       const Vector<MultiFab>& thermal,
                       const Vector<std::array< MultiFab, AMREX_SPACEDIM > >& umac_cart,
                       const int add_thermal,
                       const int &which_step)

{
    // timer for profiling
    BL_PROFILE_VAR("Maestro::MakeRhoHForce()",MakeRhoHForce);

    // if we are doing the prediction, then it only makes sense to be in
    // this routine if the quantity we are predicting is rhoh', h, or rhoh
    if (is_prediction == 1 && !(enthalpy_pred_type == predict_rhohprime ||
                                enthalpy_pred_type == predict_h ||
                                enthalpy_pred_type == predict_rhoh) ) {
        Abort("ERROR: should only call mkrhohforce when predicting rhoh', h, or rhoh");
    }

    RealVector rho0( (max_radial_level+1)*nr_fine );
    RealVector   p0( (max_radial_level+1)*nr_fine );
    RealVector grav( (max_radial_level+1)*nr_fine );
    rho0.shrink_to_fit();
    p0.shrink_to_fit();
    grav.shrink_to_fit();

    if (which_step == 1) {
        rho0 = rho0_old;
        p0 =   p0_old;
    } else {
        for(int i=0; i<rho0.size(); ++i) {
            rho0[i] = 0.5*(rho0_old[i]+rho0_new[i]);
            p0[i] = 0.5*(  p0_old[i]+  p0_new[i]);
        }
    }

    Vector<MultiFab> p0_cart(finest_level+1);
    Vector<MultiFab> psi_cart(finest_level+1);
    Vector<MultiFab> grav_cart(finest_level+1);
    Vector<MultiFab> rho0_cart(finest_level+1);
    Vector< std::array< MultiFab, AMREX_SPACEDIM > > p0mac(finest_level+1);

    for (int lev=0; lev<=finest_level; ++lev) {
        p0_cart[lev].define(grids[lev], dmap[lev], 1, 1);
        psi_cart[lev].define(grids[lev], dmap[lev], 1, 1);
        grav_cart[lev].define(grids[lev], dmap[lev], 1, 1);
        rho0_cart[lev].define(grids[lev], dmap[lev], 1, 1);
        AMREX_D_TERM(p0mac[lev][0].define(convert(grids[lev],nodal_flag_x), dmap[lev], 1, 1); ,
                    p0mac[lev][1].define(convert(grids[lev],nodal_flag_y), dmap[lev], 1, 1); ,
                    p0mac[lev][2].define(convert(grids[lev],nodal_flag_z), dmap[lev], 1, 1); );
        psi_cart[lev].setVal(0.);
        grav_cart[lev].setVal(0.);
        rho0_cart[lev].setVal(0.);
        p0_cart[lev].setVal(0.);
    }

    Put1dArrayOnCart(p0, p0_cart, 0, 0, bcs_f, 0);
    if (spherical) {
        MakeS0mac(p0, p0mac);
    } 
    Put1dArrayOnCart(psi,psi_cart,0,0,bcs_f,0);
    Put1dArrayOnCart(rho0,rho0_cart,0,0,bcs_s,Rho);

    MakeGravCell(grav, rho0);

    Put1dArrayOnCart(grav,grav_cart,0,0,bcs_f,0);

    // constants in Fortran
    const int enthalpy_pred_type_in = enthalpy_pred_type;
    const int predict_h_const = predict_h;
    const int predict_rhoh_const = predict_rhoh;
    
    for (int lev=0; lev<=finest_level; ++lev) {

        // Get cutoff coord
        int base_cutoff_density_coord_loc = 0;
        get_base_cutoff_density_coord(lev, &base_cutoff_density_coord_loc);
    
        // Get grid spacing
        const auto dx = geom[lev].CellSizeArray();
        
        // loop over boxes (make sure mfi takes a cell-centered multifab as an argument)
#ifdef _OPENMP
#pragma omp parallel
#endif
        for ( MFIter mfi(scal_force[lev], TilingIfNotGPU()); mfi.isValid(); ++mfi ) {

            // inputs
            const Array4<const Real> umac = umac_cart[lev][0].array(mfi);
            const Array4<const Real> vmac = umac_cart[lev][1].array(mfi);
            const Array4<const Real> p0cart = p0_cart[lev].array(mfi);
            const Array4<const Real> p0macx = p0mac[lev][0].array(mfi);
            const Array4<const Real> p0macy = p0mac[lev][1].array(mfi);
#if (AMREX_SPACEDIM == 3)
            const Array4<const Real> wmac = umac_cart[lev][2].array(mfi);
            const Array4<const Real> p0macz = p0mac[lev][2].array(mfi);
#endif
            const Array4<const Real> thermal_arr = thermal[lev].array(mfi);
            const Array4<const Real> psicart = psi_cart[lev].array(mfi);
            const Array4<const Real> gravcart = grav_cart[lev].array(mfi);
            const Array4<const Real> rho0cart = rho0_cart[lev].array(mfi);

            // output
            const Array4<Real> rhoh_force = scal_force[lev].array(mfi, RhoH);
            
            // Get the index space of the valid region
            const Box& tileBox = mfi.tilebox();
            const Box& domainBox = geom[lev].Domain();
            
            const int domhi = domainBox.hiVect()[AMREX_SPACEDIM-1];

            // if use_exact_base_state or average_base_state,
            // psi is set to dpdt in advance subroutine

            // For non-spherical, add wtilde d(p0)/dr
            // For spherical, we make u grad p = div (u p) - p div (u)
<<<<<<< HEAD
            if (spherical == 0) {
=======
            if (!spherical) {
>>>>>>> 8426a5ce

                AMREX_PARALLEL_FOR_3D (tileBox, i, j, k,
                {
                    Real gradp0 = 0.0;
                
#if (AMREX_SPACEDIM == 2)
                    if (j < base_cutoff_density_coord_loc) {
                        gradp0 = rho0cart(i,j,k) * gravcart(i,j,k);
                    } else if (j == domhi) {
                        // NOTE: this should be zero since p0 is constant up here
                        gradp0 = ( p0cart(i,j,k) - p0cart(i,j-1,k) ) / dx[1]; 
                    } else {
                        // NOTE: this should be zero since p0 is constant up here
                        gradp0 = ( p0cart(i,j+1,k) - p0cart(i,j,k) ) / dx[1];
                    }

                    Real veladv = 0.5*(vmac(i,j,k)+vmac(i,j+1,k));
                    rhoh_force(i,j,k) = veladv * gradp0;
#else 
                    if (k < base_cutoff_density_coord_loc) {
                        gradp0 = rho0cart(i,j,k) * gravcart(i,j,k);
                    } else if (k == domhi) {
                        // NOTE: this should be zero since p0 is constant up here
                        gradp0 = ( p0cart(i,j,k) - p0cart(i,j-1,k) ) / dx[2]; 
                    } else {
                        // NOTE: this should be zero since p0 is constant up here
                        gradp0 = ( p0cart(i,j+1,k) - p0cart(i,j,k) ) / dx[2];
                    }

                    Real veladv = 0.5*(wmac(i,j,k)+wmac(i,j,k+1));
                    rhoh_force(i,j,k) = veladv * gradp0;
#endif
                    // psi should always be in the force if we are doing the final update
                    // For prediction, it should not be in the force if we are predicting
                    // (rho h)', but should be there if we are predicting h or rhoh
                    //
                    // If use_exact_base_state or average_base_state is on, psi is instead dpdt term
<<<<<<< HEAD
                    if ((is_prediction && enthalpy_pred_type_in == predict_h_const) ||
=======
                    if ((is_prediction == 1 && enthalpy_pred_type_in == predict_h_const) ||
>>>>>>> 8426a5ce
                        (is_prediction == 1 && enthalpy_pred_type_in == predict_rhoh_const) || 
                        (!is_prediction)) {
                        rhoh_force(i,j,k) += psicart(i,j,k);
                    }

                    if (add_thermal == 1) {
                        rhoh_force(i,j,k) += thermal_arr(i,j,k);
                    }
                });
            } else {
                
#if (AMREX_SPACEDIM == 3)
                AMREX_PARALLEL_FOR_3D (tileBox, i, j, k,
                {
                    Real divup = (umac(i+1,j,k) * p0macx(i+1,j,k) - umac(i,j,k) * p0macx(i,j,k)) / dx[0] + 
                        (vmac(i,j+1,k) * p0macy(i,j+1,k) - vmac(i,j,k) * p0macy(i,j,k)) / dx[1] + 
                        (wmac(i,j,k+1) * p0macz(i,j,k+1) - wmac(i,j,k) * p0macz(i,j,k)) / dx[2];

                    Real p0divu = ( (umac(i+1,j,k) - umac(i,j,k)) / dx[0] + 
                               (vmac(i,j+1,k) - vmac(i,j,k)) / dx[1] + 
                               (wmac(i,j,k+1) - wmac(i,j,k)) / dx[2] ) * p0cart(i,j,k);

                    rhoh_force(i,j,k) = divup - p0divu;

                    if ((is_prediction == 1 && enthalpy_pred_type_in == predict_h_const) ||
                        (is_prediction == 1 && enthalpy_pred_type_in == predict_rhoh_const) || 
                        (is_prediction == 0)) {
                    
                        rhoh_force(i,j,k) += psicart(i,j,k);
                    }

                    if (add_thermal == 1) {
                        rhoh_force(i,j,k) += thermal_arr(i,j,k);
                    }
                });
#endif          
            }
        }
    }

    // average down and fill ghost cells
    AverageDown(scal_force,RhoH,1);
    FillPatch(t_old,scal_force,scal_force,scal_force,RhoH,RhoH,1,0,bcs_f);
}


void
Maestro::MakeTempForce(Vector<MultiFab>& temp_force,
                       const Vector<MultiFab>& scal,
                       const Vector<MultiFab>& thermal,
                       const Vector<std::array< MultiFab, AMREX_SPACEDIM > >& umac_in)
{
    // timer for profiling
    BL_PROFILE_VAR("Maestro::MakeTempForce()",MakeTempForce);

    // if we are doing the prediction, then it only makes sense to be in
    // this routine if the quantity we are predicting is rhoh', h, or rhoh
    if (!(enthalpy_pred_type == predict_T_then_rhohprime ||
          enthalpy_pred_type == predict_T_then_h ||
          enthalpy_pred_type == predict_Tprime_then_h) ) {
        Abort("ERROR: should only call mktempforce when predicting T' or T");
    }

    Vector<MultiFab> p0_cart(finest_level+1);
    Vector<MultiFab> psi_cart(finest_level+1);

    for (int lev=0; lev<=finest_level; ++lev) {
        p0_cart[lev].define(grids[lev], dmap[lev], 1, 1);
        psi_cart[lev].define(grids[lev], dmap[lev], 1, 1);
        p0_cart[lev].setVal(0.);
        psi_cart[lev].setVal(0.);
    }

    Put1dArrayOnCart(p0_old, p0_cart, 0, 0, bcs_f, 0);
    Put1dArrayOnCart(psi,psi_cart,0,0,bcs_f,0);

    for (int lev=0; lev<=finest_level; ++lev) {

        // loop over boxes (make sure mfi takes a cell-centered multifab as an argument)
#ifdef _OPENMP
#pragma omp parallel
#endif
        for ( MFIter mfi(temp_force[lev], TilingIfNotGPU()); mfi.isValid(); ++mfi ) {

            // Get the index space of the valid region
            const Box& tileBox = mfi.tilebox();
            const Box& domainBox = geom[lev].Domain();
            const auto domlo = domainBox.loVect3d();
            const auto domhi = domainBox.hiVect3d();

            // Get grid spacing
            const auto dx = geom[lev].CellSizeArray();

            const Array4<Real> temp_force_arr = temp_force[lev].array(mfi);
            const Array4<const Real> scal_arr = scal[lev].array(mfi);
            const Array4<const Real> umac = umac_in[lev][0].array(mfi);
            const Array4<const Real> vmac = umac_in[lev][1].array(mfi);
#if (AMREX_SPACEDIM == 3)
            const Array4<const Real> wmac = umac_in[lev][2].array(mfi);
#endif
            const Array4<const Real> thermal_arr = thermal[lev].array(mfi);
            const Array4<const Real> p0_arr = p0_cart[lev].array(mfi);
            const Array4<const Real> psi_arr = psi_cart[lev].array(mfi);

            if (!spherical) {
                AMREX_PARALLEL_FOR_3D(tileBox, i, j, k, {
                    Real gradp0 = 0.0;
#if (AMREX_SPACEDIM == 2)
                    if (j == 0) {
                        gradp0 = (p0_arr(i,j+1,k) - p0_arr(i,j,k)) / dx[1];
                    } else if (j == domhi[1]) {
                        gradp0 = (p0_arr(i,j,k) - p0_arr(i,j-1,k)) / dx[1];
                    } else {
                        gradp0 = 0.5 * (p0_arr(i,j+1,k) - p0_arr(i,j-1,k)) / dx[1];
                    }
#else 
                    if (k == 0) {
                        gradp0 = (p0_arr(i,j,k+1) - p0_arr(i,j,k)) / dx[2];
                    } else if (k == domhi[2]) {
                        gradp0 = (p0_arr(i,j,k) - p0_arr(i,j,k-1)) / dx[2];
                    } else {
                        gradp0 = 0.5 * (p0_arr(i,j,k+1) - p0_arr(i,j,k-1)) / dx[2];
                    }
#endif                
                    eos_t eos_state;

                    eos_state.T = scal_arr(i,j,k,Temp);
                    eos_state.rho = scal_arr(i,j,k,Rho);
                    for (auto comp = 0; comp < NumSpec; ++comp) {
                        eos_state.xn[comp] = scal_arr(i,j,k,FirstSpec+comp) / scal_arr(i,j,k,Temp);
                    }

                    // dens, temp, xmass inputs
                    eos(eos_input_rt, eos_state);

                    auto dhdp = 1.0 / scal_arr(i,j,k,Rho) + 
                        (scal_arr(i,j,k,Rho) * eos_state.dedr - 
                        eos_state.p / scal_arr(i,j,k,Rho)) 
                        / (scal_arr(i,j,k,Rho) * eos_state.dpdr);

#if (AMREX_SPACEDIM == 2)
                    auto veladv = 0.5*(vmac(i,j,k)+vmac(i,j+1,k));
#else
                    auto veladv = 0.5*(wmac(i,j,k)+wmac(i,j,k+1));
#endif
                    
                    temp_force_arr(i,j,k) = thermal_arr(i,j,k) + 
                        (1.0 - scal_arr(i,j,k,Rho) * dhdp) * 
                        (veladv * gradp0 + psi_arr(i,j,k));
                    temp_force_arr(i,j,k) /= (eos_state.cp * scal_arr(i,j,k,Rho));
                });
            } else {
#if (AMREX_SPACEDIM == 3)
                AMREX_PARALLEL_FOR_3D(tileBox, i, j, k, {
                    eos_t eos_state;

                    eos_state.T = scal_arr(i,j,k,Temp);
                    eos_state.rho = scal_arr(i,j,k,Rho);
                    for (auto comp = 0; comp < NumSpec; ++comp) {
                        eos_state.xn[comp] = scal_arr(i,j,k,FirstSpec+comp) / scal_arr(i,j,k,Temp);
                    }

                    // dens, temp, xmass inputs
                    eos(eos_input_rt, eos_state);

                    auto dhdp = 1.0 / scal_arr(i,j,k,Rho) + 
                        (scal_arr(i,j,k,Rho) * eos_state.dedr - 
                        eos_state.p / scal_arr(i,j,k,Rho)) 
                        / (scal_arr(i,j,k,Rho) * eos_state.dpdr);

                    auto p0_lox = 0.5 * (p0_arr(i,j,k) + p0_arr(i-1,j,k));
                    auto p0_hix = 0.5 * (p0_arr(i,j,k) + p0_arr(i+1,j,k));
                    auto p0_loy = 0.5 * (p0_arr(i,j,k) + p0_arr(i,j-1,k));
                    auto p0_hiy = 0.5 * (p0_arr(i,j,k) + p0_arr(i,j+1,k));
                    auto p0_loz = 0.5 * (p0_arr(i,j,k) + p0_arr(i,j,k-1));
                    auto p0_hiz = 0.5 * (p0_arr(i,j,k) + p0_arr(i,j,k+1));
            
                    auto divup = (umac(i+1,j,k) * p0_hix - umac(i,j,k) * p0_lox) / dx[0] + 
                        (vmac(i,j+1,k) * p0_hiy - vmac(i,j,k) * p0_loy) / dx[1] + 
                        (wmac(i,j,k+1) * p0_hiz - wmac(i,j,k) * p0_loz) / dx[2];

                    auto p0divu = ((umac(i+1,j,k) - umac(i,j,k)) / dx[0] + 
                        (vmac(i,j+1,k) - vmac(i,j,k)) / dx[1] + 
                        (wmac(i,j,k+1) - wmac(i,j,k)) / dx[2]) * p0_arr(i,j,k);
                
                    auto ugradp = divup - p0divu;

                    temp_force_arr(i,j,k) = thermal_arr(i,j,k) + 
                        (1.0 - scal_arr(i,j,k,Rho) * dhdp) * 
                        (ugradp + psi_arr(i,j,k));
                    temp_force_arr(i,j,k) /= (eos_state.cp * scal_arr(i,j,k,Rho));
                });
#endif               
            }
        }
    }

    // average down and fill ghost cells
    AverageDown(temp_force, Temp, 1);
    FillPatch(t_old, temp_force, temp_force, temp_force, Temp, Temp, 1, 0, bcs_f);
}<|MERGE_RESOLUTION|>--- conflicted
+++ resolved
@@ -21,15 +21,9 @@
     Vector<MultiFab> rho0_cart(finest_level+1);
 
     // constants in Fortran
-<<<<<<< HEAD
-    Real base_cutoff_density=0.0; 
-    get_base_cutoff_density(&base_cutoff_density);
-    Real buoyancy_cutoff_factor=0.0;
-=======
     Real base_cutoff_density = 0.0; 
     get_base_cutoff_density(&base_cutoff_density);
     Real buoyancy_cutoff_factor = 0.0;
->>>>>>> 8426a5ce
     get_buoyancy_cutoff_factor(&buoyancy_cutoff_factor);
 
     for (int lev=0; lev<=finest_level; ++lev) {
@@ -123,12 +117,8 @@
 
                     vel_force(i,j,k,AMREX_SPACEDIM-1) = (rhopert * grav(i,j,k,AMREX_SPACEDIM-1) - gpi_arr(i,j,k,AMREX_SPACEDIM-1)) / rho_arr(i,j,k) - w0_force(i,j,k,AMREX_SPACEDIM-1);
 
-<<<<<<< HEAD
-                    if (do_add_utilde_force == 1) {
-=======
                     if (do_add_utilde_force) {
                         
->>>>>>> 8426a5ce
 #if (AMREX_SPACEDIM == 2)
                         if (j <= -1) {
                             // do not modify force since dw0/dr=0
@@ -501,11 +491,7 @@
 
             // For non-spherical, add wtilde d(p0)/dr
             // For spherical, we make u grad p = div (u p) - p div (u)
-<<<<<<< HEAD
-            if (spherical == 0) {
-=======
             if (!spherical) {
->>>>>>> 8426a5ce
 
                 AMREX_PARALLEL_FOR_3D (tileBox, i, j, k,
                 {
@@ -543,11 +529,7 @@
                     // (rho h)', but should be there if we are predicting h or rhoh
                     //
                     // If use_exact_base_state or average_base_state is on, psi is instead dpdt term
-<<<<<<< HEAD
-                    if ((is_prediction && enthalpy_pred_type_in == predict_h_const) ||
-=======
                     if ((is_prediction == 1 && enthalpy_pred_type_in == predict_h_const) ||
->>>>>>> 8426a5ce
                         (is_prediction == 1 && enthalpy_pred_type_in == predict_rhoh_const) || 
                         (!is_prediction)) {
                         rhoh_force(i,j,k) += psicart(i,j,k);
