--- conflicted
+++ resolved
@@ -19,14 +19,7 @@
     Vector<MultiFab> gradw0_cart(finest_level+1);
     Vector<MultiFab> grav_cart(finest_level+1);
     Vector<MultiFab> rho0_cart(finest_level+1);
-<<<<<<< HEAD
     
-=======
-
-    const auto max_lev = base_geom.max_radial_level + 1;
-    const auto nrf = base_geom.nr_fine;
-
->>>>>>> 2a69452f
     // constants in Fortran
     Real base_cutoff_density = 0.0; 
     get_base_cutoff_density(&base_cutoff_density);
@@ -45,23 +38,10 @@
         rho0_cart[lev].setVal(0.);
     }
 
-<<<<<<< HEAD
-    BaseState<Real> gradw0(max_radial_level+1, nr_fine);
-    gradw0.setVal(0.0);
-
-    const auto& w0_p = w0;
-    const Real dr0 = dr_fine;
-
-    if ( !(use_exact_base_state || average_base_state) ) {
-        for (auto l = 0; l <= max_radial_level; ++l) {
-            AMREX_PARALLEL_FOR_1D (nr_fine, r,
-            {       
-                gradw0(l,r) = (w0_p(l,r+1) - w0_p(l,r))/dr0;
-=======
     BaseState<Real> gradw0(base_geom.max_radial_level+1,base_geom.nr_fine);
     gradw0.setVal(0.0);
 
-    Real* AMREX_RESTRICT p_w0 = w0.dataPtr();
+    auto w0_arr = w0.array();
     const Real dr0 = base_geom.dr_fine;
     auto gradw0_arr = gradw0.array();
 
@@ -69,8 +49,7 @@
         for (auto l = 0; l <= base_geom.max_radial_level; ++l) {
             AMREX_PARALLEL_FOR_1D (base_geom.nr_fine, i,
             {       
-                gradw0_arr(l,i) = (p_w0[l+max_lev*(i+1)] - p_w0[l+max_lev*i])/dr0;
->>>>>>> 2a69452f
+                gradw0_arr(l,i) = (w0_arr(l,r+1) - w0_arr(l,r))/dr0;
             });
             Gpu::synchronize();
         }
@@ -210,16 +189,14 @@
 Maestro::ModifyScalForce(Vector<MultiFab>& scal_force,
                          const Vector<MultiFab>& state,
                          const Vector<std::array< MultiFab, AMREX_SPACEDIM > >& umac_in,
-<<<<<<< HEAD
-=======
-                         const RealVector& s0_edge,
+                         const BaseState<Real>& s0_edge,
                          const Vector<MultiFab>& s0_cart,
                          int comp,
                          const Vector<BCRec>& bcs,
                          int fullform)
 {
     // timer for profiling
-    BL_PROFILE_VAR("Maestro::ModifyScalForce()",ModifyScalForce);
+    BL_PROFILE_VAR("Maestro::ModifyScalForce()", ModifyScalForce);
 
     Vector<MultiFab> s0_edge_cart(finest_level+1);
 
@@ -227,14 +204,14 @@
         s0_edge_cart[lev].define(grids[lev], dmap[lev], 1, 1);
     }
 
-    if (spherical == 0) {
-        Put1dArrayOnCart(s0_edge,s0_edge_cart,0,0,bcs_f,0);
-    }
-
-    
+    if (!spherical) {
+        Put1dArrayOnCart(s0_edge, s0_edge_cart, 0, 0, bcs_f, 0);
+    }
+
     Vector<MultiFab> divu_cart(finest_level+1);
     const auto& r_cc_loc = base_geom.r_cc_loc;
     const auto& r_edge_loc = base_geom.r_edge_loc;
+    const auto w0_arr = w0.const_array();
 
     if (spherical) {
         BaseState<Real> divw0(1,base_geom.nr_fine);
@@ -244,8 +221,8 @@
         if (!use_exact_base_state) {
             for (int r=0; r<base_geom.nr_fine-1; ++r) {
                 Real dr_loc = r_edge_loc(0,r+1) - r_edge_loc(0,r);
-                divw0_arr(0,r) = (r_edge_loc(0,r+1)*r_edge_loc(0,r+1) * w0[r+1]
-                           - r_edge_loc(0,r)*r_edge_loc(0,r) * w0[r]) / (dr_loc * r_cc_loc(0,r)*r_cc_loc(0,r));
+                divw0_arr(0,r) = (r_edge_loc(0,r+1)*r_edge_loc(0,r+1) * w0_arr(0,r+1)
+                           - r_edge_loc(0,r)*r_edge_loc(0,r) * w0_arr(0,r)) / (dr_loc * r_cc_loc(0,r)*r_cc_loc(0,r));
             }
         }
 
@@ -403,207 +380,6 @@
 
 
 void
-Maestro::ModifyScalForce(Vector<MultiFab>& scal_force,
-                         const Vector<MultiFab>& state,
-                         const Vector<std::array< MultiFab, AMREX_SPACEDIM > >& umac_in,
->>>>>>> 2a69452f
-                         const BaseState<Real>& s0_edge,
-                         const Vector<MultiFab>& s0_cart,
-                         int comp,
-                         const Vector<BCRec>& bcs,
-                         int fullform)
-{
-    // timer for profiling
-    BL_PROFILE_VAR("Maestro::ModifyScalForce()",ModifyScalForce);
-
-    Vector<MultiFab> s0_edge_cart(finest_level+1);
-
-    for (int lev=0; lev<=finest_level; ++lev) {
-        s0_edge_cart[lev].define(grids[lev], dmap[lev], 1, 1);
-    }
-
-    if (!spherical) {
-        Put1dArrayOnCart(s0_edge, s0_edge_cart, 0, 0, bcs_f, 0);
-    }
-
-    Vector<MultiFab> divu_cart(finest_level+1);
-    const auto& r_cc_loc = base_geom.r_cc_loc;
-    const auto& r_edge_loc = base_geom.r_edge_loc;
-
-    if (spherical) {
-        BaseState<Real> divw0(1,base_geom.nr_fine);
-        divw0.setVal(0.0);
-        auto divw0_arr = divw0.array();
-
-        if (!use_exact_base_state) {
-<<<<<<< HEAD
-            for (int r=0; r<nr_fine-1; ++r) {
-                Real dr_loc = r_edge_loc(0,r+1) - r_edge_loc(0,r);
-                divw0[r] = (r_edge_loc(0,r+1)*r_edge_loc(0,r+1) * w0(0,r+1)
-                           - r_edge_loc(0,r)*r_edge_loc(0,r) * w0(0,r)) / (dr_loc * r_cc_loc(0,r)*r_cc_loc(0,r));
-=======
-            for (int r=0; r<base_geom.nr_fine-1; ++r) {
-                Real dr_loc = r_edge_loc(0,r+1) - r_edge_loc(0,r);
-                divw0_arr(0,r) = (r_edge_loc(0,r+1)*r_edge_loc(0,r+1) * w0[r+1]
-                           - r_edge_loc(0,r)*r_edge_loc(0,r) * w0[r]) / (dr_loc * r_cc_loc(0,r)*r_cc_loc(0,r));
->>>>>>> 2a69452f
-            }
-        }
-
-        for (int lev=0; lev<=finest_level; ++lev) {
-            divu_cart[lev].define(grids[lev], dmap[lev], 1, 0);
-            divu_cart[lev].setVal(0.);
-        }
-        Put1dArrayOnCart(divw0, divu_cart, 0, 0, bcs_u, 0);
-    }
-    
-    for (int lev=0; lev<=finest_level; ++lev) {
-
-        // Get the index space and grid spacing of the domain
-        const auto dx = geom[lev].CellSizeArray();
-
-        // loop over boxes (make sure mfi takes a cell-centered multifab as an argument)
-#ifdef _OPENMP
-#pragma omp parallel
-#endif
-        for (MFIter mfi(scal_force[lev], TilingIfNotGPU()); mfi.isValid(); ++mfi) {
-            
-            // Get Array4 inputs
-            const Array4<const Real> scal = state[lev].array(mfi,comp);
-            const Array4<const Real> umac = umac_in[lev][0].array(mfi);
-            const Array4<const Real> vmac = umac_in[lev][1].array(mfi);
-#if (AMREX_SPACEDIM == 3)
-            const Array4<const Real> wmac = umac_in[lev][2].array(mfi);
-#endif
-            const Array4<const Real> s0_arr = s0_cart[lev].array(mfi);
-            const Array4<const Real> s0_edge_arr = s0_edge_cart[lev].array(mfi);
-            const Array4<const Real> w0_arr = w0_cart[lev].array(mfi);
-
-            // output
-            const Array4<Real> force = scal_force[lev].array(mfi,comp);
-            
-            // Get the index space of the valid region
-            const Box& tileBox = mfi.tilebox();
-
-            // offload to GPU
-            if (spherical) {
-#if (AMREX_SPACEDIM == 3)
-                // lo and hi of domain
-                const Box& domainBox = geom[lev].Domain();
-                const auto domlo = domainBox.loVect3d();
-                const auto domhi = domainBox.hiVect3d();
-                const Array4<const Real> divu_arr = divu_cart[lev].array(mfi);
-                
-                AMREX_PARALLEL_FOR_3D(tileBox, i, j, k, 
-                {                   
-                    // umac does not contain w0
-                    Real divumac = (umac(i+1,j,k) - umac(i,j,k)) / dx[0] 
-                                  +(vmac(i,j+1,k) - vmac(i,j,k)) / dx[1]
-                                  +(wmac(i,j,k+1) - wmac(i,j,k)) / dx[2];
-                    
-                    if (fullform == 1) {
-                        force(i,j,k) -= scal(i,j,k)*(divumac + divu_arr(i,j,k));
-                    } else {
-                        Real s0_xlo = 0.0;
-                        Real s0_xhi = 0.0;              
-                        if (i < domhi[0]) {
-                            s0_xhi = 0.5 * (s0_arr(i,j,k) + s0_arr(i+1,j,k));
-                        } else {
-                            s0_xhi = s0_arr(i,j,k);
-                        }
-                        if (i > domlo[0]) {
-                            s0_xlo = 0.5 * (s0_arr(i,j,k) + s0_arr(i-1,j,k));
-                        } else {
-                            s0_xlo = s0_arr(i,j,k);
-                        }
-                        
-                        Real s0_ylo = 0.0;
-                        Real s0_yhi = 0.0;
-                        if (j < domhi[1]) {
-                            s0_yhi = 0.5 * (s0_arr(i,j,k) + s0_arr(i,j+1,k));
-                        } else {
-                            s0_yhi = s0_arr(i,j,k);
-                        }
-                        if (j > domlo[1]) {
-                            s0_ylo = 0.5 * (s0_arr(i,j,k) + s0_arr(i,j-1,k));
-                        } else {
-                            s0_ylo = s0_arr(i,j,k);
-                        }
-
-                        Real s0_zlo = 0.0;
-                        Real s0_zhi = 0.0;
-                        if (k < domhi[2]) {
-                            s0_zhi = 0.5 * (s0_arr(i,j,k) + s0_arr(i,j,k+1));
-                        } else {
-                            s0_zhi = s0_arr(i,j,k);
-                        }
-                        if (k > domlo[2]) {
-                            s0_zlo = 0.5 * (s0_arr(i,j,k) + s0_arr(i,j,k-1));
-                        } else {
-                            s0_zlo = s0_arr(i,j,k);
-                        }
-                        
-                        Real divs0u = (umac(i+1,j,k)*s0_xhi - umac(i,j,k)*s0_xlo)/dx[0] + 
-                            (vmac(i,j+1,k)*s0_yhi - vmac(i,j,k)*s0_ylo)/dx[1] + 
-                            (wmac(i,j,k+1)*s0_zhi - wmac(i,j,k)*s0_zlo)/dx[2];
-                            
-                        force(i,j,k) += -divs0u
-                            - (scal(i,j,k)-s0_arr(i,j,k))*(divumac + divu_arr(i,j,k));
-                    }
-                });
-#else
-                Abort("ModifyScalForce: Spherical is not valid for DIM < 3");
-#endif
-            } else {
-
-                AMREX_PARALLEL_FOR_3D(tileBox, i, j, k, 
-                {
-                    // umac does not contain w0
-#if (AMREX_SPACEDIM == 2)
-                    Real divu = (umac(i+1,j,k) - umac(i,j,k)) / dx[0] 
-                        +(vmac(i,j+1,k) - vmac(i,j,k)) / dx[1];
-
-                    // add w0 contribution
-                    divu += (w0_arr(i,j+1,k,AMREX_SPACEDIM-1)- w0_arr(i,j,k,AMREX_SPACEDIM-1))/dx[AMREX_SPACEDIM-1];
-#elif (AMREX_SPACEDIM == 3)
-                    Real divu = (umac(i+1,j,k) - umac(i,j,k)) / dx[0] 
-                        +(vmac(i,j+1,k) - vmac(i,j,k)) / dx[1] 
-                        +(wmac(i,j,k+1) - wmac(i,j,k)) / dx[2];
-
-                    // add w0 contribution
-                    divu += (w0_arr(i,j,k+1,AMREX_SPACEDIM-1)-w0_arr(i,j,k,AMREX_SPACEDIM-1))/dx[AMREX_SPACEDIM-1];
-#endif
-                    if (fullform == 1) {
-                        force(i,j,k) -= scal(i,j,k) * divu;
-                    } else {
-
-#if (AMREX_SPACEDIM == 2)
-                        Real divs0u = s0_arr(i,j,k)*(  umac(i+1,j,k) - umac(i,j,k))/dx[0] 
-                            +(vmac(i,j+1,k) * s0_edge_arr(i,j+1,k) - 
-                              vmac(i,j  ,k) * s0_edge_arr(i,j,k) )/ dx[1];
-#elif (AMREX_SPACEDIM == 3)
-                        Real divs0u = s0_arr(i,j,k)*( (umac(i+1,j,k) - umac(i,j,k))/dx[0] 
-                                                      +(vmac(i,j+1,k) - vmac(i,j,k))/dx[1] ) 
-                            +(wmac(i,j,k+1) * s0_edge_arr(i,j,k+1) - 
-                              wmac(i,j,k  ) * s0_edge_arr(i,j,k))/ dx[2];
-#endif
-
-                        force(i,j,k) += -(scal(i,j,k)-s0_arr(i,j,k))*divu - divs0u;
-                    }
-                });
-            }
-        }
-    }
-
-    // average fine data onto coarser cells
-    AverageDown(scal_force, comp, 1);
-
-    // fill ghost cells
-    FillPatch(t_old, scal_force, scal_force, scal_force, comp, comp, 1, 0, bcs_f);
-}
-
-
-void
 Maestro::MakeRhoHForce(Vector<MultiFab>& scal_force,
                        const int is_prediction,
                        const Vector<MultiFab>& thermal,
