--- conflicted
+++ resolved
@@ -595,15 +595,9 @@
         Abort("ERROR: should only call mkrhohforce when predicting rhoh', h, or rhoh");
     }
 
-<<<<<<< HEAD
-    RealVector rho0( (max_radial_level+1)*nr_fine );
-    BaseState<Real>   p0(max_radial_level+1, nr_fine);
-    BaseState<Real> grav(max_radial_level+1, nr_fine);
-=======
     RealVector rho0( (base_geom.max_radial_level+1)*base_geom.nr_fine );
-    RealVector   p0( (base_geom.max_radial_level+1)*base_geom.nr_fine );
-    RealVector grav( (base_geom.max_radial_level+1)*base_geom.nr_fine );
->>>>>>> c73d84c7
+    BaseState<Real>   p0(base_geom.max_radial_level+1, base_geom.nr_fine);
+    BaseState<Real> grav(base_geom.max_radial_level+1, base_geom.nr_fine);
     rho0.shrink_to_fit();
 
     if (which_step == 1) {
