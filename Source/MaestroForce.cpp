--- conflicted
+++ resolved
@@ -158,14 +158,8 @@
                 const auto omega_loc = omega;
 #endif
 
-<<<<<<< HEAD
-                // AMREX_PARALLEL_FOR_3D(tileBox, i, j, k, {
-                amrex::ParallelFor(tileBox, [=] AMREX_GPU_DEVICE(
-                                                int i, int j, int k) noexcept {
-=======
                 ParallelFor(tileBox, [=] AMREX_GPU_DEVICE(int i, int j,
                                                           int k) noexcept {
->>>>>>> 05af3015
 #ifdef ROTATION
                     const Real x = prob_lo[0] + (Real(i) + 0.5) * dx[0];
                     const Real y = prob_lo[1] + (Real(j) + 0.5) * dx[1];
