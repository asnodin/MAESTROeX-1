--- conflicted
+++ resolved
@@ -119,11 +119,7 @@
 					&do_add_utilde_force);
 		}
 #else
-<<<<<<< HEAD
                 // Abort("MakeVelForce: Spherical is not valid for DIM < 3");
-=======
-		    Abort("MakeVelForce: Spherical is not valid for DIM < 3");
->>>>>>> c70400c8
 #endif
             }
         }
