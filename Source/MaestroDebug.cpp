
#include <Maestro.H>
#include <Maestro_F.H>

using namespace amrex;

void
Maestro::PrintBase(const RealVector& base, const bool is_cell_centered)
{
    // timer for profiling
    BL_PROFILE_VAR("Maestro::PrintBase()", PrintBase);

    const int max_lev = max_radial_level + 1;

    for (auto lev = 0; lev <= finest_radial_level; ++lev) {
<<<<<<< HEAD
        for (auto i = 0; i <= numdisjointchunks[lev]; ++i) {
=======
        for (auto i = 0; i <= numdisjointchunks(lev,0); ++i) {
>>>>>>> af6e5be8
            auto lo = r_start_coord(lev,i);
            auto hi = is_cell_centered ? r_end_coord(lev,i) : r_end_coord(lev,i)+1;
            for (auto r = lo; r <= hi; ++r) {
                Print() << "base lev, r " << lev << ", " << r << ", " << base[lev+max_lev*r] << std::endl;
            }
        }
    }
}


// print out the contents of a Vector of MultiFabs
void
Maestro::PrintMF (const Vector<MultiFab>& MF)
{
    // timer for profiling
    BL_PROFILE_VAR("Maestro::PrintMF()", PrintMF);

    for (int lev=0; lev<=finest_level; ++lev) {

        // get references to the MultiFabs at level lev
        const MultiFab& MF_mf = MF[lev];

        const BoxArray& ba = MF_mf.boxArray();
        const DistributionMapping& dm = MF_mf.DistributionMap();
        const int myProc = ParallelDescriptor::MyProc();

        for (int i = 0; i < ba.size(); ++i) {
            if (dm[i] == myProc) {

                // we want all processors to write, not just the IOProcessor
                std::cout << "Grid #" << i << std::endl;
                std::cout << "Processor #" << myProc << std::endl;

                const Box& validBox = ba[i];

                auto lo = validBox.loVect3d();
                auto hi = validBox.hiVect3d();

                std::cout << "Level " << lev << std::endl;
                std::cout << "valid box ";
                for (auto n = 0; n < AMREX_SPACEDIM; ++n) {
                    std::cout << "(" << lo[n] << ", " << hi[n] << ")  ";
                }
                std::cout << std::endl;

                const Array4<const Real> MF_arr = MF_mf.array(i);

                for (auto comp = 0; comp < MF_mf.nComp(); ++comp) {
                    for (auto k = lo[2]; k <= hi[2]; ++k) {
                        for (auto j = lo[1]; j <= hi[1]; ++j) {
                            for (auto ii = lo[0]; ii <= hi[0]; ++ii) {
#if (AMREX_SPACEDIM == 2)
                                std::cout << "lev, i, j, comp" << lev << " " << ii << " " << j << " " << comp << " " << MF_arr(ii,j,k,comp);
#else
                                std::cout << "lev, i, j, k, comp" << lev << " " << ii << " " << j << " " << k << " " << comp << " " << MF_arr(ii,j,k,comp);
#endif
                            }
                        }
                    }
                }
            }
            // add this barrier so only one grid gets printed out at a time
            ParallelDescriptor::Barrier();
        }
    }
}

void
Maestro::PrintEdge (const Vector<std::array< MultiFab, AMREX_SPACEDIM > >& EDGE,
                    int dir)
{
    // timer for profiling
    BL_PROFILE_VAR("Maestro::PrintEdge()", PrintEdge);

    for (int lev=0; lev<=finest_level; ++lev) {

        // get references to the MultiFabs at level lev
        const MultiFab& EDGE_mf = EDGE[lev][dir];

        const BoxArray& ba = EDGE_mf.boxArray();
        const DistributionMapping& dm = EDGE_mf.DistributionMap();
        const int myProc = ParallelDescriptor::MyProc();

        for (int i=0; i<ba.size(); ++i) {
            if (dm[i] == myProc) {

                // we want all processors to write, not just the IOProcessor
                std::cout << "Grid #" << i << std::endl;
                std::cout << "Processor #" << myProc << std::endl;

                // EDGE BASED
                const Box& validBox = ba[i];
                auto lo = validBox.loVect3d();
                auto hi = validBox.hiVect3d();

                std::cout << "Level " << lev << std::endl;
                std::cout << "valid box ";
                for (auto n = 0; n < AMREX_SPACEDIM; ++n) {
                    std::cout << "(" << lo[n] << ", " << hi[n] << ")  ";
                }
                std::cout << std::endl;

                const Array4<const Real> EDGE_arr = EDGE_mf.array(i);

                for (auto comp = 0; comp < EDGE_mf.nComp(); ++comp) {
                    for (auto k = lo[2]; k <= hi[2]; ++k) {
                        for (auto j = lo[1]; j <= hi[1]; ++j) {
                            for (auto ii = lo[0]; ii <= hi[0]; ++ii) {
#if (AMREX_SPACEDIM == 2)
                                std::cout << "lev, i, j, comp" << lev << " " << ii << " " << j << " " << comp << " " << EDGE_arr(ii,j,k,comp);
#else
                                std::cout << "lev, i, j, k, comp" << lev << " " << ii << " " << j << " " << k << " " << comp << " " << EDGE_arr(ii,j,k,comp);
#endif
                            }
                        }
                    }
                }
            }
            // add this barrier so only one grid gets printed out at a time
            ParallelDescriptor::Barrier();
        }
    }
}

// utility to write out a multilevel multifab to a plotfile
void Maestro::WriteMF (const Vector<MultiFab>& mf,
                       std::string name)
{
    int nComp = mf[0].nComp();

    Vector<std::string> varnames;
    varnames.resize(nComp);
    for (int i=0; i<nComp; ++i) {
        varnames[i] = "MultiFab_" + std::to_string(i);
    }

    // temporary MultiFab to hold plotfile data
    Vector<MultiFab*> plot_mf_data(finest_level+1);

    // build temporary MultiFab to hold plotfile data
    for (int i = 0; i <= finest_level; ++i) {
        plot_mf_data[i] = new MultiFab((mf[i]).boxArray(),(mf[i]).DistributionMap(),nComp,0);
    }

    for (int i = 0; i <= finest_level; ++i) {
        plot_mf_data[i]->copy((mf[i]),0,0,nComp);
    }

    // MultiFab to hold plotfile data
    Vector<const MultiFab*> plot_mf;
    for (int i = 0; i <= finest_level; ++i) {
        plot_mf.push_back(plot_mf_data[i]);
    }

    Vector<int> step_array;
    step_array.resize(maxLevel()+1, 0);

    WriteMultiLevelPlotfile(name, finest_level+1, plot_mf, varnames,
                            Geom(), 0., step_array, refRatio());
}<|MERGE_RESOLUTION|>--- conflicted
+++ resolved
@@ -13,11 +13,7 @@
     const int max_lev = max_radial_level + 1;
 
     for (auto lev = 0; lev <= finest_radial_level; ++lev) {
-<<<<<<< HEAD
-        for (auto i = 0; i <= numdisjointchunks[lev]; ++i) {
-=======
-        for (auto i = 0; i <= numdisjointchunks(lev,0); ++i) {
->>>>>>> af6e5be8
+        for (auto i = 0; i <= numdisjointchunks(lev); ++i) {
             auto lo = r_start_coord(lev,i);
             auto hi = is_cell_centered ? r_end_coord(lev,i) : r_end_coord(lev,i)+1;
             for (auto r = lo; r <= hi; ++r) {
