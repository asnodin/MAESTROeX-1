--- conflicted
+++ resolved
@@ -12,17 +12,10 @@
 
     const int max_lev = base_geom.max_radial_level + 1;
 
-<<<<<<< HEAD
-    for (auto lev = 0; lev <= finest_radial_level; ++lev) {
-        for (auto i = 0; i <= numdisjointchunks(lev); ++i) {
-            auto lo = r_start_coord(lev,i);
-            auto hi = is_cell_centered ? r_end_coord(lev,i) : r_end_coord(lev,i)+1;
-=======
     for (auto lev = 0; lev <= base_geom.finest_radial_level; ++lev) {
         for (auto i = 0; i <= base_geom.numdisjointchunks(lev,0); ++i) {
             auto lo = base_geom.r_start_coord(lev,i);
             auto hi = is_cell_centered ? base_geom.r_end_coord(lev,i) : base_geom.r_end_coord(lev,i)+1;
->>>>>>> d861ad25
             for (auto r = lo; r <= hi; ++r) {
                 Print() << "base lev, r " << lev << ", " << r << ", " << base[lev+max_lev*r] << std::endl;
             }
