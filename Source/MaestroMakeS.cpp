--- conflicted
+++ resolved
@@ -408,7 +408,6 @@
             const Array4<const Real> p0_arr = p0_cart[lev].array(mfi);
             const Array4<const Real> rho0_arr = rho0_cart[lev].array(mfi);
 
-<<<<<<< HEAD
             if (spherical == 1) {
                 AMREX_PARALLEL_FOR_3D(tileBox, i, j, k, {
                     Real correction_factor = rho0_arr(i,j,k) > base_cutoff_density_loc ?
@@ -426,19 +425,6 @@
                 });
 
             }
-=======
-            AMREX_PARALLEL_FOR_3D(tileBox, i, j, k, {
-                Real correction_factor =
-                    rho0_arr(i, j, k) > base_cutoff_density_loc
-                        ? beta0_arr(i, j, k) * dpdt_factor_loc /
-                              (gamma1bar_arr(i, j, k) * p0_arr(i, j, k)) /
-                              dt_loc
-                        : 0.0;
-
-                correction_arr(i, j, k) =
-                    correction_factor * delta_p_arr(i, j, k);
-            });
->>>>>>> 9d0c78af
         }
     }
 
@@ -534,7 +520,6 @@
                                           { delta_chi_arr(i, j, k) = 0.0; });
                 }
 
-<<<<<<< HEAD
                 if (spherical == 1) {
                     AMREX_PARALLEL_FOR_3D(tileBox, i, j, k, {
                         if (rho0_arr(i,j,k) > base_cutoff_density_loc) {
@@ -558,18 +543,4 @@
             } // if (dpdt_factor > 0)
         } // end MFIter
     } // end loop over levels
-=======
-                AMREX_PARALLEL_FOR_3D(tileBox, i, j, k, {
-                    if (rho0_arr(i, j, k) > base_cutoff_density_loc) {
-                        delta_chi_arr(i, j, k) +=
-                            dpdt_factor_loc * delta_p_arr(i, j, k) /
-                            (dt_loc * gamma1bar_arr(i, j, k) * p0_arr(i, j, k));
-                        rhcc_arr(i, j, k) +=
-                            beta0_arr(i, j, k) * delta_chi_arr(i, j, k);
-                    }
-                });
-            }
-        }
-    }
->>>>>>> 9d0c78af
 }