
#include <Maestro.H>
#include <Maestro_F.H>

using namespace amrex;

// compute S at cell-centers
void
Maestro::Make_S_cc (Vector<MultiFab>& S_cc,
                    Vector<MultiFab>& delta_gamma1_term,
                    Vector<MultiFab>& delta_gamma1,
                    const Vector<MultiFab>& scal,
                    const Vector<MultiFab>& u,
                    const Vector<MultiFab>& rho_omegadot,
                    const Vector<MultiFab>& rho_Hnuc,
                    const Vector<MultiFab>& rho_Hext,
                    const Vector<MultiFab>& thermal,
                    const BaseState<Real>& p0,
                    const BaseState<Real>& gamma1bar,
                    RealVector& delta_gamma1_termbar)
{
    // timer for profiling
    BL_PROFILE_VAR("Maestro::Make_S_cc()", Make_S_cc);

    const auto max_lev = base_geom.max_radial_level + 1;

    // put 1d base state quantities on cartestian grid for spherical case
    Vector<MultiFab> gamma1bar_cart(finest_level+1);
    Vector<MultiFab> p0_cart(finest_level+1);
    Vector<MultiFab> gradp0_cart(finest_level+1);
    Vector<MultiFab> psi_cart(finest_level+1);

    // calculate gradp0
<<<<<<< HEAD
    BaseState<Real> gradp0(max_radial_level+1, nr_fine);

    if (spherical) {
        if (use_delta_gamma1_term) {
            Real dr_loc = r_cc_loc_b(0,1) - r_cc_loc_b(0,0);
            gradp0(0,0) = (p0(0,1) - p0(0,0)) / dr_loc;

            dr_loc = r_cc_loc_b(0,nr_fine-1) - r_cc_loc_b(0,nr_fine-2);
            gradp0(0,nr_fine-1) = (p0(0,nr_fine-1) - p0(0,nr_fine-2)) / dr_loc;

            for (int r=1; r < nr_fine-1; r++) {
                dr_loc = r_cc_loc_b(0,r+1) - r_cc_loc_b(0,r-1);
                gradp0(0,r) = (p0(0,r+1) - p0(0,r-1)) / dr_loc;
=======
    RealVector gradp0((base_geom.max_radial_level+1)*base_geom.nr_fine);
    
    const auto& r_cc_loc = base_geom.r_cc_loc;

    if (spherical) {
        if (use_delta_gamma1_term) {
            Real dr_loc = r_cc_loc(0,1) - r_cc_loc(0,0);
            gradp0[0] = (p0[1] - p0[0]) / dr_loc;

            dr_loc = r_cc_loc(0,base_geom.nr_fine-1) - r_cc_loc(0,base_geom.nr_fine-2);
            gradp0[base_geom.nr_fine-1] = (p0[base_geom.nr_fine-1] - p0[base_geom.nr_fine-2]) / dr_loc;

            for (int r=1; r < base_geom.nr_fine-1; r++) {
                dr_loc = r_cc_loc(0,r+1) - r_cc_loc(0,r-1);
                gradp0[r] = (p0[r+1] - p0[r-1]) / dr_loc;
>>>>>>> c73d84c7
            }
        }

        for (int lev=0; lev<=finest_level; ++lev) {
            gradp0_cart[lev].define(grids[lev], dmap[lev], 1, 0);
            gradp0_cart[lev].setVal(0.);
        }
    } else {
        if (use_delta_gamma1_term) {
            for (int lev=0; lev<=finest_level; ++lev) {
                const auto dx = geom[lev].CellSizeArray();

                // bottom and top edge cases for planar
<<<<<<< HEAD
                gradp0(lev,0) = (p0(lev,1) - p0(lev,0)) / dx[AMREX_SPACEDIM-1];
                gradp0(lev,nr_fine-1) = (p0(lev,nr_fine-1) - p0(lev,nr_fine-2)) / dx[AMREX_SPACEDIM-1];
                
                for (int r=1; r<nr_fine-1; r++) {
                    gradp0(lev,r) = (p0(lev,r+1) - p0(lev,r-1)) / (2.0*dx[AMREX_SPACEDIM-1]);
=======
                gradp0[lev] = (p0[lev+max_lev] - p0[lev]) / dx[AMREX_SPACEDIM-1];
                gradp0[lev+max_lev*(base_geom.nr_fine-1)] = (p0[lev+max_lev*(base_geom.nr_fine-1)] - p0[lev+max_lev*(base_geom.nr_fine-2)]) / dx[AMREX_SPACEDIM-1];
                
                for (int r=1; r<base_geom.nr_fine-1; r++) {
                    gradp0[lev+max_lev*r] = (p0[lev+max_lev*(r+1)] - p0[lev+max_lev*(r-1)]) / (2.0*dx[AMREX_SPACEDIM-1]);
>>>>>>> c73d84c7
                }
            }
        }

        for (int lev=0; lev<=finest_level; ++lev) {
            gradp0_cart[lev].define(grids[lev], dmap[lev], 1, 0);
            gradp0_cart[lev].setVal(0.);
        }
    }

    if (use_delta_gamma1_term) {
        Put1dArrayOnCart(gradp0, gradp0_cart, 0, 0, bcs_f, 0);
    }
        
    for (int lev=0; lev<=finest_level; ++lev) {
        gamma1bar_cart[lev].define(grids[lev], dmap[lev], 1, 0);
        p0_cart[lev].define(grids[lev], dmap[lev], 1, 1);
        psi_cart[lev].define(grids[lev], dmap[lev], 1, 0);

        gamma1bar_cart[lev].setVal(0.);
        p0_cart[lev].setVal(0.);
        psi_cart[lev].setVal(0.);
    }

    if (use_delta_gamma1_term) {
        Put1dArrayOnCart(gamma1bar, gamma1bar_cart ,0, 0, bcs_f, 0);
        Put1dArrayOnCart(p0, p0_cart, 0, 0, bcs_f, 0);
        Put1dArrayOnCart(psi, psi_cart, 0, 0, bcs_f, 0);
    }

    const auto use_omegadot_terms_in_S_loc = use_omegadot_terms_in_S;
    const auto use_delta_gamma1_term_loc = use_delta_gamma1_term;

    for (int lev=0; lev<=finest_level; ++lev) {

        // Loop over boxes (make sure mfi takes a cell-centered multifab as an argument)
#ifdef _OPENMP
#pragma omp parallel
#endif
        for ( MFIter mfi(scal[lev], TilingIfNotGPU()); mfi.isValid(); ++mfi ) {

            // Get the index space of the valid region
            const Box& tileBox = mfi.tilebox();

            const Array4<Real> S_cc_arr = S_cc[lev].array(mfi);
            const Array4<Real> delta_gamma1_term_arr = delta_gamma1_term[lev].array(mfi);
            const Array4<Real> delta_gamma1_arr = delta_gamma1[lev].array(mfi);
            const Array4<const Real> scal_arr = scal[lev].array(mfi);
            const Array4<const Real> rho_odot_arr = rho_omegadot[lev].array(mfi);
            const Array4<const Real> rho_Hnuc_arr = rho_Hnuc[lev].array(mfi);
            const Array4<const Real> rho_Hext_arr = rho_Hext[lev].array(mfi);
            const Array4<const Real> thermal_arr = thermal[lev].array(mfi);
            const Array4<const Real> u_arr = u[lev].array(mfi);
            const Array4<const Real> p0_arr = p0_cart[lev].array(mfi);
            const Array4<const Real> gradp0_arr = gradp0_cart[lev].array(mfi);
            const Array4<const Real> gamma1bar_arr = gamma1bar_cart[lev].array(mfi);

            if (spherical) {
#if (AMREX_SPACEDIM == 3)
                const Array4<const Real> normal_arr = normal[lev].array(mfi);

                AMREX_PARALLEL_FOR_3D(tileBox, i, j, k, {
                    eos_t eos_state;

                    eos_state.rho = scal_arr(i,j,k,Rho);
                    eos_state.T = scal_arr(i,j,k,Temp);
                    for (auto n = 0; n < NumSpec; ++n) {
                        eos_state.xn[n] = scal_arr(i,j,k,FirstSpec+n) / eos_state.rho;
                    }

                    // dens, temp, and xmass are inputs
                    eos(eos_input_rt, eos_state);

                    auto eos_xderivs = composition_derivatives(eos_state);

                    Real sigma = eos_state.dpdT / 
                        (eos_state.rho * eos_state.cp * eos_state.dpdr);

                    Real xi_term = 0.0;
                    Real pres_term = 0.0;

                    if (use_omegadot_terms_in_S_loc) {
                        for (auto comp = 0; comp < NumSpec; ++comp) {
                            xi_term -= eos_xderivs.dhdX[comp] * rho_odot_arr(i,j,k,comp) / eos_state.rho;

                            pres_term += eos_xderivs.dpdX[comp] * rho_odot_arr(i,j,k,comp) / eos_state.rho;
                        }
                    }

                    S_cc_arr(i,j,k) = (sigma / eos_state.rho) * 
                        (rho_Hext_arr(i,j,k) + rho_Hnuc_arr(i,j,k) + thermal_arr(i,j,k)) 
                        + sigma * xi_term 
                        + pres_term / (eos_state.rho * eos_state.dpdr);

                    if (use_delta_gamma1_term_loc) {
                        delta_gamma1_arr(i,j,k) = eos_state.gam1 - gamma1bar_arr(i,j,k);

                        Real U_dot_er = 0.0;
                        for (auto n = 0; n < AMREX_SPACEDIM; ++n) {
                            U_dot_er += u_arr(i,j,k,n) * normal_arr(i,j,k,n);
                        }

                        delta_gamma1_term_arr(i,j,k) = (eos_state.gam1 - gamma1bar_arr(i,j,k)) * 
                            u_arr(i,j,k,AMREX_SPACEDIM-1)* 
                            gradp0_arr(i,j,k) / (gamma1bar_arr(i,j,k) * 
                            gamma1bar_arr(i,j,k) * p0_arr(i,j,k));
                    } else {
                        delta_gamma1_term_arr(i,j,k) = 0.0;
                        delta_gamma1_arr(i,j,k) = 0.0;
                    }
                });
#endif
            } else {
                const auto anelastic_cutoff_density_coord_lev = base_geom.anelastic_cutoff_density_coord(lev);

                AMREX_PARALLEL_FOR_3D(tileBox, i, j, k, {
                    eos_t eos_state;

                    eos_state.rho = scal_arr(i,j,k,Rho);
                    eos_state.T = scal_arr(i,j,k,Temp);
                    for (auto n = 0; n < NumSpec; ++n) {
                        eos_state.xn[n] = scal_arr(i,j,k,FirstSpec+n) / eos_state.rho;
                    }

                    // dens, temp, and xmass are inputs
                    eos(eos_input_rt, eos_state);

                    auto eos_xderivs = composition_derivatives(eos_state);

                    Real sigma = eos_state.dpdT / 
                        (eos_state.rho * eos_state.cp * eos_state.dpdr);

                    Real xi_term = 0.0;
                    Real pres_term = 0.0;

                    if (use_omegadot_terms_in_S_loc) {
                        for (auto comp = 0; comp < NumSpec; ++comp) {
                            xi_term -= eos_xderivs.dhdX[comp] * rho_odot_arr(i,j,k,comp) / eos_state.rho;

                            pres_term += eos_xderivs.dpdX[comp] * rho_odot_arr(i,j,k,comp) / eos_state.rho;
                        }
                    }

                    S_cc_arr(i,j,k) = (sigma / eos_state.rho) * 
                        ( rho_Hext_arr(i,j,k) + rho_Hnuc_arr(i,j,k) + thermal_arr(i,j,k) ) 
                        + sigma * xi_term 
                        + pres_term / (eos_state.rho * eos_state.dpdr);
                        
                    int r = AMREX_SPACEDIM == 2 ? j : k;

                    if (use_delta_gamma1_term_loc && r < anelastic_cutoff_density_coord_lev) {
                        delta_gamma1_arr(i,j,k) = eos_state.gam1 - gamma1bar_arr(i,j,k);

                        delta_gamma1_term_arr(i,j,k) = (eos_state.gam1 - gamma1bar_arr(i,j,k)) * 
                            u_arr(i,j,k,AMREX_SPACEDIM-1)* 
                            gradp0_arr(i,j,k) / (gamma1bar_arr(i,j,k) * 
                            gamma1bar_arr(i,j,k) * p0_arr(i,j,k));
                    } else {
                        delta_gamma1_term_arr(i,j,k) = 0.0;
                        delta_gamma1_arr(i,j,k) = 0.0;
                    }
                });
            }
        }
    }

    // average fine data onto coarser cells
    AverageDown(S_cc, 0, 1);
    AverageDown(delta_gamma1_term, 0, 1);

    if (use_delta_gamma1_term) {

        // horizontal average of delta_gamma1_term
        Average(delta_gamma1_term,delta_gamma1_termbar,0);

        for (int lev=0; lev<=finest_level; ++lev) {

            // Loop over boxes (make sure mfi takes a cell-centered multifab as an argument)
#ifdef _OPENMP
#pragma omp parallel
#endif
            for ( MFIter mfi(delta_gamma1_term[lev], TilingIfNotGPU()); mfi.isValid(); ++mfi ) {

                // Get the index space of the valid region
                const Box& tileBox = mfi.tilebox();

                const Array4<Real> delta_gamma1_term_arr = delta_gamma1_term[lev].array(mfi);
                const Array4<const Real> delta_gamma1_arr = delta_gamma1[lev].array(mfi);
                const Array4<const Real> gamma1bar_arr = gamma1bar_cart[lev].array(mfi);
                const Array4<const Real> psi_arr = psi_cart[lev].array(mfi);
                const Array4<const Real> p0_arr = p0_cart[lev].array(mfi);

                AMREX_PARALLEL_FOR_3D(tileBox, i, j, k, {
                    delta_gamma1_term_arr(i,j,k) += delta_gamma1_arr(i,j,k) * 
                        psi_arr(i,j,k) / (gamma1bar_arr(i,j,k) * 
                        gamma1bar_arr(i,j,k) * p0_arr(i,j,k));
                });
            }
        }
    }
}

// compute rhcc = beta0*(S_cc-Sbar) + beta0*delta_chi
void
Maestro::MakeRHCCforNodalProj (Vector<MultiFab>& rhcc,
                               const Vector<MultiFab>& S_cc,
                               const RealVector& Sbar,
                               const BaseState<Real>& beta0,
                               const Vector<MultiFab>& delta_gamma1_term)
{
    // timer for profiling
    BL_PROFILE_VAR("Maestro::MakeRHCCforNodalProj()", MakeRHCCforNodalProj);

    Vector<MultiFab> Sbar_cart(finest_level+1);
    Vector<MultiFab> beta0_cart(finest_level+1);

    for (int lev=0; lev<=finest_level; ++lev) {
        Sbar_cart [lev].define(grids[lev], dmap[lev], 1, 0);
        beta0_cart[lev].define(grids[lev], dmap[lev], 1, 0);
        Sbar_cart [lev].setVal(0.);
        beta0_cart[lev].setVal(0.);
    }

    Put1dArrayOnCart(Sbar, Sbar_cart, 0, 0, bcs_f, 0);
    Put1dArrayOnCart(beta0, beta0_cart, 0, 0, bcs_f, 0);

    for (int lev=0; lev<=finest_level; ++lev) {

        // fill rhcc

        // Loop over boxes (make sure mfi takes a cell-centered multifab as an argument)
#ifdef _OPENMP
#pragma omp parallel
#endif
        for ( MFIter mfi(S_cc[lev], TilingIfNotGPU()); mfi.isValid(); ++mfi ) {

            // Get the index space of the valid region
            const Box& tileBox = mfi.tilebox();

            const Array4<Real> rhcc_arr = rhcc[lev].array(mfi);
            const Array4<const Real> S_cc_arr = S_cc[lev].array(mfi);
            const Array4<const Real> Sbar_arr = Sbar_cart[lev].array(mfi);
            const Array4<const Real> beta0_arr = beta0_cart[lev].array(mfi);
            const Array4<const Real> delta_gamma1_term_arr = delta_gamma1_term[lev].array(mfi);

            AMREX_PARALLEL_FOR_3D(tileBox, i, j, k, {
                rhcc_arr(i,j,k) = beta0_arr(i,j,k) * (S_cc_arr(i,j,k) - Sbar_arr(i,j,k) + delta_gamma1_term_arr(i,j,k));
            });
        }
    }

    // averge down and fill ghost cells using first-order extrapolation
    AverageDown(rhcc, 0, 1);
    FillPatch(t_old, rhcc, rhcc, rhcc, 0, 0, 1, 0, bcs_f);
}

void
Maestro::CorrectRHCCforNodalProj(Vector<MultiFab>& rhcc,
                                 const RealVector& rho0,
                                 const BaseState<Real>& beta0,
                                 const BaseState<Real>& gamma1bar,
                                 const BaseState<Real>& p0,
                                 const Vector<MultiFab>& delta_p_term)
{
    // timer for profiling
    BL_PROFILE_VAR("Maestro::CorrectRHCCforNodalProj()",CorrectRHCCforNodalProj);

    // Local variables
    Vector<MultiFab> correction_cc(finest_level+1);

    for (int lev=0; lev<=finest_level; ++lev) {
        correction_cc[lev].define(grids[lev], dmap[lev], 1, 1);
        correction_cc[lev].setVal(0.);
    }

    Vector<MultiFab> gamma1bar_cart(finest_level+1);
    Vector<MultiFab>        p0_cart(finest_level+1);
    Vector<MultiFab>     beta0_cart(finest_level+1);
    Vector<MultiFab>      rho0_cart(finest_level+1);

    for (int lev=0; lev<=finest_level; ++lev) {
        gamma1bar_cart[lev].define(grids[lev], dmap[lev], 1, 0);
        p0_cart[lev].define(grids[lev], dmap[lev], 1, 0);
        beta0_cart[lev].define(grids[lev], dmap[lev], 1, 0);
        rho0_cart[lev].define(grids[lev], dmap[lev], 1, 0);
        gamma1bar_cart[lev].setVal(0.);
        p0_cart[lev].setVal(0.);
        beta0_cart[lev].setVal(0.);
        rho0_cart[lev].setVal(0.);
    }

    Put1dArrayOnCart(gamma1bar, gamma1bar_cart, 0, 0, bcs_f, 0);
    Put1dArrayOnCart(p0, p0_cart, 0, 0, bcs_f, 0);
    Put1dArrayOnCart(beta0, beta0_cart, 0, 0, bcs_f, 0);
    Put1dArrayOnCart(rho0, rho0_cart, 0, 0, bcs_s, Rho);

    const Real dt_loc = dt;
    const Real dpdt_factor_loc = dpdt_factor;
    const Real base_cutoff_density_loc = base_cutoff_density;

    for (int lev=0; lev<=finest_level; ++lev) {

        // Loop over boxes (make sure mfi takes a cell-centered multifab as an argument)
#ifdef _OPENMP
#pragma omp parallel
#endif
        for ( MFIter mfi(correction_cc[lev], TilingIfNotGPU()); mfi.isValid(); ++mfi ) {

            // Get the index space of the valid region
            const Box& tileBox = mfi.tilebox();

            const Array4<Real> correction_arr = correction_cc[lev].array(mfi);
            const Array4<const Real> delta_p_arr = delta_p_term[lev].array(mfi);
            const Array4<const Real> beta0_arr = beta0_cart[lev].array(mfi);
            const Array4<const Real> gamma1bar_arr = gamma1bar_cart[lev].array(mfi);
            const Array4<const Real> p0_arr = p0_cart[lev].array(mfi);
            const Array4<const Real> rho0_arr = rho0_cart[lev].array(mfi);

            AMREX_PARALLEL_FOR_3D(tileBox, i, j, k, {
                Real correction_factor = rho0_arr(i,j,k) > base_cutoff_density_loc ? 
                    beta0_arr(i,j,k) * dpdt_factor_loc / (gamma1bar_arr(i,j,k) * p0_arr(i,j,k)) / dt_loc : 0.0;

                correction_arr(i,j,k) = correction_factor * delta_p_arr(i,j,k);
            });
        }
    }

    // average down and fill ghost cells using first-order extrapolation
    AverageDown(correction_cc, 0, 1);
    FillPatch(t_old, correction_cc, correction_cc, correction_cc, 0, 0, 1, 0, bcs_f);

    // add correction term
    for (int lev=0; lev<=finest_level; ++lev) {
        MultiFab::Add(rhcc[lev], correction_cc[lev], 0, 0, 1, 1);
    }
}

// compute rhcc = beta0*(S_cc-Sbar) + beta0*delta_chi
void
Maestro::MakeRHCCforMacProj (Vector<MultiFab>& rhcc,
                             const RealVector& rho0,
                             const Vector<MultiFab>& S_cc,
                             const RealVector& Sbar,
                             const BaseState<Real>& beta0,
                             const Vector<MultiFab>& delta_gamma1_term,
                             const BaseState<Real>& gamma1bar,
                             const BaseState<Real>& p0,
                             const Vector<MultiFab>& delta_p_term,
                             Vector<MultiFab>& delta_chi,
                             int is_predictor)
{
    // timer for profiling
    BL_PROFILE_VAR("Maestro::MakeRHCCforMacProj()", MakeRHCCforMacProj);

    // put 1d base state quantities on cartestian grid for spherical case
    Vector<MultiFab> Sbar_cart(finest_level+1);
    Vector<MultiFab> beta0_cart(finest_level+1);
    Vector<MultiFab> gamma1bar_cart(finest_level+1);
    Vector<MultiFab> p0_cart(finest_level+1);
    Vector<MultiFab> rho0_cart(finest_level+1);

    for (int lev=0; lev<=finest_level; ++lev) {
        Sbar_cart [lev].define(grids[lev], dmap[lev], 1, 0);
        beta0_cart[lev].define(grids[lev], dmap[lev], 1, 0);
        gamma1bar_cart[lev].define(grids[lev], dmap[lev], 1, 0);
        p0_cart[lev].define(grids[lev], dmap[lev], 1, 0);
        rho0_cart[lev].define(grids[lev], dmap[lev], 1, 0);

        Sbar_cart [lev].setVal(0.);
        beta0_cart[lev].setVal(0.);
        gamma1bar_cart[lev].setVal(0.);
        p0_cart[lev].setVal(0.);
        rho0_cart[lev].setVal(0.);
    }

    Put1dArrayOnCart(Sbar, Sbar_cart, 0, 0, bcs_f, 0);
    Put1dArrayOnCart(beta0, beta0_cart, 0, 0, bcs_f, 0);

    if (dpdt_factor > 0.0) {
        Put1dArrayOnCart(gamma1bar, gamma1bar_cart, 0, 0, bcs_f, 0);
        Put1dArrayOnCart(p0, p0_cart, 0, 0, bcs_f, 0);
        Put1dArrayOnCart(rho0, rho0_cart, 0, 0, bcs_s, Rho);
    }

    const Real base_cutoff_density_loc = base_cutoff_density;
    const Real dt_loc = dt;
    const Real dpdt_factor_loc = dpdt_factor;

    for (int lev=0; lev<=finest_level; ++lev) {

        // fill rhcc

        // Loop over boxes (make sure mfi takes a cell-centered multifab as an argument)
#ifdef _OPENMP
#pragma omp parallel
#endif
        for ( MFIter mfi(S_cc[lev], TilingIfNotGPU()); mfi.isValid(); ++mfi ) {

            // Get the index space of the valid region
            const Box& tileBox = mfi.tilebox();

            const Array4<Real> rhcc_arr = rhcc[lev].array(mfi);
            const Array4<const Real> S_cc_arr = S_cc[lev].array(mfi);
            const Array4<const Real> Sbar_arr = Sbar_cart[lev].array(mfi);
            const Array4<const Real> beta0_arr = beta0_cart[lev].array(mfi);
            const Array4<const Real> rho0_arr = rho0_cart[lev].array(mfi);
            const Array4<const Real> delta_gamma1_arr = delta_gamma1_term[lev].array(mfi);
            const Array4<const Real> delta_p_arr = delta_p_term[lev].array(mfi);
            const Array4<const Real> gamma1bar_arr = gamma1bar_cart[lev].array(mfi);
            const Array4<const Real> p0_arr = p0_cart[lev].array(mfi);
            const Array4<Real> delta_chi_arr = delta_chi[lev].array(mfi);

            AMREX_PARALLEL_FOR_3D(tileBox, i, j, k, {
                rhcc_arr(i,j,k) = beta0_arr(i,j,k) * (S_cc_arr(i,j,k) - 
                    Sbar_arr(i,j,k) + delta_gamma1_arr(i,j,k));
            });

            if (dpdt_factor > 0.0) {
                if (is_predictor) {
                    AMREX_PARALLEL_FOR_3D(tileBox, i, j, k, {
                        delta_chi_arr(i,j,k) = 0.0;
                    });
                } 

                AMREX_PARALLEL_FOR_3D(tileBox, i, j, k, {
                    if (rho0_arr(i,j,k) > base_cutoff_density_loc) {
                        delta_chi_arr(i,j,k) += dpdt_factor_loc * delta_p_arr(i,j,k) / 
                            (dt_loc*gamma1bar_arr(i,j,k)*p0_arr(i,j,k));
                        rhcc_arr(i,j,k) += beta0_arr(i,j,k) * delta_chi_arr(i,j,k);
                    }
                });
            } 
        }
    }
}<|MERGE_RESOLUTION|>--- conflicted
+++ resolved
@@ -15,8 +15,8 @@
                     const Vector<MultiFab>& rho_Hnuc,
                     const Vector<MultiFab>& rho_Hext,
                     const Vector<MultiFab>& thermal,
-                    const BaseState<Real>& p0,
-                    const BaseState<Real>& gamma1bar,
+                    const BaseState<Real>& p0_s,
+                    const BaseState<Real>& gamma1bar_s,
                     RealVector& delta_gamma1_termbar)
 {
     // timer for profiling
@@ -30,38 +30,26 @@
     Vector<MultiFab> gradp0_cart(finest_level+1);
     Vector<MultiFab> psi_cart(finest_level+1);
 
+    auto nr_fine = base_geom.nr_fine;
+    const auto r_cc_loc = base_geom.r_cc_loc;
+
     // calculate gradp0
-<<<<<<< HEAD
-    BaseState<Real> gradp0(max_radial_level+1, nr_fine);
-
-    if (spherical) {
-        if (use_delta_gamma1_term) {
-            Real dr_loc = r_cc_loc_b(0,1) - r_cc_loc_b(0,0);
-            gradp0(0,0) = (p0(0,1) - p0(0,0)) / dr_loc;
-
-            dr_loc = r_cc_loc_b(0,nr_fine-1) - r_cc_loc_b(0,nr_fine-2);
-            gradp0(0,nr_fine-1) = (p0(0,nr_fine-1) - p0(0,nr_fine-2)) / dr_loc;
-
-            for (int r=1; r < nr_fine-1; r++) {
-                dr_loc = r_cc_loc_b(0,r+1) - r_cc_loc_b(0,r-1);
-                gradp0(0,r) = (p0(0,r+1) - p0(0,r-1)) / dr_loc;
-=======
-    RealVector gradp0((base_geom.max_radial_level+1)*base_geom.nr_fine);
-    
-    const auto& r_cc_loc = base_geom.r_cc_loc;
+    BaseState<Real> gradp0(base_geom.max_radial_level+1, nr_fine);
+    auto gradp0_arr = gradp0.array();
+    const auto p0 = p0_s.const_array();
+    const auto gamma1bar = gamma1bar_s.const_array();
 
     if (spherical) {
         if (use_delta_gamma1_term) {
             Real dr_loc = r_cc_loc(0,1) - r_cc_loc(0,0);
-            gradp0[0] = (p0[1] - p0[0]) / dr_loc;
-
-            dr_loc = r_cc_loc(0,base_geom.nr_fine-1) - r_cc_loc(0,base_geom.nr_fine-2);
-            gradp0[base_geom.nr_fine-1] = (p0[base_geom.nr_fine-1] - p0[base_geom.nr_fine-2]) / dr_loc;
-
-            for (int r=1; r < base_geom.nr_fine-1; r++) {
+            gradp0_arr(0,0) = (p0(0,1) - p0(0,0)) / dr_loc;
+
+            dr_loc = r_cc_loc(0,nr_fine-1) - r_cc_loc(0,nr_fine-2);
+            gradp0_arr(0,nr_fine-1) = (p0(0,nr_fine-1) - p0(0,nr_fine-2)) / dr_loc;
+
+            for (int r=1; r < nr_fine-1; r++) {
                 dr_loc = r_cc_loc(0,r+1) - r_cc_loc(0,r-1);
-                gradp0[r] = (p0[r+1] - p0[r-1]) / dr_loc;
->>>>>>> c73d84c7
+                gradp0_arr(0,r) = (p0(0,r+1) - p0(0,r-1)) / dr_loc;
             }
         }
 
@@ -75,19 +63,11 @@
                 const auto dx = geom[lev].CellSizeArray();
 
                 // bottom and top edge cases for planar
-<<<<<<< HEAD
-                gradp0(lev,0) = (p0(lev,1) - p0(lev,0)) / dx[AMREX_SPACEDIM-1];
-                gradp0(lev,nr_fine-1) = (p0(lev,nr_fine-1) - p0(lev,nr_fine-2)) / dx[AMREX_SPACEDIM-1];
+                gradp0_arr(lev,0) = (p0(lev,1) - p0(lev,0)) / dx[AMREX_SPACEDIM-1];
+                gradp0_arr(lev,nr_fine-1) = (p0(lev,nr_fine-1) - p0(lev,nr_fine-2)) / dx[AMREX_SPACEDIM-1];
                 
                 for (int r=1; r<nr_fine-1; r++) {
-                    gradp0(lev,r) = (p0(lev,r+1) - p0(lev,r-1)) / (2.0*dx[AMREX_SPACEDIM-1]);
-=======
-                gradp0[lev] = (p0[lev+max_lev] - p0[lev]) / dx[AMREX_SPACEDIM-1];
-                gradp0[lev+max_lev*(base_geom.nr_fine-1)] = (p0[lev+max_lev*(base_geom.nr_fine-1)] - p0[lev+max_lev*(base_geom.nr_fine-2)]) / dx[AMREX_SPACEDIM-1];
-                
-                for (int r=1; r<base_geom.nr_fine-1; r++) {
-                    gradp0[lev+max_lev*r] = (p0[lev+max_lev*(r+1)] - p0[lev+max_lev*(r-1)]) / (2.0*dx[AMREX_SPACEDIM-1]);
->>>>>>> c73d84c7
+                    gradp0_arr(lev,r) = (p0(lev,r+1) - p0(lev,r-1)) / (2.0*dx[AMREX_SPACEDIM-1]);
                 }
             }
         }
@@ -113,8 +93,8 @@
     }
 
     if (use_delta_gamma1_term) {
-        Put1dArrayOnCart(gamma1bar, gamma1bar_cart ,0, 0, bcs_f, 0);
-        Put1dArrayOnCart(p0, p0_cart, 0, 0, bcs_f, 0);
+        Put1dArrayOnCart(gamma1bar_s, gamma1bar_cart ,0, 0, bcs_f, 0);
+        Put1dArrayOnCart(p0_s, p0_cart, 0, 0, bcs_f, 0);
         Put1dArrayOnCart(psi, psi_cart, 0, 0, bcs_f, 0);
     }
 
