--- conflicted
+++ resolved
@@ -26,55 +26,31 @@
 
 				// get references to the MultiFabs at level lev
 				MultiFab& S_cc_mf = S_cc[lev];
-<<<<<<< HEAD
-				const MultiFab& scal_mf = scal[lev];
-=======
 				MultiFab& delta_gamma1_term_mf = delta_gamma1_term[lev];
 				MultiFab& delta_gamma1_mf = delta_gamma1[lev];
 				const MultiFab& scal_mf = scal[lev];
 				const MultiFab& u_mf = u[lev];
->>>>>>> 322dc1c2
 				const MultiFab& rho_odot_mf = rho_omegadot[lev];
 				const MultiFab& rho_Hnuc_mf = rho_Hnuc[lev];
 				const MultiFab& rho_Hext_mf = rho_Hext[lev];
 				const MultiFab& thermal_mf = thermal[lev];
-<<<<<<< HEAD
-
-				// Loop over boxes (make sure mfi takes a cell-centered multifab as an argument)
-				for ( MFIter mfi(S_cc_mf,true); mfi.isValid(); ++mfi ) {
-
-						// Get the index space of the valid region
-						const Box& tileBox = mfi.tilebox();
-=======
 				const MultiFab& normal_mf = normal[lev];
 				const MultiFab& cc_to_r = cell_cc_to_r[lev];
 				const Real* dx = geom[lev].CellSize();
 
 				// Loop over boxes (make sure mfi takes a cell-centered multifab as an argument)
-				for ( MFIter mfi(S_cc_mf); mfi.isValid(); ++mfi ) {
+				for ( MFIter mfi(S_cc_mf, true); mfi.isValid(); ++mfi ) {
 
 						// Get the index space of the valid region
-						const Box& validBox = mfi.validbox();
->>>>>>> 322dc1c2
+						const Box& tileBox = mfi.tilebox();
 
 						// call fortran subroutine
 						// use macros in AMReX_ArrayLim.H to pass in each FAB's data,
 						// lo/hi coordinates (including ghost cells), and/or the # of components
 						// We will also pass "validBox", which specifies the "valid" region.
-<<<<<<< HEAD
-						make_S_cc(ARLIM_3D(tileBox.loVect()), ARLIM_3D(tileBox.hiVect()),
-						          BL_TO_FORTRAN_3D(S_cc_mf[mfi]),
-						          BL_TO_FORTRAN_FAB(scal_mf[mfi]),
-						          BL_TO_FORTRAN_FAB(rho_odot_mf[mfi]),
-						          BL_TO_FORTRAN_3D(rho_Hnuc_mf[mfi]),
-						          BL_TO_FORTRAN_3D(rho_Hext_mf[mfi]),
-						          BL_TO_FORTRAN_3D(thermal_mf[mfi]));
-				}
-
-=======
 
 						if (spherical == 1) {
-								make_S_cc_sphr(&lev, ARLIM_3D(validBox.loVect()), ARLIM_3D(validBox.hiVect()),
+								make_S_cc_sphr(&lev, ARLIM_3D(tileBox.loVect()), ARLIM_3D(tileBox.hiVect()),
 								               BL_TO_FORTRAN_3D(S_cc_mf[mfi]),
 								               BL_TO_FORTRAN_3D(delta_gamma1_term_mf[mfi]),
 								               BL_TO_FORTRAN_3D(delta_gamma1_mf[mfi]),
@@ -90,7 +66,7 @@
 								               BL_TO_FORTRAN_3D(cc_to_r[mfi]));
 
 						} else {
-								make_S_cc(&lev, ARLIM_3D(validBox.loVect()), ARLIM_3D(validBox.hiVect()),
+								make_S_cc(&lev, ARLIM_3D(tileBox.loVect()), ARLIM_3D(tileBox.hiVect()),
 								          BL_TO_FORTRAN_3D(S_cc_mf[mfi]),
 								          BL_TO_FORTRAN_3D(delta_gamma1_term_mf[mfi]),
 								          BL_TO_FORTRAN_3D(delta_gamma1_mf[mfi]),
@@ -103,19 +79,16 @@
 								          p0.dataPtr(),gamma1bar.dataPtr(), dx);
 						}
 				}
->>>>>>> 322dc1c2
 		}
 
 		// average fine data onto coarser cells
 		AverageDown(S_cc,0,1);
 
-<<<<<<< HEAD
-=======
 		if (use_delta_gamma1_term) {
 
 				// horizontal average of delta_gamma1_term
 				Average(delta_gamma1_term,delta_gamma1_termbar,0);
-        
+
 				for (int lev=0; lev<=finest_level; ++lev) {
 
 						// get references to the MultiFabs at level lev
@@ -125,10 +98,10 @@
 						const Real* dx = geom[lev].CellSize();
 
 						// Loop over boxes (make sure mfi takes a cell-centered multifab as an argument)
-						for ( MFIter mfi(delta_gamma1_term_mf); mfi.isValid(); ++mfi ) {
+						for ( MFIter mfi(delta_gamma1_term_mf, true); mfi.isValid(); ++mfi ) {
 
 								// Get the index space of the valid region
-								const Box& validBox = mfi.validbox();
+								const Box& tileBox = mfi.tilebox();
 
 								// call fortran subroutine
 								// use macros in AMReX_ArrayLim.H to pass in each FAB's data,
@@ -136,7 +109,7 @@
 								// We will also pass "validBox", which specifies the "valid" region.
 								if (spherical == 1) {
 										create_correction_delta_gamma1_term_sphr(&lev,
-										                                         ARLIM_3D(validBox.loVect()), ARLIM_3D(validBox.hiVect()),
+										                                         ARLIM_3D(tileBox.loVect()), ARLIM_3D(tileBox.hiVect()),
 										                                         BL_TO_FORTRAN_3D(delta_gamma1_term_mf[mfi]),
 										                                         BL_TO_FORTRAN_3D(delta_gamma1_mf[mfi]),
 										                                         gamma1bar.dataPtr(), psi.dataPtr(),
@@ -145,7 +118,7 @@
 										                                         BL_TO_FORTRAN_3D(cc_to_r[mfi]));
 								} else {
 										create_correction_delta_gamma1_term(&lev,
-										                                    ARLIM_3D(validBox.loVect()), ARLIM_3D(validBox.hiVect()),
+										                                    ARLIM_3D(tileBox.loVect()), ARLIM_3D(tileBox.hiVect()),
 										                                    BL_TO_FORTRAN_3D(delta_gamma1_term_mf[mfi]),
 										                                    BL_TO_FORTRAN_3D(delta_gamma1_mf[mfi]),
 										                                    gamma1bar.dataPtr(), psi.dataPtr(), p0.dataPtr());
@@ -154,7 +127,6 @@
 						}
 				}
 		}
->>>>>>> 322dc1c2
 }
 
 // compute rhcc = beta0*(S_cc-Sbar) + beta0*delta_chi
@@ -191,53 +163,32 @@
 				const MultiFab& S_cc_mf = S_cc[lev];
 				const MultiFab& Sbar_mf = Sbar_cart[lev];
 				const MultiFab& beta0_mf = beta0_cart[lev];
-<<<<<<< HEAD
+
+				const MultiFab& delta_gamma1_term_mf = delta_gamma1_term[lev];
 
 				// Loop over boxes (make sure mfi takes a cell-centered multifab as an argument)
 				for ( MFIter mfi(S_cc_mf, true); mfi.isValid(); ++mfi ) {
 
 						// Get the index space of the valid region
 						const Box& tileBox = mfi.tilebox();
-=======
-				const MultiFab& delta_gamma1_term_mf = delta_gamma1_term[lev];
-
-				// Loop over boxes (make sure mfi takes a cell-centered multifab as an argument)
-				for ( MFIter mfi(S_cc_mf); mfi.isValid(); ++mfi ) {
-
-						// Get the index space of the valid region
-						const Box& validBox = mfi.validbox();
->>>>>>> 322dc1c2
 
 						// call fortran subroutine
 						// use macros in AMReX_ArrayLim.H to pass in each FAB's data,
 						// lo/hi coordinates (including ghost cells), and/or the # of components
 						// We will also pass "validBox", which specifies the "valid" region.
 						if (spherical == 1) {
-<<<<<<< HEAD
 								make_rhcc_for_nodalproj_sphr(ARLIM_3D(tileBox.loVect()), ARLIM_3D(tileBox.hiVect()),
-								                             BL_TO_FORTRAN_3D(rhcc_mf[mfi]),
-								                             BL_TO_FORTRAN_3D(S_cc_mf[mfi]),
-								                             BL_TO_FORTRAN_3D(Sbar_mf[mfi]),
-								                             BL_TO_FORTRAN_3D(beta0_mf[mfi]));
-						} else {
-								make_rhcc_for_nodalproj(&lev, ARLIM_3D(tileBox.loVect()), ARLIM_3D(tileBox.hiVect()),
-								                        BL_TO_FORTRAN_3D(rhcc_mf[mfi]),
-								                        BL_TO_FORTRAN_3D(S_cc_mf[mfi]),
-								                        Sbar.dataPtr(), beta0.dataPtr());
-=======
-								make_rhcc_for_nodalproj_sphr(ARLIM_3D(validBox.loVect()), ARLIM_3D(validBox.hiVect()),
 								                             BL_TO_FORTRAN_3D(rhcc_mf[mfi]),
 								                             BL_TO_FORTRAN_3D(S_cc_mf[mfi]),
 								                             BL_TO_FORTRAN_3D(Sbar_mf[mfi]),
 								                             BL_TO_FORTRAN_3D(beta0_mf[mfi]),
 								                             BL_TO_FORTRAN_3D(delta_gamma1_term_mf[mfi]));
 						} else {
-								make_rhcc_for_nodalproj(&lev, ARLIM_3D(validBox.loVect()), ARLIM_3D(validBox.hiVect()),
+								make_rhcc_for_nodalproj(&lev, ARLIM_3D(tileBox.loVect()), ARLIM_3D(tileBox.hiVect()),
 								                        BL_TO_FORTRAN_3D(rhcc_mf[mfi]),
 								                        BL_TO_FORTRAN_3D(S_cc_mf[mfi]),
 								                        Sbar.dataPtr(), beta0.dataPtr(),
 								                        BL_TO_FORTRAN_3D(delta_gamma1_term_mf[mfi]));
->>>>>>> 322dc1c2
 						}
 				}
 		}
@@ -299,28 +250,17 @@
 				const MultiFab& rho0_mf = rho0_cart[lev];
 
 				// Loop over boxes (make sure mfi takes a cell-centered multifab as an argument)
-<<<<<<< HEAD
 				for ( MFIter mfi(correction_cc_mf, true); mfi.isValid(); ++mfi ) {
 
 						// Get the index space of the valid region
 						const Box& tileBox = mfi.tilebox();
-=======
-				for ( MFIter mfi(correction_cc_mf); mfi.isValid(); ++mfi ) {
-
-						// Get the index space of the valid region
-						const Box& validBox = mfi.validbox();
->>>>>>> 322dc1c2
 
 						// call fortran subroutine
 						// use macros in AMReX_ArrayLim.H to pass in each FAB's data,
 						// lo/hi coordinates (including ghost cells), and/or the # of components
 						// We will also pass "validBox", which specifies the "valid" region.
 						if (spherical == 1) {
-<<<<<<< HEAD
 								create_correction_cc_sphr(ARLIM_3D(tileBox.loVect()), ARLIM_3D(tileBox.hiVect()),
-=======
-								create_correction_cc_sphr(ARLIM_3D(validBox.loVect()), ARLIM_3D(validBox.hiVect()),
->>>>>>> 322dc1c2
 								                          BL_TO_FORTRAN_3D(correction_cc_mf[mfi]),
 								                          BL_TO_FORTRAN_3D(delta_p_mf[mfi]),
 								                          BL_TO_FORTRAN_3D(beta0_mf[mfi]),
@@ -328,11 +268,7 @@
 								                          BL_TO_FORTRAN_3D(p0_mf[mfi]),
 								                          BL_TO_FORTRAN_3D(rho0_mf[mfi]), &dt);
 						} else {
-<<<<<<< HEAD
 								create_correction_cc(&lev, ARLIM_3D(tileBox.loVect()), ARLIM_3D(tileBox.hiVect()),
-=======
-								create_correction_cc(&lev, ARLIM_3D(validBox.loVect()), ARLIM_3D(validBox.hiVect()),
->>>>>>> 322dc1c2
 								                     BL_TO_FORTRAN_3D(correction_cc_mf[mfi]),
 								                     BL_TO_FORTRAN_3D(delta_p_mf[mfi]),
 								                     beta0.dataPtr(), gamma1bar.dataPtr(),
@@ -358,10 +294,7 @@
                              const Vector<MultiFab>& S_cc,
                              const Vector<Real>& Sbar,
                              const Vector<Real>& beta0,
-<<<<<<< HEAD
-=======
                              const Vector<MultiFab>& delta_gamma1_term,
->>>>>>> 322dc1c2
                              const Vector<Real>& gamma1bar,
                              const Vector<Real>& p0,
                              const Vector<MultiFab>& delta_p_term,
@@ -377,26 +310,16 @@
 				// get references to the MultiFabs at level lev
 				MultiFab& rhcc_mf = rhcc[lev];
 				const MultiFab& S_cc_mf = S_cc[lev];
-<<<<<<< HEAD
-=======
 				const MultiFab& delta_gamma1_term_mf = delta_gamma1_term[lev];
->>>>>>> 322dc1c2
 				const MultiFab& delta_p_mf = delta_p_term[lev];
 				MultiFab& delta_chi_mf = delta_chi[lev];
 				const MultiFab& cc_to_r = cell_cc_to_r[lev];
 
 				// Loop over boxes (make sure mfi takes a cell-centered multifab as an argument)
-<<<<<<< HEAD
 				for ( MFIter mfi(S_cc_mf, true); mfi.isValid(); ++mfi ) {
 
 						// Get the index space of the valid region
 						const Box& tileBox = mfi.tilebox();
-=======
-				for ( MFIter mfi(S_cc_mf); mfi.isValid(); ++mfi ) {
-
-						// Get the index space of the valid region
-						const Box& validBox = mfi.validbox();
->>>>>>> 322dc1c2
 
 						// call fortran subroutine
 						// use macros in AMReX_ArrayLim.H to pass in each FAB's data,
@@ -405,19 +328,12 @@
 						if (spherical == 1) {
 								const Real* dx = geom[lev].CellSize();
 
-<<<<<<< HEAD
 								make_rhcc_for_macproj_sphr(ARLIM_3D(tileBox.loVect()), ARLIM_3D(tileBox.hiVect()),
-=======
-								make_rhcc_for_macproj_sphr(ARLIM_3D(validBox.loVect()), ARLIM_3D(validBox.hiVect()),
->>>>>>> 322dc1c2
 								                           BL_TO_FORTRAN_3D(rhcc_mf[mfi]),
 								                           BL_TO_FORTRAN_3D(S_cc_mf[mfi]),
 								                           Sbar.dataPtr(), beta0.dataPtr(),
 								                           rho0.dataPtr(), dx,
-<<<<<<< HEAD
-=======
 								                           BL_TO_FORTRAN_3D(delta_gamma1_term_mf[mfi]),
->>>>>>> 322dc1c2
 								                           gamma1bar.dataPtr(), p0.dataPtr(),
 								                           BL_TO_FORTRAN_3D(delta_p_mf[mfi]),
 								                           BL_TO_FORTRAN_3D(delta_chi_mf[mfi]),
@@ -425,18 +341,11 @@
 								                           r_cc_loc.dataPtr(), r_edge_loc.dataPtr(),
 								                           BL_TO_FORTRAN_3D(cc_to_r[mfi]));
 						} else {
-<<<<<<< HEAD
 								make_rhcc_for_macproj(&lev, ARLIM_3D(tileBox.loVect()), ARLIM_3D(tileBox.hiVect()),
 								                      BL_TO_FORTRAN_3D(rhcc_mf[mfi]),
 								                      BL_TO_FORTRAN_3D(S_cc_mf[mfi]),
 								                      Sbar.dataPtr(), beta0.dataPtr(),
-=======
-								make_rhcc_for_macproj(&lev, ARLIM_3D(validBox.loVect()), ARLIM_3D(validBox.hiVect()),
-								                      BL_TO_FORTRAN_3D(rhcc_mf[mfi]),
-								                      BL_TO_FORTRAN_3D(S_cc_mf[mfi]),
-								                      Sbar.dataPtr(), beta0.dataPtr(),
 								                      BL_TO_FORTRAN_3D(delta_gamma1_term_mf[mfi]),
->>>>>>> 322dc1c2
 								                      gamma1bar.dataPtr(), p0.dataPtr(),
 								                      BL_TO_FORTRAN_3D(delta_p_mf[mfi]),
 								                      BL_TO_FORTRAN_3D(delta_chi_mf[mfi]),
