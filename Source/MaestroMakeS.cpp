--- conflicted
+++ resolved
@@ -88,15 +88,9 @@
     }
 
     if (use_delta_gamma1_term) {
-<<<<<<< HEAD
-        Put1dArrayOnCart(gamma1bar, gamma1bar_cart, 0, 0, bcs_f, 0);
-        Put1dArrayOnCart(p0_s, p0_cart, 0, 0, bcs_f, 0);
-        Put1dArrayOnCart(psi, psi_cart, 0, 0, bcs_f, 0);
-=======
         Put1dArrayOnCart(gamma1bar, gamma1bar_cart, false, false, bcs_f, 0);
         Put1dArrayOnCart(p0_s, p0_cart, false, false, bcs_f, 0);
         Put1dArrayOnCart(psi, psi_cart, false, false, bcs_f, 0);
->>>>>>> 4883f178
     }
 
     const auto use_omegadot_terms_in_S_loc = use_omegadot_terms_in_S;
@@ -440,29 +434,14 @@
 }
 
 // compute rhcc = beta0*(S_cc-Sbar) + beta0*delta_chi
-<<<<<<< HEAD
 void Maestro::MakeRHCCforMacProj(
     Vector<MultiFab>& rhcc, const BaseState<Real>& rho0,
     const Vector<MultiFab>& S_cc, const BaseState<Real>& Sbar,
     const BaseState<Real>& beta0, const Vector<MultiFab>& delta_gamma1_term,
     const BaseState<Real>& gamma1bar, const BaseState<Real>& p0,
     const Vector<MultiFab>& delta_p_term, Vector<MultiFab>& delta_chi,
-    int is_predictor) {
-=======
-void
-Maestro::MakeRHCCforMacProj (Vector<MultiFab>& rhcc,
-                             const BaseState<Real>& rho0,
-                             const Vector<MultiFab>& S_cc,
-                             const BaseState<Real>& Sbar,
-                             const BaseState<Real>& beta0,
-                             const Vector<MultiFab>& delta_gamma1_term,
-                             const BaseState<Real>& gamma1bar,
-                             const BaseState<Real>& p0,
-                             const Vector<MultiFab>& delta_p_term,
-                             Vector<MultiFab>& delta_chi,
-                             const bool is_predictor)
-{
->>>>>>> 4883f178
+    const bool is_predictor) {
+
     // timer for profiling
     BL_PROFILE_VAR("Maestro::MakeRHCCforMacProj()", MakeRHCCforMacProj);
 
