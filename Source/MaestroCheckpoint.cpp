
#include <Maestro.H>
#include <AMReX_VisMF.H>
#include <Maestro_F.H>

using namespace amrex;

namespace
{
    const std::string level_prefix {"Level_"};
}

// compute S at cell-centers
void
Maestro::WriteCheckPoint (int step) {

    // chk00010            write a checkpoint file with this root directory
    // chk00010/Header     this contains information you need to save (e.g., finest_level, t_new, etc.) and also
    //                     the BoxArrays at each level
    // chk00010/Level_0/
    // chk00010/Level_1/
    // etc.                these subdirectories will hold the MultiFab data at each level of refinement

    // timer for profiling
    BL_PROFILE_VAR("Maestro::WriteCheckPoint()",WriteCheckPoint);

    // checkpoint file name, e.g., chk00010
    const std::string& checkpointname = amrex::Concatenate(check_base_name,step,7);

    amrex::Print() << "Writing checkpoint " << checkpointname << "\n";

    const int nlevels = finest_level+1;

    // ---- prebuild a hierarchy of directories
    // ---- dirName is built first.  if dirName exists, it is renamed.  then build
    // ---- dirName/subDirPrefix_0 .. dirName/subDirPrefix_nlevels-1
    // ---- if callBarrier is true, call ParallelDescriptor::Barrier()
    // ---- after all directories are built
    // ---- ParallelDescriptor::IOProcessor() creates the directories
    amrex::PreBuildDirectorHierarchy(checkpointname, "Level_", nlevels, true);

    VisMF::IO_Buffer io_buffer(VisMF::IO_Buffer_Size);

    // write Header file
    if (ParallelDescriptor::IOProcessor()) {

        std::ofstream HeaderFile;
        HeaderFile.rdbuf()->pubsetbuf(io_buffer.dataPtr(), io_buffer.size());
        std::string HeaderFileName(checkpointname + "/Header");
        HeaderFile.open(HeaderFileName.c_str(), std::ofstream::out   |
                        std::ofstream::trunc |
                        std::ofstream::binary);

        if( !HeaderFile.good()) {
            amrex::FileOpenFailed(HeaderFileName);
        }

        HeaderFile.precision(17);

        // write out title line
        HeaderFile << "Checkpoint file for MAESTRO\n";

        // write out the time step number
        HeaderFile << step << "\n";

        // write out finest_level
        HeaderFile << finest_level << "\n";

        // write out step
        HeaderFile << step << "\n";

        // write out dt
        HeaderFile << dt << "\n";

        // write out t_new
        // we use t_old here to satisfy t=0 after initialization
        // note that t_old = t_new when we advance a real time step
        HeaderFile << t_old << "\n";

        // write out rel_eps
        HeaderFile << rel_eps << "\n";

        // write the BoxArray at each level
        for (int lev = 0; lev <= finest_level; ++lev) {
            boxArray(lev).writeOn(HeaderFile);
            HeaderFile << '\n';
        }

        {
            // store elapsed CPU time
            std::ofstream CPUFile;
            std::string FullPathCPUFile(checkpointname + "/CPUtime");
            CPUFile.open(FullPathCPUFile.c_str(), std::ios::out);

            CPUFile << std::setprecision(15) << getCPUTime();
            CPUFile.close();
        }
    }

    // write the MultiFab data to, e.g., chk00010/Level_0/
    for (int lev = 0; lev <= finest_level; ++lev) {
        VisMF::Write(snew[lev],
                     amrex::MultiFabFileFullPrefix(lev, checkpointname, "Level_", "snew"));
        VisMF::Write(unew[lev],
                     amrex::MultiFabFileFullPrefix(lev, checkpointname, "Level_", "unew"));
        VisMF::Write(gpi[lev],
                     amrex::MultiFabFileFullPrefix(lev, checkpointname, "Level_", "gpi"));
        VisMF::Write(dSdt[lev],
                     amrex::MultiFabFileFullPrefix(lev, checkpointname, "Level_", "dSdt"));
        VisMF::Write(S_cc_new[lev],
                     amrex::MultiFabFileFullPrefix(lev, checkpointname, "Level_", "S_cc_new"));
#ifdef SDC
        VisMF::Write(intra[lev],
                     amrex::MultiFabFileFullPrefix(lev, checkpointname, "Level_", "intra"));
#endif
    }

    // write out the cell-centered base state
    if (ParallelDescriptor::IOProcessor()) {

        std::ofstream BaseCCFile;
        BaseCCFile.rdbuf()->pubsetbuf(io_buffer.dataPtr(), io_buffer.size());
        std::string BaseCCFileName(checkpointname + "/BaseCC");
        BaseCCFile.open(BaseCCFileName.c_str(), std::ofstream::out   |
                        std::ofstream::trunc |
                        std::ofstream::binary);
        if( !BaseCCFile.good()) {
            amrex::FileOpenFailed(BaseCCFileName);
        }

        BaseCCFile.precision(17);

        for (int i=0; i<(base_geom.max_radial_level+1)*base_geom.nr_fine; ++i) {
            BaseCCFile << rho0_new.array(i) << " "
                       << p0_new.array(i) << " "
                       << gamma1bar_new.array(i) << " "
                       << rhoh0_new.array(i) << " "
                       << beta0_new.array(i) << " "
                       << psi.array(i) << " "
                       << tempbar.array(i) << " "
                       << etarho_cc.array(i) << " "
                       << tempbar_init.array(i) << " "
                       << p0_old.array(i) << " "
                       << beta0_nm1.array(i) << "\n";
        }
    }

    // write out the face-centered base state
    if (ParallelDescriptor::IOProcessor()) {

        std::ofstream BaseFCFile;
        BaseFCFile.rdbuf()->pubsetbuf(io_buffer.dataPtr(), io_buffer.size());
        std::string BaseFCFileName(checkpointname + "/BaseFC");
        BaseFCFile.open(BaseFCFileName.c_str(), std::ofstream::out   |
                        std::ofstream::trunc |
                        std::ofstream::binary);
        if( !BaseFCFile.good()) {
            amrex::FileOpenFailed(BaseFCFileName);
        }

        BaseFCFile.precision(17);

        for (int i=0; i<(max_radial_level+1)*(nr_fine+1); ++i) {
            BaseFCFile << w0[i] << " "
                       << etarho_ec.array(i) << "\n";
        }
    }

    WriteJobInfo(checkpointname);
}

int
Maestro::ReadCheckPoint ()
{
    // timer for profiling
    BL_PROFILE_VAR("Maestro::ReadCheckPoint()",ReadCheckPoint);

    amrex::Print() << "Restart from checkpoint " << restart_file << "\n";

    VisMF::IO_Buffer io_buffer(VisMF::GetIOBufferSize());

    std::string line, word;
    int step;

    // Header
    {
        std::string File(restart_file + "/Header");
        Vector<char> fileCharPtr;
        ParallelDescriptor::ReadAndBcastFile(File, fileCharPtr);
        std::string fileCharPtrString(fileCharPtr.dataPtr());
        std::istringstream is(fileCharPtrString, std::istringstream::in);

        // read in title line
        std::getline(is, line);

        // read in time step number
        is >> start_step;
        GotoNextLine(is);
        ++start_step;

        // read in finest_level
        is >> finest_level;
        GotoNextLine(is);

        // read in step
        is >> step;
        GotoNextLine(is);

        // read in dt
        is >> dt;
        GotoNextLine(is);

        // read in time
        is >> t_old;
        GotoNextLine(is);
        t_new = t_old + dt;

        // read in rel_eps
        is >> rel_eps;
        GotoNextLine(is);
        set_rel_eps(&rel_eps);

        for (int lev = 0; lev <= finest_level; ++lev) {

            // read in level 'lev' BoxArray from Header
            BoxArray ba;
            ba.readFrom(is);
            GotoNextLine(is);

            // create a distribution mapping
            DistributionMapping dm { ba, ParallelDescriptor::NProcs() };

            // set BoxArray grids and DistributionMapping dmap in AMReX_AmrMesh.H class
            SetBoxArray(lev, ba);
            SetDistributionMap(lev, dm);

            // build MultiFab data
            sold              [lev].define(ba, dm,          Nscal, ng_s);
            uold              [lev].define(ba, dm, AMREX_SPACEDIM, ng_s);
            S_cc_old          [lev].define(ba, dm,              1,    0);
            gpi               [lev].define(ba, dm, AMREX_SPACEDIM,    0);
            dSdt              [lev].define(ba, dm,              1,    0);

            // build FluxRegister data
            if (lev > 0 && reflux_type == 2) {
                flux_reg_s[lev].reset(new FluxRegister(ba, dm, refRatio(lev-1), lev, Nscal));
            }
        }
    }

    // read in the MultiFab data - put it in the "old" MultiFabs
    for (int lev = 0; lev <= finest_level; ++lev) {
        VisMF::Read(sold[lev],
                    amrex::MultiFabFileFullPrefix(lev, restart_file, "Level_", "snew"));
        VisMF::Read(uold[lev],
                    amrex::MultiFabFileFullPrefix(lev, restart_file, "Level_", "unew"));
        VisMF::Read(gpi[lev],
                    amrex::MultiFabFileFullPrefix(lev, restart_file, "Level_", "gpi"));
        VisMF::Read(dSdt[lev],
                    amrex::MultiFabFileFullPrefix(lev, restart_file, "Level_", "dSdt"));
        VisMF::Read(S_cc_old[lev],
                    amrex::MultiFabFileFullPrefix(lev, restart_file, "Level_", "S_cc_new"));
#ifdef SDC
        VisMF::Read(intra[lev],
                    amrex::MultiFabFileFullPrefix(lev, restart_file, "Level_", "intra"));
#endif
    }

    // get the elapsed CPU time to now;
    {
        // get ellapsed CPU time
        std::string CPUFile(restart_file + "/CPUtime");
        Vector<char> fileCharPtr;
        ParallelDescriptor::ReadAndBcastFile(CPUFile, fileCharPtr);
        std::string fileCharPtrString(fileCharPtr.dataPtr());
        std::istringstream is(fileCharPtrString, std::istringstream::in);

        // read in line
        std::getline(is, line);

        is >> previousCPUTimeUsed;

        Print() << "read CPU time: " << previousCPUTimeUsed << "\n";

    }


    // BaseCC
    {
        std::string File(restart_file + "/BaseCC");
        Vector<char> fileCharPtr;
        ParallelDescriptor::ReadAndBcastFile(File, fileCharPtr);
        std::string fileCharPtrString(fileCharPtr.dataPtr());
        std::istringstream is(fileCharPtrString, std::istringstream::in);

        // read in cell-centered base state
        for (int i=0; i<(base_geom.max_radial_level+1)*base_geom.nr_fine; ++i) {
            std::getline(is, line);
            std::istringstream lis(line);
            lis >> word;
            rho0_old.array()(i) = std::stod(word);
            lis >> word;
            p0_old.array()(i) = std::stod(word);
            lis >> word;
            gamma1bar_old.array()(i) = std::stod(word);
            lis >> word;
            rhoh0_old.array()(i) = std::stod(word);
            lis >> word;
            beta0_old.array()(i) = std::stod(word);
            lis >> word;
            psi.array()(i) = std::stod(word);
            lis >> word;
            tempbar.array()(i) = std::stod(word);
            lis >> word;
            etarho_cc.array()(i) = std::stod(word);
            lis >> word;
            tempbar_init.array()(i) = std::stod(word);
            lis >> word;
            p0_nm1.array()(i) = std::stod(word);
            lis >> word;
            beta0_nm1.array()(i) = std::stod(word);
        }
    }

    if (do_smallscale) {
        Average(sold, rho0_old, Rho);
        ComputeCutoffCoords(rho0_old);
        rho0_old.setVal(0.);
    }

    // BaseFC
    {
        std::string File(restart_file + "/BaseFC");
        Vector<char> fileCharPtr;
        ParallelDescriptor::ReadAndBcastFile(File, fileCharPtr);
        std::string fileCharPtrString(fileCharPtr.dataPtr());
        std::istringstream is(fileCharPtrString, std::istringstream::in);


        // read in face-centered base state
<<<<<<< HEAD
        for (int i=0; i<(max_radial_level+1)*(nr_fine+1); ++i) {
=======
        for (int i=0; i<(base_geom.max_radial_level+1)*base_geom.nr_fine+1; ++i) {
>>>>>>> 2a69452f
            std::getline(is, line);
            std::istringstream lis(line);
            lis >> word;
            w0[i] = std::stod(word);
            lis >> word;
            etarho_ec.array()(i) = std::stod(word);
        }
    }

    return step;
}


// utility to skip to next line in Header
void
Maestro::GotoNextLine (std::istream& is)
{
    // timer for profiling
    BL_PROFILE_VAR("Maestro::GotoNextLine()",GotoNextLine);

    constexpr std::streamsize bl_ignore_max { 100000 };
    is.ignore(bl_ignore_max, '\n');
}<|MERGE_RESOLUTION|>--- conflicted
+++ resolved
@@ -338,11 +338,7 @@
 
 
         // read in face-centered base state
-<<<<<<< HEAD
-        for (int i=0; i<(max_radial_level+1)*(nr_fine+1); ++i) {
-=======
         for (int i=0; i<(base_geom.max_radial_level+1)*base_geom.nr_fine+1; ++i) {
->>>>>>> 2a69452f
             std::getline(is, line);
             std::istringstream lis(line);
             lis >> word;
