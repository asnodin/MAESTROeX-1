
#include <Maestro.H>
#include <AMReX_VisMF.H>
#include <Maestro_F.H>

using namespace amrex;

namespace
{
    const std::string level_prefix {"Level_"};
}

// compute S at cell-centers
void
Maestro::WriteCheckPoint (int step) {

    // chk00010            write a checkpoint file with this root directory
    // chk00010/Header     this contains information you need to save (e.g., finest_level, t_new, etc.) and also
    //                     the BoxArrays at each level
    // chk00010/Level_0/
    // chk00010/Level_1/
    // etc.                these subdirectories will hold the MultiFab data at each level of refinement

    // timer for profiling
    BL_PROFILE_VAR("Maestro::WriteCheckPoint()",WriteCheckPoint);

    // checkpoint file name, e.g., chk00010
    const std::string& checkpointname = amrex::Concatenate(check_base_name,step,7);

    amrex::Print() << "Writing checkpoint " << checkpointname << "\n";

    const int nlevels = finest_level+1;

    // ---- prebuild a hierarchy of directories
    // ---- dirName is built first.  if dirName exists, it is renamed.  then build
    // ---- dirName/subDirPrefix_0 .. dirName/subDirPrefix_nlevels-1
    // ---- if callBarrier is true, call ParallelDescriptor::Barrier()
    // ---- after all directories are built
    // ---- ParallelDescriptor::IOProcessor() creates the directories
    amrex::PreBuildDirectorHierarchy(checkpointname, "Level_", nlevels, true);

    VisMF::IO_Buffer io_buffer(VisMF::IO_Buffer_Size);

    // write Header file
    if (ParallelDescriptor::IOProcessor()) {

        std::ofstream HeaderFile;
        HeaderFile.rdbuf()->pubsetbuf(io_buffer.dataPtr(), io_buffer.size());
        std::string HeaderFileName(checkpointname + "/Header");
        HeaderFile.open(HeaderFileName.c_str(), std::ofstream::out   |
                        std::ofstream::trunc |
                        std::ofstream::binary);

        if( !HeaderFile.good()) {
            amrex::FileOpenFailed(HeaderFileName);
        }

        HeaderFile.precision(17);

        // write out title line
        HeaderFile << "Checkpoint file for MAESTRO\n";

        // write out the time step number
        HeaderFile << step << "\n";

        // write out finest_level
        HeaderFile << finest_level << "\n";

        // write out step
        HeaderFile << step << "\n";

        // write out dt
        HeaderFile << dt << "\n";

        // write out t_new
        // we use t_old here to satisfy t=0 after initialization
        // note that t_old = t_new when we advance a real time step
        HeaderFile << t_old << "\n";

        // write out rel_eps
        HeaderFile << rel_eps << "\n";

        // write the BoxArray at each level
        for (int lev = 0; lev <= finest_level; ++lev) {
            boxArray(lev).writeOn(HeaderFile);
            HeaderFile << '\n';
        }

        {
            // store elapsed CPU time
            std::ofstream CPUFile;
            std::string FullPathCPUFile(checkpointname + "/CPUtime");
            CPUFile.open(FullPathCPUFile.c_str(), std::ios::out);

            CPUFile << std::setprecision(15) << getCPUTime();
            CPUFile.close();
        }
    }

    // write the MultiFab data to, e.g., chk00010/Level_0/
    for (int lev = 0; lev <= finest_level; ++lev) {
        VisMF::Write(snew[lev],
                     amrex::MultiFabFileFullPrefix(lev, checkpointname, "Level_", "snew"));
        VisMF::Write(unew[lev],
                     amrex::MultiFabFileFullPrefix(lev, checkpointname, "Level_", "unew"));
        VisMF::Write(gpi[lev],
                     amrex::MultiFabFileFullPrefix(lev, checkpointname, "Level_", "gpi"));
        VisMF::Write(dSdt[lev],
                     amrex::MultiFabFileFullPrefix(lev, checkpointname, "Level_", "dSdt"));
        VisMF::Write(S_cc_new[lev],
                     amrex::MultiFabFileFullPrefix(lev, checkpointname, "Level_", "S_cc_new"));
#ifdef SDC
        VisMF::Write(intra[lev],
                     amrex::MultiFabFileFullPrefix(lev, checkpointname, "Level_", "intra"));
#endif
    }

    // write out the cell-centered base state
    if (ParallelDescriptor::IOProcessor()) {

        std::ofstream BaseCCFile;
        BaseCCFile.rdbuf()->pubsetbuf(io_buffer.dataPtr(), io_buffer.size());
        std::string BaseCCFileName(checkpointname + "/BaseCC");
        BaseCCFile.open(BaseCCFileName.c_str(), std::ofstream::out   |
                        std::ofstream::trunc |
                        std::ofstream::binary);
        if( !BaseCCFile.good()) {
            amrex::FileOpenFailed(BaseCCFileName);
        }

        BaseCCFile.precision(17);

<<<<<<< HEAD
        for (int i=0; i<(base_geom.max_radial_level+1)*base_geom.nr_fine; ++i) {
            BaseCCFile << rho0_new.array(i) << " "
                       << p0_new.array(i) << " "
                       << gamma1bar_new.array(i) << " "
                       << rhoh0_new.array(i) << " "
                       << beta0_new.array(i) << " "
                       << psi.array(i) << " "
                       << tempbar.array(i) << " "
                       << etarho_cc.array(i) << " "
                       << tempbar_init.array(i) << " "
                       << p0_old.array(i) << " "
                       << beta0_nm1.array(i) << "\n";
=======
        for (int i=0; i<rho0_new.size(); ++i) {
            BaseCCFile << rho0_new[i] << " "
                       << p0_new.array()(i) << " "
                       << gamma1bar_new.array()(i) << " "
                       << rhoh0_new.array()(i) << " "
                       << beta0_new.array()(i) << " "
                       << psi.array()(i) << " "
                       << tempbar[i] << " "
                       << etarho_cc.array()(i) << " "
                       << tempbar_init[i] << " "
                       << p0_old.array()(i) << " "
                       << beta0_nm1.array()(i) << "\n";
>>>>>>> 6f62a507
        }
    }

    // write out the face-centered base state
    if (ParallelDescriptor::IOProcessor()) {

        std::ofstream BaseFCFile;
        BaseFCFile.rdbuf()->pubsetbuf(io_buffer.dataPtr(), io_buffer.size());
        std::string BaseFCFileName(checkpointname + "/BaseFC");
        BaseFCFile.open(BaseFCFileName.c_str(), std::ofstream::out   |
                        std::ofstream::trunc |
                        std::ofstream::binary);
        if( !BaseFCFile.good()) {
            amrex::FileOpenFailed(BaseFCFileName);
        }

        BaseFCFile.precision(17);

        for (int i=0; i<w0.size(); ++i) {
            BaseFCFile << w0[i] << " "
                       << etarho_ec.array()(i) << "\n";
        }
    }

    WriteJobInfo(checkpointname);
}

int
Maestro::ReadCheckPoint ()
{
    // timer for profiling
    BL_PROFILE_VAR("Maestro::ReadCheckPoint()",ReadCheckPoint);

    amrex::Print() << "Restart from checkpoint " << restart_file << "\n";

    VisMF::IO_Buffer io_buffer(VisMF::GetIOBufferSize());

    std::string line, word;
    int step;

    // Header
    {
        std::string File(restart_file + "/Header");
        Vector<char> fileCharPtr;
        ParallelDescriptor::ReadAndBcastFile(File, fileCharPtr);
        std::string fileCharPtrString(fileCharPtr.dataPtr());
        std::istringstream is(fileCharPtrString, std::istringstream::in);

        // read in title line
        std::getline(is, line);

        // read in time step number
        is >> start_step;
        GotoNextLine(is);
        ++start_step;

        // read in finest_level
        is >> finest_level;
        GotoNextLine(is);

        // read in step
        is >> step;
        GotoNextLine(is);

        // read in dt
        is >> dt;
        GotoNextLine(is);

        // read in time
        is >> t_old;
        GotoNextLine(is);
        t_new = t_old + dt;

        // read in rel_eps
        is >> rel_eps;
        GotoNextLine(is);
        set_rel_eps(&rel_eps);

        for (int lev = 0; lev <= finest_level; ++lev) {

            // read in level 'lev' BoxArray from Header
            BoxArray ba;
            ba.readFrom(is);
            GotoNextLine(is);

            // create a distribution mapping
            DistributionMapping dm { ba, ParallelDescriptor::NProcs() };

            // set BoxArray grids and DistributionMapping dmap in AMReX_AmrMesh.H class
            SetBoxArray(lev, ba);
            SetDistributionMap(lev, dm);

            // build MultiFab data
            sold              [lev].define(ba, dm,          Nscal, ng_s);
            uold              [lev].define(ba, dm, AMREX_SPACEDIM, ng_s);
            S_cc_old          [lev].define(ba, dm,              1,    0);
            gpi               [lev].define(ba, dm, AMREX_SPACEDIM,    0);
            dSdt              [lev].define(ba, dm,              1,    0);

            // build FluxRegister data
            if (lev > 0 && reflux_type == 2) {
                flux_reg_s[lev].reset(new FluxRegister(ba, dm, refRatio(lev-1), lev, Nscal));
            }
        }
    }

    // read in the MultiFab data - put it in the "old" MultiFabs
    for (int lev = 0; lev <= finest_level; ++lev) {
        VisMF::Read(sold[lev],
                    amrex::MultiFabFileFullPrefix(lev, restart_file, "Level_", "snew"));
        VisMF::Read(uold[lev],
                    amrex::MultiFabFileFullPrefix(lev, restart_file, "Level_", "unew"));
        VisMF::Read(gpi[lev],
                    amrex::MultiFabFileFullPrefix(lev, restart_file, "Level_", "gpi"));
        VisMF::Read(dSdt[lev],
                    amrex::MultiFabFileFullPrefix(lev, restart_file, "Level_", "dSdt"));
        VisMF::Read(S_cc_old[lev],
                    amrex::MultiFabFileFullPrefix(lev, restart_file, "Level_", "S_cc_new"));
#ifdef SDC
        VisMF::Read(intra[lev],
                    amrex::MultiFabFileFullPrefix(lev, restart_file, "Level_", "intra"));
#endif
    }

    // get the elapsed CPU time to now;
    {
        // get ellapsed CPU time
        std::string CPUFile(restart_file + "/CPUtime");
        Vector<char> fileCharPtr;
        ParallelDescriptor::ReadAndBcastFile(CPUFile, fileCharPtr);
        std::string fileCharPtrString(fileCharPtr.dataPtr());
        std::istringstream is(fileCharPtrString, std::istringstream::in);

        // read in line
        std::getline(is, line);

        is >> previousCPUTimeUsed;

        Print() << "read CPU time: " << previousCPUTimeUsed << "\n";

    }


    // BaseCC
    {
        std::string File(restart_file + "/BaseCC");
        Vector<char> fileCharPtr;
        ParallelDescriptor::ReadAndBcastFile(File, fileCharPtr);
        std::string fileCharPtrString(fileCharPtr.dataPtr());
        std::istringstream is(fileCharPtrString, std::istringstream::in);

        // read in cell-centered base state
        for (int i=0; i<(base_geom.max_radial_level+1)*base_geom.nr_fine; ++i) {
            std::getline(is, line);
            std::istringstream lis(line);
            lis >> word;
            rho0_old.array()(i) = std::stod(word);
            lis >> word;
            p0_old.array()(i) = std::stod(word);
            lis >> word;
            gamma1bar_old.array()(i) = std::stod(word);
            lis >> word;
            rhoh0_old.array()(i) = std::stod(word);
            lis >> word;
            beta0_old.array()(i) = std::stod(word);
            lis >> word;
            psi.array()(i) = std::stod(word);
            lis >> word;
            tempbar.array()(i) = std::stod(word);
            lis >> word;
            etarho_cc.array()(i) = std::stod(word);
            lis >> word;
            tempbar_init.array()(i) = std::stod(word);
            lis >> word;
            p0_nm1.array()(i) = std::stod(word);
            lis >> word;
            beta0_nm1.array()(i) = std::stod(word);
        }
    }

    if (do_smallscale) {
        Average(sold, rho0_old, Rho);
        ComputeCutoffCoords(rho0_old);
        rho0_old.setVal(0.);
    }

    // BaseFC
    {
        std::string File(restart_file + "/BaseFC");
        Vector<char> fileCharPtr;
        ParallelDescriptor::ReadAndBcastFile(File, fileCharPtr);
        std::string fileCharPtrString(fileCharPtr.dataPtr());
        std::istringstream is(fileCharPtrString, std::istringstream::in);


        // read in face-centered base state
        for (int i=0; i<(base_geom.max_radial_level+1)*base_geom.nr_fine+1; ++i) {
            std::getline(is, line);
            std::istringstream lis(line);
            lis >> word;
            w0[i] = std::stod(word);
            lis >> word;
            etarho_ec.array()(i) = std::stod(word);
        }
    }

    return step;
}


// utility to skip to next line in Header
void
Maestro::GotoNextLine (std::istream& is)
{
    // timer for profiling
    BL_PROFILE_VAR("Maestro::GotoNextLine()",GotoNextLine);

    constexpr std::streamsize bl_ignore_max { 100000 };
    is.ignore(bl_ignore_max, '\n');
}<|MERGE_RESOLUTION|>--- conflicted
+++ resolved
@@ -130,33 +130,18 @@
 
         BaseCCFile.precision(17);
 
-<<<<<<< HEAD
         for (int i=0; i<(base_geom.max_radial_level+1)*base_geom.nr_fine; ++i) {
-            BaseCCFile << rho0_new.array(i) << " "
-                       << p0_new.array(i) << " "
-                       << gamma1bar_new.array(i) << " "
-                       << rhoh0_new.array(i) << " "
-                       << beta0_new.array(i) << " "
-                       << psi.array(i) << " "
-                       << tempbar.array(i) << " "
-                       << etarho_cc.array(i) << " "
-                       << tempbar_init.array(i) << " "
-                       << p0_old.array(i) << " "
-                       << beta0_nm1.array(i) << "\n";
-=======
-        for (int i=0; i<rho0_new.size(); ++i) {
-            BaseCCFile << rho0_new[i] << " "
+            BaseCCFile << rho0_new.array()(i) << " "
                        << p0_new.array()(i) << " "
                        << gamma1bar_new.array()(i) << " "
                        << rhoh0_new.array()(i) << " "
                        << beta0_new.array()(i) << " "
                        << psi.array()(i) << " "
-                       << tempbar[i] << " "
+                       << tempbar.array()(i) << " "
                        << etarho_cc.array()(i) << " "
-                       << tempbar_init[i] << " "
+                       << tempbar_init.array()(i) << " "
                        << p0_old.array()(i) << " "
                        << beta0_nm1.array()(i) << "\n";
->>>>>>> 6f62a507
         }
     }
 
