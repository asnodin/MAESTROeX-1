--- conflicted
+++ resolved
@@ -261,22 +261,6 @@
 
     // get the elapsed CPU time to now;
     {
-<<<<<<< HEAD
-        // get ellapsed CPU time
-        std::string CPUFile(restart_file + "/CPUtime");
-        Vector<char> fileCharPtr;
-        ParallelDescriptor::ReadAndBcastFile(CPUFile, fileCharPtr);
-        std::string fileCharPtrString(fileCharPtr.dataPtr());
-        std::istringstream is(fileCharPtrString, std::istringstream::in);
-
-        // read in line
-        std::getline(is, line);
-        std::istringstream lis(line);
-
-        lis >> word;
-
-        previousCPUTimeUsed = std::stod(word);
-=======
         // get elapsed CPU time
         std::string CPUFile = restart_file + "/CPUtime";
         std::ifstream CPUFileStream;
@@ -286,7 +270,6 @@
             CPUFileStream >> previousCPUTimeUsed;
             CPUFileStream.close();
         }
->>>>>>> c3d67082
 
         Print() << "read CPU time: " << previousCPUTimeUsed << "\n";
     }
