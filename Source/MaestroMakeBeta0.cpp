--- conflicted
+++ resolved
@@ -16,11 +16,7 @@
 
     const int max_lev = base_geom.max_radial_level+1;
 
-<<<<<<< HEAD
-    const auto rel_eps = c_rel_eps;
-=======
     const auto& dr = base_geom.dr;
->>>>>>> d861ad25
 
     BaseState<Real> beta0_edge_state(base_geom.finest_radial_level+1, base_geom.nr_fine+1);
     auto beta0_edge = beta0_edge_state.array();
@@ -51,13 +47,8 @@
         // call restrict_base and fill_ghost_base
         //////////////////////////////////////////////////////////////////////
 
-<<<<<<< HEAD
-        for (int n = 0; n <= finest_radial_level; ++n) {
-            for (int j = 1; j <= numdisjointchunks(n); ++j) {
-=======
         for (auto n = 0; n <= base_geom.finest_radial_level; ++n) {
             for (auto j = 1; j <= base_geom.numdisjointchunks(n); ++j) {
->>>>>>> d861ad25
                 // Compute beta0 on edges and centers at level n
                 if (n == 0) {
                     beta0_edge(0,0) = rho0[0];
@@ -67,11 +58,7 @@
                 }
 
                 // NOTE: the integral here prevents this from being done in parallel
-<<<<<<< HEAD
-                for (int r = r_start_coord(n,j); r <= r_end_coord(n,j); ++r) {
-=======
                 for (auto r = base_geom.r_start_coord(n,j); r <= base_geom.r_end_coord(n,j); ++r) {
->>>>>>> d861ad25
                     Real lambda = 0.0;
                     Real mu = 0.0;
                     Real nu = 0.0;
@@ -100,10 +87,6 @@
                             Real dpls = 2.0 * (rho0[n+max_lev*(r+1)] - rho0[n+max_lev*r])/drp;
                             Real dmin = 2.0 * (rho0[n+max_lev*r] - rho0[n+max_lev*(r-1)])/drm;
                             Real slim = min(fabs(dpls), fabs(dmin));
-<<<<<<< HEAD
-      
-=======
->>>>>>> d861ad25
                             slim = slim == slim ? slim : 0.0;
                             slim = dpls * dmin > 0.0 ? slim : 0.0;
                             Real sflag  = copysign(1.0, del);
@@ -194,11 +177,7 @@
                     } else {// r >= anelastic_cutoff_density
 
                         if (fabs(rho0[n+max_lev*(r-1)]) > rel_eps) {
-<<<<<<< HEAD
                             beta0(n,r) = beta0(n,r-1) * 
-=======
-                            beta0[n+max_lev*r] = beta0[n+max_lev*(r-1)] * 
->>>>>>> d861ad25
                                 (rho0[n+max_lev*r]/rho0[n+max_lev*(r-1)]);
                         } else {
                             beta0(n,r) = beta0(n,r-1);
@@ -220,21 +199,12 @@
 
                         // Offset the centered beta on level i above this point so the total 
                         // integral is consistent
-<<<<<<< HEAD
-                        for (int r = r_end_coord(n,j)/refrat+1; r <= nr(i); ++r) {
+                        for (int r = base_geom.r_end_coord(n,j)/refrat+1; r <= base_geom.nr(i); ++r) {
                             beta0(i,r) += offset;
                         }
 
                         // Redo the anelastic cutoff part
-                        for (int r = anelastic_cutoff_density_coord(i); r <= nr(i); ++r) {
-=======
-                        for (auto r = base_geom.r_end_coord(n,j)/refrat+1; r <= base_geom.nr(i); ++r) {
-                            beta0[i+max_lev*r] += offset;
-                        }
-
-                        // Redo the anelastic cutoff part
-                        for (auto r = base_geom.anelastic_cutoff_density_coord(i); r <= base_geom.nr(i); ++r) {
->>>>>>> d861ad25
+                        for (int r = base_geom.anelastic_cutoff_density_coord(i); r <= base_geom.nr(i); ++r) {
                             if (rho0[i+max_lev*(r-1)] != 0.0) {
                                 beta0(i,r) = beta0(i,r-1) * 
                                     (rho0[i+max_lev*r]/rho0[i+max_lev*(r-1)]);
@@ -246,27 +216,15 @@
                         // level i+1 to level i in the region between the anelastic cutoff and 
                         // the top of grid n.  Then recompute beta0 at level i above the top 
                         // of grid n.
-<<<<<<< HEAD
-                        if (r_end_coord(n,j) >= anelastic_cutoff_density_coord(n)) {
-                            for (int r = anelastic_cutoff_density_coord(i); 
-                                 r <= (r_end_coord(n,j)+1)/refrat-1; ++r) {
+                        if (base_geom.r_end_coord(n,j) >= base_geom.anelastic_cutoff_density_coord(n)) {
+                            for (int r = base_geom.anelastic_cutoff_density_coord(i); 
+                                 r <= (base_geom.r_end_coord(n,j)+1)/refrat-1; ++r) {
                                 beta0(i,r) = 0.5*(beta0(i+1,2*r) + 
                                     beta0(i+1,2*r+1));
                             }
 
-                            for (int r = (r_end_coord(n,j)+1)/refrat; 
-                                 r <= nr(i); ++r) {
-=======
-                        if (base_geom.r_end_coord(n,j) >= base_geom.anelastic_cutoff_density_coord(n)) {
-                            for (auto r = base_geom.anelastic_cutoff_density_coord(i); 
-                                 r <= (base_geom.r_end_coord(n,j)+1)/refrat-1; ++r) {
-                                beta0[i+max_lev*r] = 0.5*(beta0[i+1+max_lev*2*r] + 
-                                    beta0[i+1+max_lev*(2*r+1)]);
-                            }
-
-                            for (auto r = (base_geom.r_end_coord(n,j)+1)/refrat; 
+                            for (int r = (base_geom.r_end_coord(n,j)+1)/refrat; 
                                  r <= base_geom.nr(i); ++r) {
->>>>>>> d861ad25
                                 if (rho0[i+max_lev*(r-1)] != 0.0) {
                                     beta0(i,r) = beta0(i,r-1) * 
                                         (rho0[i+max_lev*r]/rho0[i+max_lev*(r-1)]);
@@ -279,45 +237,26 @@
         } // end loop over levels
 
         // 0.0 the beta0 where there is no corresponding full state array
-<<<<<<< HEAD
-        for (int n = 1; n <= finest_radial_level; ++n) {
-            for (int j = 1; j <= numdisjointchunks(n); ++j) {
-                if (j == numdisjointchunks(n)) {
-                    for (int r = r_end_coord(n,j)+1; r < nr(n); ++r) {
+        for (int n = 1; n <= base_geom.finest_radial_level; ++n) {
+            for (int j = 1; j <= base_geom.numdisjointchunks(n); ++j) {
+                if (j == base_geom.numdisjointchunks(n)) {
+                    for (int r = base_geom.r_end_coord(n,j)+1; r < base_geom.nr(n); ++r) {
                         beta0(n,r) = 0.0;
                     }
                 } else {
-                    for (int r = r_end_coord(n,j)+1; r < r_start_coord(n,j+1); ++r) {
+                    for (int r = base_geom.r_end_coord(n,j)+1; r < base_geom.r_start_coord(n,j+1); ++r) {
                         beta0(n,r) = 0.0;
-=======
-        for (auto n = 1; n <= base_geom.finest_radial_level; ++n) {
-            for (auto j = 1; j <= base_geom.numdisjointchunks(n); ++j) {
-                if (j == base_geom.numdisjointchunks(n)) {
-                    for (auto r = base_geom.r_end_coord(n,j)+1; r < base_geom.nr(n); ++r) {
-                        beta0[n+max_lev*r] = 0.0;
-                    }
-                } else {
-                    for (auto r = base_geom.r_end_coord(n,j)+1; r < base_geom.r_start_coord(n,j+1); ++r) {
-                        beta0[n+max_lev*r] = 0.0;
->>>>>>> d861ad25
                     }
                 }
             }
         }
     } else if (beta0_type == 2) {
         // beta_0 = rho_0
-<<<<<<< HEAD
-        for (int n = 0; n <= finest_radial_level; ++n) {
-            for (int j = 1; j <= numdisjointchunks(n); ++j) {
+        for (int n = 0; n <= base_geom.finest_radial_level; ++n) {
+            for (int j = 1; j <= base_geom.numdisjointchunks(n); ++j) {
                 // for (int r = r_start_coord(n,j); r <= r_end_coord(n,j); ++r) {
-                int lo = r_start_coord(n,j);
-                int hi = r_end_coord(n,j);
-=======
-        for (auto n = 0; n <= base_geom.finest_radial_level; ++n) {
-            for (auto j = 1; j <= base_geom.numdisjointchunks(n); ++j) {
                 int lo = base_geom.r_start_coord(n,j);
                 int hi = base_geom.r_end_coord(n,j);
->>>>>>> d861ad25
                 AMREX_PARALLEL_FOR_1D(hi-lo+1, k, {
                     int r = k + lo;
                     beta0(n,r) = rho0_p[n+max_lev*r];
@@ -326,18 +265,10 @@
         }
     } else if (beta0_type == 3) {
         // beta_0 = 1.0
-<<<<<<< HEAD
-        for (int n = 0; n <= finest_radial_level; ++n) {
-            for (int j = 1; j <= numdisjointchunks(n); ++j) {
-                // for (int r = r_start_coord(n,j); r <= r_end_coord(n,j); ++r) {
-                int lo = r_start_coord(n,j);
-                int hi = r_end_coord(n,j);
-=======
-        for (auto n = 0; n <= base_geom.finest_radial_level; ++n) {
-            for (auto j = 1; j <= base_geom.numdisjointchunks(n); ++j) {
+        for (int n = 0; n <= base_geom.finest_radial_level; ++n) {
+            for (int j = 1; j <= base_geom.numdisjointchunks(n); ++j) {
                 int lo = base_geom.r_start_coord(n,j);
                 int hi = base_geom.r_end_coord(n,j);
->>>>>>> d861ad25
                 AMREX_PARALLEL_FOR_1D(hi-lo+1, k, {
                     int r = k + lo;
                     beta0(n,r) = 1.0;
