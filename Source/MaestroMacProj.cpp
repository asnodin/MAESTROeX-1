--- conflicted
+++ resolved
@@ -87,13 +87,7 @@
 
 		// OR 1) average face-centered B coefficients to rho
 		for (int lev=0; lev<=finest_level; ++lev) {
-<<<<<<< HEAD
-				amrex::average_cellcenter_to_face({AMREX_D_DECL(&face_bcoef[lev][0],
-				                                                &face_bcoef[lev][1],
-				                                                &face_bcoef[lev][2])},
-=======
 				amrex::average_cellcenter_to_face(GetArrOfPtrs(face_bcoef[lev]),
->>>>>>> 322dc1c2
 				                                  rho[lev], geom[lev]);
 		}
 
@@ -250,8 +244,6 @@
 				MultiFab& sold_mf = sold[lev];
 
 				// loop over boxes
-<<<<<<< HEAD
-				// NOTE: thread safe
 				for ( MFIter mfi(sold_mf, true); mfi.isValid(); ++mfi) {
 
 						// Get the index space of valid region
@@ -259,15 +251,6 @@
 
 						// call fortran subroutine
 						mult_beta0(&lev,ARLIM_3D(tilebox.loVect()),ARLIM_3D(tilebox.hiVect()),
-=======
-				for ( MFIter mfi(sold_mf); mfi.isValid(); ++mfi) {
-
-						// Get the index space of valid region
-						const Box& validBox = mfi.validbox();
-
-						// call fortran subroutine
-						mult_beta0(&lev,ARLIM_3D(validBox.loVect()),ARLIM_3D(validBox.hiVect()),
->>>>>>> 322dc1c2
 						           BL_TO_FORTRAN_3D(xedge_mf[mfi]),
 #if (AMREX_SPACEDIM >= 2)
 						           BL_TO_FORTRAN_3D(yedge_mf[mfi]),
@@ -307,8 +290,6 @@
 #endif
 
 				// loop over boxes
-<<<<<<< HEAD
-				// NOTE: thread safe
 				for ( MFIter mfi(solverrhs_mf, true); mfi.isValid(); ++mfi) {
 
 						// Get the index space of valid region
@@ -317,16 +298,6 @@
 
 						// call fortran subroutine
 						mac_solver_rhs(&lev,ARLIM_3D(tilebox.loVect()),ARLIM_3D(tilebox.hiVect()),
-=======
-				for ( MFIter mfi(solverrhs_mf); mfi.isValid(); ++mfi) {
-
-						// Get the index space of valid region
-						const Box& validBox = mfi.validbox();
-						const Real* dx = geom[lev].CellSize();
-
-						// call fortran subroutine
-						mac_solver_rhs(&lev,ARLIM_3D(validBox.loVect()),ARLIM_3D(validBox.hiVect()),
->>>>>>> 322dc1c2
 						               BL_TO_FORTRAN_3D(solverrhs_mf[mfi]),
 						               BL_TO_FORTRAN_3D(macrhs_mf[mfi]),
 						               BL_TO_FORTRAN_3D(uedge_mf[mfi]),
@@ -368,8 +339,6 @@
 				const MultiFab& rhocc_mf = rhocc[lev];
 
 				// loop over boxes
-<<<<<<< HEAD
-				// NOTE: thread safe
 				for ( MFIter mfi(rhocc_mf, true); mfi.isValid(); ++mfi) {
 
 						// Get the index space of valid region
@@ -377,15 +346,6 @@
 
 						// call fortran subroutine
 						mac_bcoef_face(&lev,ARLIM_3D(tilebox.loVect()),ARLIM_3D(tilebox.hiVect()),
-=======
-				for ( MFIter mfi(rhocc_mf); mfi.isValid(); ++mfi) {
-
-						// Get the index space of valid region
-						const Box& validBox = mfi.validbox();
-
-						// call fortran subroutine
-						mac_bcoef_face(&lev,ARLIM_3D(validBox.loVect()),ARLIM_3D(validBox.hiVect()),
->>>>>>> 322dc1c2
 						               BL_TO_FORTRAN_3D(xbcoef_mf[mfi]),
 #if (AMREX_SPACEDIM >= 2)
 						               BL_TO_FORTRAN_3D(ybcoef_mf[mfi]),
