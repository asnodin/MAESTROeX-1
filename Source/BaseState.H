#ifndef BaseState_H_
#define BaseState_H_

#ifdef _OPENMP
#include <omp.h>
#endif

#include <AMReX_AmrCore.H>
#include <AMReX_MultiFab.H>

template <class T> class BaseState;

template <typename T>
struct BaseStateArray
{
    T* AMREX_RESTRICT dptr;

    int nlev;
    int len;
    int nvar;

    /// default constructor
    AMREX_GPU_HOST_DEVICE
    constexpr BaseStateArray () noexcept 
        : dptr(nullptr), nlev(0), len(0), nvar(0) {}

    /// copy constructor
    AMREX_GPU_HOST_DEVICE
    constexpr BaseStateArray(BaseStateArray<T> const& rhs) noexcept 
        : dptr(rhs.dptr), nlev(rhs.nlev), len(rhs.len), nvar(rhs.nvar) 
        {}

    /// initialize from pointer 
    AMREX_GPU_HOST_DEVICE
    constexpr BaseStateArray(T* ptr, const int num_levs=1, const int length=1, const int ncomp=1) noexcept
        : dptr(ptr), nlev(num_levs), len(length), nvar(ncomp)
        {}

    AMREX_GPU_HOST_DEVICE
    void init(T* ptr, const int num_levs=1, const int length=1, const int ncomp=1) noexcept {
        dptr = ptr;
        nlev = num_levs;
        len = length;
        nvar = ncomp;
    }

    void init(BaseState<T>& base_state) noexcept {
        dptr = base_state.dataPtr();
        nlev = base_state.nLevels();
        len = base_state.length();
        nvar = base_state.nComp();
    }

    AMREX_GPU_HOST_DEVICE
    explicit operator bool() const noexcept { return dptr != nullptr; }

    /// access elements. If only 2 arguments are passed in, component is set to 0
    AMREX_GPU_HOST_DEVICE AMREX_FORCE_INLINE
    T& operator() (const int lev, const int i, const int n=0) const noexcept {
        AMREX_ASSERT(lev >= 0);
        AMREX_ASSERT((i < this->len && i >= 0) || (lev == 0 && i < nlev*len));
        AMREX_ASSERT(n < this->nvar && n >= 0);

        return dptr[(lev*len + i)*nvar + n];
    }

    /// if access using only one index, then this ignores the underlying data structure. Useful for e.g. applying the same operation to all data.
    AMREX_GPU_HOST_DEVICE AMREX_FORCE_INLINE
    T& operator() (const int i) const noexcept {
        return dptr[i];
    }

    AMREX_GPU_HOST_DEVICE AMREX_FORCE_INLINE
    T& operator[] (int i) noexcept {
        AMREX_ASSERT(i >= 0 && i < nlev*len*nvar);

        return dptr[i];
    }

    AMREX_GPU_HOST_DEVICE AMREX_FORCE_INLINE
    const T& operator[] (const int i) const noexcept {
        AMREX_ASSERT(i >= 0 && i < nlev*len*nvar);

        return dptr[i];
    }

    AMREX_GPU_HOST_DEVICE AMREX_FORCE_INLINE
    T* ptr (int lev, int i=0, int n=0) const noexcept {
        return dptr + (lev*len + i)*nvar + n;
    }

    AMREX_GPU_HOST_DEVICE AMREX_FORCE_INLINE
    T* dataPtr () noexcept { return this->dptr; } 

    /// number of levels in base 
    AMREX_GPU_HOST_DEVICE AMREX_FORCE_INLINE 
    int nLevels() const noexcept { return nlev; }

    /// number of cells in base
    AMREX_GPU_HOST_DEVICE AMREX_FORCE_INLINE
    int length() const noexcept { return len; }

    /// number of componenets
    AMREX_GPU_HOST_DEVICE AMREX_FORCE_INLINE
    int nComp() const noexcept { return nvar; }
};

/// create a BaseStateArray
template <typename T>
AMREX_GPU_HOST_DEVICE AMREX_FORCE_INLINE
BaseStateArray<T>
makeBaseStateArray (T* dptr, const int num_levs=1, const int length=1, const int ncomp=1) noexcept 
{
    return BaseStateArray<T>{dptr, num_levs, length, ncomp};
}

template <class T>
class BaseState
{
public:

    /*
      public member functions
    */

    BaseState() {};

    BaseState(const int num_levs, const int length=1, const int ncomp=1);
    
    /// create a BaseState object from an existing Fortran-friendly base state
    BaseState(const amrex::Gpu::ManagedVector<T>& src, const int num_levs, const int length, const int ncomp=1);

    BaseState(const amrex::Vector<T>& src, const int num_levs, const int length, const int ncomp=1);

    /// copy constructor. This makes a deep copy of the src.
    BaseState(const BaseState<T>& src);

    /// return a BaseStateArray object to allow for accessing 
    /// the underlying data
    AMREX_FORCE_INLINE
    BaseStateArray<T const> array () const noexcept 
    {
        return makeBaseStateArray<T const>(base_data.dataPtr(), nlev, len, nvar);
    } 

    /// return a BaseStateArray object to allow for accessing 
    /// the underlying data
    AMREX_FORCE_INLINE
    BaseStateArray<T> array () noexcept 
    {
        return makeBaseStateArray<T>(base_data.dataPtr(), nlev, len, nvar);
    } 

    /// allocate memory for the BaseState
    void define(const int num_levs, const int length=1, const int ncomp=1);
<<<<<<< HEAD

    void resize(const int num_levs, const int length=1, const int ncomp=1);
=======
>>>>>>> 0f429eec

    /// set to some scalar value 
    void setVal(const T val);

    /// set the comp'th component to some scalar value
    void setVal(const int comp, const T val);

    /// number of levels in base 
    AMREX_GPU_HOST_DEVICE AMREX_FORCE_INLINE 
    int nLevels() const { return nlev; };

    /// number of cells in base
    AMREX_GPU_HOST_DEVICE AMREX_FORCE_INLINE
    int length() const { return len; };

    /// number of components
    AMREX_GPU_HOST_DEVICE AMREX_FORCE_INLINE
    int nComp() const { return nvar; };

    T* dataPtr () noexcept { return base_data.dataPtr(); };

    /// scalar addition to the whole base state 
    template <class U>
    friend BaseState<U> operator+ (const U val, const BaseState<U>& p);
    BaseState<T>& operator+= (const T val);

    /// element-wise addition 
    template <class U>
    friend BaseState<U> operator+ (const BaseState<U>& lhs, const BaseState<U>& rhs);
    BaseState<T>& operator+= (const BaseState<T>& rhs);

    /// scalar subtraction from the whole base state 
    template <class U>
    friend BaseState<U> operator- (const U val, const BaseState<U>& p);
    BaseState<T>& operator-= (const T val);

    /// element-wise subtraction
    template <class U>
    friend BaseState<U> operator- (const BaseState<U>& lhs, const BaseState<U>& rhs);
    BaseState<T>& operator-= (const BaseState<T>& rhs);

    /// scalar multiplication of the whole base state 
    template <class U>
    friend BaseState<U> operator* (const U val, const BaseState<U>& p);
    BaseState<T>& operator*= (const T val);

    /// element-wise multiplication 
    template <class U>
    friend BaseState<U> operator* (const BaseState<U>& lhs, const BaseState<U>& rhs);
    BaseState<T>& operator*= (const BaseState<T>& rhs);

    /// scalar division of the whole base state 
    template <class U>
    friend BaseState<U> operator/ (const U val, const BaseState<U>& p);
    BaseState<T>& operator/= (const T val);

    /// element-wise division 
    template <class U>
    friend BaseState<U> operator/ (const BaseState<U>& lhs, const BaseState<U>& rhs);
    BaseState<T>& operator/= (const BaseState<T>& rhs);

    /// comparison operator
    template <class U>
    friend bool operator==(const BaseState<U>& lhs, const BaseState<U>& rhs);

    /// comparison operator
    template <class U>
    friend bool operator!=(const BaseState<U>& lhs, const BaseState<U>& rhs);

protected:

    amrex::Gpu::ManagedVector<T> base_data;

    int nlev;
    int nvar;
    int len;    
};

template <class T>
BaseState<T>::BaseState(const int num_levs, const int length, const int ncomp) 
: nlev(num_levs), len(length), nvar(ncomp)
{
    base_data.resize(nlev*len*nvar);
    base_data.shrink_to_fit();
}

template <class T>
BaseState<T>::BaseState(const amrex::Gpu::ManagedVector<T>& src, const int num_levs, const int length, const int ncomp)
: nlev(num_levs), len(length), nvar(ncomp)
{
    base_data.resize(nlev*len*nvar);
    base_data.shrink_to_fit();
    // need to switch from Fortran array-ordering to C++ ordering
    for (auto l = 0; l < nlev; ++l) {
        for (auto r = 0; r < len; ++r) {
            for (auto n = 0; n < nvar; ++n) {
                base_data[n + nvar*(r + len*l)] = src[l + nlev*(r + len*n)];
            }
        }
    }
}

template <class T>
BaseState<T>::BaseState(const amrex::Vector<T>& src, const int num_levs, const int length, const int ncomp)
: nlev(num_levs), len(length), nvar(ncomp)
{
    base_data.resize(nlev*len*nvar);
    base_data.shrink_to_fit();
    // need to switch from Fortran array-ordering to C++ ordering
    for (auto l = 0; l < nlev; ++l) {
        for (auto r = 0; r < len; ++r) {
            for (auto n = 0; n < nvar; ++n) {
                base_data[n + nvar*(r + len*l)] = src[l + nlev*(r + len*n)];
            }
        }
    }
}

template <class T>
BaseState<T>::BaseState(const BaseState<T>& src) 
: nlev(src.nLevels()), len(src.length()), nvar(src.nComp())
{
    base_data.resize(nlev*len*nvar);
    base_data.shrink_to_fit();
    BaseStateArray<T> base_arr = this->array();
    const BaseStateArray<const T> src_arr = src.array();
    for (auto l = 0; l < nlev; ++l) {
        for (auto r = 0; r < len; ++r) {
            for (auto n = 0; n < nvar; ++n) {
                base_arr(l,r,n) = src_arr(l,r,n);
            }
        }
    }
}

template <class T>
void
BaseState<T>::define(const int num_levs, const int length, const int ncomp)
{
    nlev = num_levs;
    len = length;
    nvar = ncomp;

    base_data.resize(nlev*len*nvar);
    base_data.shrink_to_fit();
}

template <class T>
void
BaseState<T>::resize(const int num_levs, const int length, const int ncomp)
{
    if (base_data.size() > 0) {
        base_data.resize(0);
    }
    this->define(num_levs, length, ncomp);
}

template <class T>
void
BaseState<T>::setVal(const T val)
{
    BaseStateArray<T> base_arr = this->array();
    AMREX_PARALLEL_FOR_1D(nvar*len*nlev, i, {
        base_arr(i) = val;
    });

    amrex::Gpu::synchronize();
}

template <class T>
void
BaseState<T>::setVal(const int comp, const T val)
{
    BaseStateArray<T> base_arr = this->array();
    AMREX_PARALLEL_FOR_1D(len*nlev, i, {
        base_arr(0,i,comp) = val;
    });

    amrex::Gpu::synchronize();
}

template <class T>
BaseState<T>
operator+ (const T val, const BaseState<T>& p) {
    // make a deep copy
    BaseState<T> s(p);
    s += val;
    return s;
}

template <class T>
BaseState<T>&
BaseState<T>::operator+= (const T val) {
    BaseStateArray<T> base_arr = this->array();
    AMREX_PARALLEL_FOR_1D(nvar*len*nlev, i, {
        base_arr(i) += val;
    });
    amrex::Gpu::synchronize();
    return *this;
}

template <class T>
BaseState<T>
operator+ (const BaseState<T>& lhs, const BaseState<T>& rhs) {
    // make a deep copy
    BaseState<T> s(lhs);
    s += rhs;
    return s;
}

template <class T>
BaseState<T>&
BaseState<T>::operator+= (const BaseState<T>& rhs) {
    AMREX_ASSERT(nlev == rhs.nlev);
    AMREX_ASSERT(nvar == rhs.nvar);
    AMREX_ASSERT(len == rhs.len);

    BaseStateArray<T> base_arr = this->array();
    const BaseStateArray<const T> rhs_arr = rhs.array();
    AMREX_PARALLEL_FOR_1D(nvar*len*nlev, i, {
        base_arr(i) += rhs_arr(i);
    });
    amrex::Gpu::synchronize();
    return *this;
}

template <class T>
BaseState<T>
operator- (const T val, const BaseState<T>& p) {
    // make a deep copy
    BaseState<T> s(p);
    s -= val;
    return s;
}

template <class T>
BaseState<T>&
BaseState<T>::operator-= (const T val) {
    BaseStateArray<T> base_arr = this->array();
    AMREX_PARALLEL_FOR_1D(nvar*len*nlev, i, {
        base_arr(i) -= val;
    });
    amrex::Gpu::synchronize();
    return *this;
}

template <class T>
BaseState<T>
operator- (const BaseState<T>& lhs, const BaseState<T>& rhs) {
    // make a deep copy
    BaseState<T> s(lhs);
    s -= rhs;
    return s;
}

template <class T>
BaseState<T>&
BaseState<T>::operator-= (const BaseState<T>& rhs) {
    AMREX_ASSERT(nlev == rhs.nlev);
    AMREX_ASSERT(nvar == rhs.nvar);
    AMREX_ASSERT(len == rhs.len);

    BaseStateArray<T> base_arr = this->array();
    const BaseStateArray<const T> rhs_arr = rhs.array();
    AMREX_PARALLEL_FOR_1D(nvar*len*nlev, i, {
        base_arr(i) -= rhs_arr(i);
    });
    amrex::Gpu::synchronize();
    return *this;
}


template <class T>
BaseState<T>
operator* (const T val, const BaseState<T>& p) {
    // make a deep copy
    BaseState<T> s(p);
    s *= val;
    return s;
}

template <class T>
BaseState<T>&
BaseState<T>::operator*= (const T val) {
    BaseStateArray<T> base_arr = this->array();
    AMREX_PARALLEL_FOR_1D(nvar*len*nlev, i, {
        base_arr(i) *= val;
    });
    amrex::Gpu::synchronize();
    return *this;
}

template <class T>
BaseState<T>
operator* (const BaseState<T>& lhs, const BaseState<T>& rhs) {
    // make a deep copy
    BaseState<T> s(lhs);
    s *= rhs;
    return s;
}

template <class T>
BaseState<T>&
BaseState<T>::operator*= (const BaseState<T>& rhs) {
    AMREX_ASSERT(nlev == rhs.nlev);
    AMREX_ASSERT(nvar == rhs.nvar);
    AMREX_ASSERT(len == rhs.len);

    BaseStateArray<T> base_arr = this->array();
    const BaseStateArray<const T> rhs_arr = rhs.array();
    AMREX_PARALLEL_FOR_1D(nvar*len*nlev, i, {
        base_arr(i) *= rhs_arr(i);
    });
    amrex::Gpu::synchronize();
    return *this;
}

template <class T>
BaseState<T>
operator/ (const T val, const BaseState<T>& p) {
    // make a deep copy
    BaseState<T> s(p);
    s /= val;
    return s;
}

template <class T>
BaseState<T>&
BaseState<T>::operator/= (const T val) {
    BaseStateArray<T> base_arr = this->array();
    AMREX_PARALLEL_FOR_1D(nvar*len*nlev, i, {
        base_arr(i) /= val;
    });
    amrex::Gpu::synchronize();
    return *this;
}

template <class T>
BaseState<T>
operator/ (const BaseState<T>& lhs, const BaseState<T>& rhs) {
    // make a deep copy
    BaseState<T> s(lhs);
    s /= rhs;
    return s;
}

template <class T>
BaseState<T>&
BaseState<T>::operator/= (const BaseState<T>& rhs) {
    AMREX_ASSERT(nlev == rhs.nlev);
    AMREX_ASSERT(nvar == rhs.nvar);
    AMREX_ASSERT(len == rhs.len);

    BaseStateArray<T> base_arr = this->array();
    const BaseStateArray<const T> rhs_arr = rhs.array();
    AMREX_PARALLEL_FOR_1D(nvar*len*nlev, i, {
        base_arr(i) /= rhs_arr(i);
    });
    amrex::Gpu::synchronize();
    return *this;
}

template <class T>
bool
operator== (const BaseState<T>& lhs, const BaseState<T>& rhs) {
    AMREX_ASSERT(lhs.nlev == rhs.nlev);
    AMREX_ASSERT(lhs.nvar == rhs.nvar);
    AMREX_ASSERT(lhs.len == rhs.len);

    const BaseStateArray<const T> lhs_arr = lhs.array();
    const BaseStateArray<const T> rhs_arr = rhs.array();

    for (auto i = 0; i < lhs.nvar*lhs.len*lhs.nlev; ++i) {
        if (lhs_arr(i) != rhs_arr(i)) {
            return false;
        }
    }
    return true;
}

template <class T>
bool
operator!= (const BaseState<T>& lhs, const BaseState<T>& rhs) {
    AMREX_ASSERT(lhs.nlev == rhs.nlev);
    AMREX_ASSERT(lhs.nvar == rhs.nvar);
    AMREX_ASSERT(lhs.len == rhs.len);

    const BaseStateArray<const T> lhs_arr = lhs.array();
    const BaseStateArray<const T> rhs_arr = rhs.array();

    for (auto i = 0; i < lhs.nvar*lhs.len*lhs.nlev; ++i) {
        if (lhs_arr(i) != rhs_arr(i)) {
            return true;
        }
    }
    return false;
}
#endif<|MERGE_RESOLUTION|>--- conflicted
+++ resolved
@@ -153,11 +153,8 @@
 
     /// allocate memory for the BaseState
     void define(const int num_levs, const int length=1, const int ncomp=1);
-<<<<<<< HEAD
 
     void resize(const int num_levs, const int length=1, const int ncomp=1);
-=======
->>>>>>> 0f429eec
 
     /// set to some scalar value 
     void setVal(const T val);
