#ifndef BaseState_H_
#define BaseState_H_

#ifdef _OPENMP
#include <omp.h>
#endif

#include <AMReX_AmrCore.H>
#include <AMReX_MultiFab.H>

template <class T> class BaseState;

template <typename T>
struct BaseStateArray
{
    T* AMREX_RESTRICT dptr;

    int nlev;
    int len;
    int nvar;

    /// default constructor
    AMREX_GPU_HOST_DEVICE
    constexpr BaseStateArray () noexcept 
        : dptr(nullptr), nlev(0), len(0), nvar(0) {}

    /// copy constructor
    AMREX_GPU_HOST_DEVICE
    constexpr BaseStateArray(BaseStateArray<T> const& rhs) noexcept 
        : dptr(rhs.dptr), nlev(rhs.nlev), len(rhs.len), nvar(rhs.nvar) 
        {}

    /// initialize from pointer 
    AMREX_GPU_HOST_DEVICE
    constexpr BaseStateArray(T* ptr, const int num_levs=1, const int length=1, const int ncomp=1) noexcept
        : dptr(ptr), nlev(num_levs), len(length), nvar(ncomp)
        {}

    AMREX_GPU_HOST_DEVICE
    void init(T* ptr, const int num_levs=1, const int length=1, const int ncomp=1) noexcept {
        dptr = ptr;
        nlev = num_levs;
        len = length;
        nvar = ncomp;
    }

    void init(BaseState<T>& base_state) noexcept {
        dptr = base_state.dataPtr();
        nlev = base_state.nLevels();
        len = base_state.length();
        nvar = base_state.nComp();
    }

    /// set to some scalar value 
    void setVal(const T val) noexcept {
        AMREX_PARALLEL_FOR_1D(nlev*len*nvar, i, {
            dptr[i] = val;
        });
        amrex::Gpu::synchronize();
    }

    AMREX_GPU_HOST_DEVICE
    explicit operator bool() const noexcept { return dptr != nullptr; }

    /// access elements. If only 2 arguments are passed in, component is set to 0
    AMREX_GPU_HOST_DEVICE AMREX_FORCE_INLINE
    T& operator() (const int lev, const int i, const int n=0) const noexcept {
        AMREX_ASSERT(lev >= 0);
        AMREX_ASSERT(i < this->len && i >= 0);
        AMREX_ASSERT(n < this->nvar && n >= 0);

        return dptr[(lev*len + i)*nvar + n];
    }

    /// if access using only one index, then this ignores the underlying data structure. Useful for e.g. applying the same operation to all data.
    AMREX_GPU_HOST_DEVICE AMREX_FORCE_INLINE
    T& operator() (const int i) const noexcept {
        return dptr[i];
    }

    AMREX_GPU_HOST_DEVICE AMREX_FORCE_INLINE
    T& operator[] (int i) noexcept {
        AMREX_ASSERT(i >= 0 && i < nlev*len*nvar);

        return dptr[i];
    }

    AMREX_GPU_HOST_DEVICE AMREX_FORCE_INLINE
    const T& operator[] (const int i) const noexcept {
        AMREX_ASSERT(i >= 0 && i < nlev*len*nvar);

        return dptr[i];
    }

    AMREX_GPU_HOST_DEVICE AMREX_FORCE_INLINE
    T* ptr (int lev, int i=0, int n=0) const noexcept {
        return dptr + (lev*len + i)*nvar + n;
    }

    AMREX_GPU_HOST_DEVICE AMREX_FORCE_INLINE
    T* dataPtr () noexcept { return this->dptr; } 

    /// number of levels in base 
    AMREX_GPU_HOST_DEVICE AMREX_FORCE_INLINE 
    int nLevels() const noexcept { return nlev; }

    /// number of cells in base
    AMREX_GPU_HOST_DEVICE AMREX_FORCE_INLINE
    int length() const noexcept { return len; }

    /// number of componenets
    AMREX_GPU_HOST_DEVICE AMREX_FORCE_INLINE
    int nComp() const noexcept { return nvar; }
};

/// create a BaseStateArray
template <typename T>
AMREX_GPU_HOST_DEVICE AMREX_FORCE_INLINE
BaseStateArray<T>
makeBaseStateArray (T* dptr, const int num_levs=1, const int length=1, const int ncomp=1) noexcept 
{
    return BaseStateArray<T>{dptr, num_levs, length, ncomp};
}

template <class T>
class BaseState
{
public:

    /*
      public member functions
    */

    BaseState() {};

    BaseState(const int num_levs, const int length=1, const int ncomp=1);
    
    /// create a BaseState object from an existing Fortran-friendly base state
    BaseState(const amrex::Gpu::ManagedVector<T>& src, const int num_levs, const int length, const int ncomp=1);

    BaseState(const amrex::Vector<T>& src, const int num_levs, const int length, const int ncomp=1);

    /// copy constructor. This makes a deep copy of the src.
    BaseState(const BaseState<T>& src);

    /// return a BaseStateArray object to allow for accessing 
    /// the underlying data
    AMREX_FORCE_INLINE
    BaseStateArray<T const> array () const noexcept 
    {
        return makeBaseStateArray<T const>(base_data.dataPtr(), nlev, len, nvar);
    } 

    /// return a BaseStateArray object to allow for accessing 
    /// the underlying data
    AMREX_FORCE_INLINE
    BaseStateArray<T> array () noexcept 
    {
        return makeBaseStateArray<T>(base_data.dataPtr(), nlev, len, nvar);
    } 

    AMREX_FORCE_INLINE
    BaseStateArray<const T> const_array () const noexcept
    {
        return makeBaseStateArray<const T>(base_data.dataPtr(), nlev, len, nvar);
    }

    /// return ith element of underlying data array
    AMREX_FORCE_INLINE
    T array (const int i) noexcept 
    {
        BaseStateArray<T> arr = makeBaseStateArray<T>(base_data.dataPtr(), nlev, len, nvar);
        return arr(i);
    }

    /// allocate memory for the BaseState
    void define(const int num_levs, const int length=1, const int ncomp=1);

    void resize(const int num_levs, const int length=1, const int ncomp=1);

    /// set to some scalar value 
    void setVal(const T& val);

    /// set the comp'th component to some scalar value
    void setVal(const int comp, const T& val);

    /// number of levels in base 
    AMREX_GPU_HOST_DEVICE AMREX_FORCE_INLINE 
    int nLevels() const { return nlev; };

    /// number of cells in base
    AMREX_GPU_HOST_DEVICE AMREX_FORCE_INLINE
    int length() const { return len; };

    /// number of components
    AMREX_GPU_HOST_DEVICE AMREX_FORCE_INLINE
    int nComp() const { return nvar; };
<<<<<<< HEAD

    /// deep copy 
    void copy(const BaseState<T>& src);
    void copy(const amrex::Gpu::ManagedVector<T>& src);
    void copy(const amrex::Vector<T>& src);

=======
    
>>>>>>> e45c3786
    void toVector(amrex::Vector<T>& vec);
    void toVector(amrex::Gpu::ManagedVector<T>& vec);

    /// swap the data with src
    void swap(BaseState<T>& src);

    T* dataPtr () noexcept { return base_data.dataPtr(); };

    AMREX_GPU_HOST_DEVICE AMREX_FORCE_INLINE
    T* dataPtr () const noexcept { return this->dptr; }

    /// scalar addition to the whole base state 
    template <class U>
    friend BaseState<U> operator+ (const U val, const BaseState<U>& p);
    BaseState<T>& operator+= (const T val);

    /// element-wise addition 
    template <class U>
    friend BaseState<U> operator+ (const BaseState<U>& lhs, const BaseState<U>& rhs);
    BaseState<T>& operator+= (const BaseState<T>& rhs);

    /// scalar subtraction from the whole base state 
    template <class U>
    friend BaseState<U> operator- (const U val, const BaseState<U>& p);
    BaseState<T>& operator-= (const T val);

    /// element-wise subtraction
    template <class U>
    friend BaseState<U> operator- (const BaseState<U>& lhs, const BaseState<U>& rhs);
    BaseState<T>& operator-= (const BaseState<T>& rhs);

    /// scalar multiplication of the whole base state 
    template <class U>
    friend BaseState<U> operator* (const U val, const BaseState<U>& p);
    BaseState<T>& operator*= (const T val);

    /// element-wise multiplication 
    template <class U>
    friend BaseState<U> operator* (const BaseState<U>& lhs, const BaseState<U>& rhs);
    BaseState<T>& operator*= (const BaseState<T>& rhs);

    /// scalar division of the whole base state 
    template <class U>
    friend BaseState<U> operator/ (const U val, const BaseState<U>& p);
    BaseState<T>& operator/= (const T val);

    /// element-wise division 
    template <class U>
    friend BaseState<U> operator/ (const BaseState<U>& lhs, const BaseState<U>& rhs);
    BaseState<T>& operator/= (const BaseState<T>& rhs);

    /// comparison operator
    template <class U>
    friend bool operator==(const BaseState<U>& lhs, const BaseState<U>& rhs);

    /// comparison operator
    template <class U>
    friend bool operator!=(const BaseState<U>& lhs, const BaseState<U>& rhs);

protected:

    amrex::Gpu::ManagedVector<T> base_data;

    int nlev;
    int nvar;
    int len;    
};

template <class T>
BaseState<T>::BaseState(const int num_levs, const int length, const int ncomp) 
: nlev(num_levs), len(length), nvar(ncomp)
{
    base_data.resize(nlev*len*nvar);
    base_data.shrink_to_fit();
}

template <class T>
BaseState<T>::BaseState(const amrex::Gpu::ManagedVector<T>& src, const int num_levs, const int length, const int ncomp)
: nlev(num_levs), len(length), nvar(ncomp)
{
    base_data.resize(nlev*len*nvar);
    base_data.shrink_to_fit();
    // need to switch from Fortran array-ordering to C++ ordering
    for (auto l = 0; l < nlev; ++l) {
        for (auto r = 0; r < len; ++r) {
            for (auto n = 0; n < nvar; ++n) {
                base_data[n + nvar*(r + len*l)] = src[l + nlev*(r + len*n)];
            }
        }
    }
}

template <class T>
BaseState<T>::BaseState(const amrex::Vector<T>& src, const int num_levs, const int length, const int ncomp)
: nlev(num_levs), len(length), nvar(ncomp)
{
    base_data.resize(nlev*len*nvar);
    base_data.shrink_to_fit();
    // need to switch from Fortran array-ordering to C++ ordering
    for (auto l = 0; l < nlev; ++l) {
        for (auto r = 0; r < len; ++r) {
            for (auto n = 0; n < nvar; ++n) {
                base_data[n + nvar*(r + len*l)] = src[l + nlev*(r + len*n)];
            }
        }
    }
}

template <class T>
BaseState<T>::BaseState(const BaseState<T>& src) 
: nlev(src.nLevels()), len(src.length()), nvar(src.nComp())
{
    base_data.resize(nlev*len*nvar);
    base_data.shrink_to_fit();
    BaseStateArray<T> base_arr = this->array();
    const BaseStateArray<const T> src_arr = src.array();
    for (auto l = 0; l < nlev; ++l) {
        for (auto r = 0; r < len; ++r) {
            for (auto n = 0; n < nvar; ++n) {
                base_arr(l,r,n) = src_arr(l,r,n);
            }
        }
    }
}

template <class T>
void
BaseState<T>::define(const int num_levs, const int length, const int ncomp)
{
    nlev = num_levs;
    len = length;
    nvar = ncomp;

    base_data.resize(nlev*len*nvar);
    base_data.shrink_to_fit();
}

template <class T>
void
BaseState<T>::resize(const int num_levs, const int length, const int ncomp)
{
    if (base_data.size() > 0) {
        base_data.resize(0);
    }
    this->define(num_levs, length, ncomp);
}

template <class T>
void
BaseState<T>::setVal(const T& val)
{
    BaseStateArray<T> base_arr = this->array();
    AMREX_PARALLEL_FOR_1D(nvar*len*nlev, i, {
        base_arr(i) = val;
    });

    amrex::Gpu::synchronize();
}

template <class T>
void
BaseState<T>::setVal(const int comp, const T& val)
{
    BaseStateArray<T> base_arr = this->array();
    AMREX_PARALLEL_FOR_1D(len*nlev, i, {
        base_arr(0,i,comp) = val;
    });

    amrex::Gpu::synchronize();
}

template <class T>
void
BaseState<T>::copy(const BaseState<T>& src)
{
    AMREX_ASSERT(nlev == src.nlev);
    AMREX_ASSERT(nvar == src.nvar);
    AMREX_ASSERT(len == src.len);

    for (auto l = 0; l < nlev; ++l) {
        for (auto r = 0; r < len; ++r) {
            for (auto comp = 0; comp < nvar; ++comp) {
                base_data[comp + nvar*(r + len*l)] = src.base_data[comp + nvar*(r + len*l)];
            } 
        }
    }
}

template <class T>
void
BaseState<T>::copy(const amrex::Gpu::ManagedVector<T>& src)
{
    for (auto l = 0; l < nlev; ++l) {
        for (auto r = 0; r < len; ++r) {
            for (auto comp = 0; comp < nvar; ++comp) {
                base_data[comp + nvar*(r + len*l)] = src[l + nlev*(r + len*comp)];
            } 
        }
    }
}

template <class T>
void
BaseState<T>::copy(const amrex::Vector<T>& src)
{
    for (auto l = 0; l < nlev; ++l) {
        for (auto r = 0; r < len; ++r) {
            for (auto comp = 0; comp < nvar; ++comp) {
                base_data[comp + nvar*(r + len*l)] = src[l + nlev*(r + len*comp)];
            } 
        }
    }
}

template <class T>
void
BaseState<T>::toVector(amrex::Vector<T>& vec)
{
    for (auto l = 0; l < nlev; ++l) {
        for (auto r = 0; r < len; ++r) {
            for (auto comp = 0; comp < nvar; ++comp) {
                vec[l + nlev*(r + len*comp)] = base_data[comp+nvar*(r + len*l)];
            }
        }
    }
}

template <class T>
void
BaseState<T>::toVector(amrex::Gpu::ManagedVector<T>& vec)
{
    for (auto l = 0; l < nlev; ++l) {
        for (auto r = 0; r < len; ++r) {
            for (auto comp = 0; comp < nvar; ++comp) {
                vec[l + nlev*(r + len*comp)] = base_data[comp+nvar*(r + len*l)];
            }
        }
    }
}

template <class T>
void
BaseState<T>::swap(BaseState<T>& src)
{
    AMREX_ASSERT(nlev == src.nlev);
    AMREX_ASSERT(nvar == src.nvar);
    AMREX_ASSERT(len == src.len);

    auto arr = this->array();
    auto src_arr = src.array();

    AMREX_PARALLEL_FOR_1D(len*nlev*nvar, i, {
        T temp = arr(i);
        arr(i) = src_arr(i);
        src_arr(i) = temp;
    });

    amrex::Gpu::synchronize();
}

template <class T>
BaseState<T>
operator+ (const T val, const BaseState<T>& p) {
    // make a deep copy
    BaseState<T> s(p);
    s += val;
    return s;
}

template <class T>
BaseState<T>&
BaseState<T>::operator+= (const T val) {
    BaseStateArray<T> base_arr = this->array();
    AMREX_PARALLEL_FOR_1D(nvar*len*nlev, i, {
        base_arr(i) += val;
    });
    amrex::Gpu::synchronize();
    return *this;
}

template <class T>
BaseState<T>
operator+ (const BaseState<T>& lhs, const BaseState<T>& rhs) {
    // make a deep copy
    BaseState<T> s(lhs);
    s += rhs;
    return s;
}

template <class T>
BaseState<T>&
BaseState<T>::operator+= (const BaseState<T>& rhs) {
    AMREX_ASSERT(nlev == rhs.nlev);
    AMREX_ASSERT(nvar == rhs.nvar);
    AMREX_ASSERT(len == rhs.len);

    BaseStateArray<T> base_arr = this->array();
    const BaseStateArray<const T> rhs_arr = rhs.array();
    AMREX_PARALLEL_FOR_1D(nvar*len*nlev, i, {
        base_arr(i) += rhs_arr(i);
    });
    amrex::Gpu::synchronize();
    return *this;
}

template <class T>
BaseState<T>
operator- (const T val, const BaseState<T>& p) {
    // make a deep copy
    BaseState<T> s(p);
    s -= val;
    return s;
}

template <class T>
BaseState<T>&
BaseState<T>::operator-= (const T val) {
    BaseStateArray<T> base_arr = this->array();
    AMREX_PARALLEL_FOR_1D(nvar*len*nlev, i, {
        base_arr(i) -= val;
    });
    amrex::Gpu::synchronize();
    return *this;
}

template <class T>
BaseState<T>
operator- (const BaseState<T>& lhs, const BaseState<T>& rhs) {
    // make a deep copy
    BaseState<T> s(lhs);
    s -= rhs;
    return s;
}

template <class T>
BaseState<T>&
BaseState<T>::operator-= (const BaseState<T>& rhs) {
    AMREX_ASSERT(nlev == rhs.nlev);
    AMREX_ASSERT(nvar == rhs.nvar);
    AMREX_ASSERT(len == rhs.len);

    BaseStateArray<T> base_arr = this->array();
    const BaseStateArray<const T> rhs_arr = rhs.array();
    AMREX_PARALLEL_FOR_1D(nvar*len*nlev, i, {
        base_arr(i) -= rhs_arr(i);
    });
    amrex::Gpu::synchronize();
    return *this;
}


template <class T>
BaseState<T>
operator* (const T val, const BaseState<T>& p) {
    // make a deep copy
    BaseState<T> s(p);
    s *= val;
    return s;
}

template <class T>
BaseState<T>&
BaseState<T>::operator*= (const T val) {
    BaseStateArray<T> base_arr = this->array();
    AMREX_PARALLEL_FOR_1D(nvar*len*nlev, i, {
        base_arr(i) *= val;
    });
    amrex::Gpu::synchronize();
    return *this;
}

template <class T>
BaseState<T>
operator* (const BaseState<T>& lhs, const BaseState<T>& rhs) {
    // make a deep copy
    BaseState<T> s(lhs);
    s *= rhs;
    return s;
}

template <class T>
BaseState<T>&
BaseState<T>::operator*= (const BaseState<T>& rhs) {
    AMREX_ASSERT(nlev == rhs.nlev);
    AMREX_ASSERT(nvar == rhs.nvar);
    AMREX_ASSERT(len == rhs.len);

    BaseStateArray<T> base_arr = this->array();
    const BaseStateArray<const T> rhs_arr = rhs.array();
    AMREX_PARALLEL_FOR_1D(nvar*len*nlev, i, {
        base_arr(i) *= rhs_arr(i);
    });
    amrex::Gpu::synchronize();
    return *this;
}

template <class T>
BaseState<T>
operator/ (const T val, const BaseState<T>& p) {
    // make a deep copy
    BaseState<T> s(p);
    s /= val;
    return s;
}

template <class T>
BaseState<T>&
BaseState<T>::operator/= (const T val) {
    BaseStateArray<T> base_arr = this->array();
    AMREX_PARALLEL_FOR_1D(nvar*len*nlev, i, {
        base_arr(i) /= val;
    });
    amrex::Gpu::synchronize();
    return *this;
}

template <class T>
BaseState<T>
operator/ (const BaseState<T>& lhs, const BaseState<T>& rhs) {
    // make a deep copy
    BaseState<T> s(lhs);
    s /= rhs;
    return s;
}

template <class T>
BaseState<T>&
BaseState<T>::operator/= (const BaseState<T>& rhs) {
    AMREX_ASSERT(nlev == rhs.nlev);
    AMREX_ASSERT(nvar == rhs.nvar);
    AMREX_ASSERT(len == rhs.len);

    BaseStateArray<T> base_arr = this->array();
    const BaseStateArray<const T> rhs_arr = rhs.array();
    AMREX_PARALLEL_FOR_1D(nvar*len*nlev, i, {
        base_arr(i) /= rhs_arr(i);
    });
    amrex::Gpu::synchronize();
    return *this;
}

template <class T>
bool
operator== (const BaseState<T>& lhs, const BaseState<T>& rhs) {
    AMREX_ASSERT(lhs.nlev == rhs.nlev);
    AMREX_ASSERT(lhs.nvar == rhs.nvar);
    AMREX_ASSERT(lhs.len == rhs.len);

    const BaseStateArray<const T> lhs_arr = lhs.array();
    const BaseStateArray<const T> rhs_arr = rhs.array();

    for (auto i = 0; i < lhs.nvar*lhs.len*lhs.nlev; ++i) {
        if (lhs_arr(i) != rhs_arr(i)) {
            return false;
        }
    }
    return true;
}

template <class T>
bool
operator!= (const BaseState<T>& lhs, const BaseState<T>& rhs) {
    AMREX_ASSERT(lhs.nlev == rhs.nlev);
    AMREX_ASSERT(lhs.nvar == rhs.nvar);
    AMREX_ASSERT(lhs.len == rhs.len);

    const BaseStateArray<const T> lhs_arr = lhs.array();
    const BaseStateArray<const T> rhs_arr = rhs.array();

    for (auto i = 0; i < lhs.nvar*lhs.len*lhs.nlev; ++i) {
        if (lhs_arr(i) != rhs_arr(i)) {
            return true;
        }
    }
    return false;
}
#endif<|MERGE_RESOLUTION|>--- conflicted
+++ resolved
@@ -195,16 +195,12 @@
     /// number of components
     AMREX_GPU_HOST_DEVICE AMREX_FORCE_INLINE
     int nComp() const { return nvar; };
-<<<<<<< HEAD
 
     /// deep copy 
     void copy(const BaseState<T>& src);
     void copy(const amrex::Gpu::ManagedVector<T>& src);
     void copy(const amrex::Vector<T>& src);
 
-=======
-    
->>>>>>> e45c3786
     void toVector(amrex::Vector<T>& vec);
     void toVector(amrex::Gpu::ManagedVector<T>& vec);
 
