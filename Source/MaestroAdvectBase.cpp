--- conflicted
+++ resolved
@@ -191,15 +191,9 @@
 
         const Real * AMREX_RESTRICT rhoh0_old_p = rhoh0_old.dataPtr(); 
         Real * AMREX_RESTRICT rhoh0_new_p = rhoh0_new.dataPtr(); 
-<<<<<<< HEAD
         const Real * AMREX_RESTRICT w0_p = w0.dataPtr();  
-        const auto psi_arr = psi.array(); 
-
-=======
-        Real * AMREX_RESTRICT w0_p = w0.dataPtr();  
-        Real * AMREX_RESTRICT psi_p = psi.dataPtr();
+        const Real * AMREX_RESTRICT psi_p = psi.dataPtr();
         
->>>>>>> e45c3786
         const Real dr_lev = base_geom.dr(n);
         const Real dt_loc = dt;
 
