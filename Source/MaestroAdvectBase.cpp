--- conflicted
+++ resolved
@@ -40,7 +40,7 @@
 
     for (int n = 0; n <= base_geom.max_radial_level; ++n) {
 
-        const auto& rho0_old_p = rho0_old; 
+        const auto rho0_old_arr = rho0_old.const_array(); 
         Real * AMREX_RESTRICT w0_p = w0.dataPtr();  
 
         const Real dr_lev = base_geom.dr(n);
@@ -54,11 +54,7 @@
                 int r = j + lo;
                 int p = n+max_lev*r;
 
-<<<<<<< HEAD
-                force(n,r) = -rho0_old_p(n,r) * (w0_p[n+max_lev*(r+1)] - w0_p[p]) / dr_lev;
-=======
-                force_arr(n,r) = -rho0_old_p[p] * (w0_p[n+max_lev*(r+1)] - w0_p[p]) / dr_lev;
->>>>>>> 847051d6
+                force_arr(n,r) = -rho0_old_arr(n,r) * (w0_p[n+max_lev*(r+1)] - w0_p[p]) / dr_lev;
             });
             amrex::Gpu::synchronize();
         }
@@ -105,8 +101,8 @@
     auto rho0_predicted_edge = rho0_predicted_edge_state.array();
 
     // Predict rho_0 to vertical edges
-    const auto& rho0_old_p = rho0_old; 
-    auto& rho0_new_p = rho0_new;
+    const auto rho0_old_arr = rho0_old.const_array(); 
+    auto rho0_new_arr = rho0_new.array();
     Real * AMREX_RESTRICT w0_p = w0.dataPtr(); 
     const auto& r_cc_loc = base_geom.r_cc_loc;
     const auto& r_edge_loc = base_geom.r_edge_loc;
@@ -114,13 +110,8 @@
 
     AMREX_PARALLEL_FOR_1D(base_geom.nr_fine, r, {
         int p = max_lev*r;
-<<<<<<< HEAD
-        force(r) = -rho0_old_p(0,r) * (w0_p[max_lev*(r+1)] - w0_p[p]) / dr0 - 
-            rho0_old_p(0,r)*(w0_p[p] + w0_p[max_lev*(r+1)])/r_cc_loc_p(0,r);
-=======
-        force_arr(0,r) = -rho0_old_p[p] * (w0_p[max_lev*(r+1)] - w0_p[p]) / dr0 - 
-            rho0_old_p[p]*(w0_p[p] + w0_p[max_lev*(r+1)])/r_cc_loc(0,r);
->>>>>>> 847051d6
+        force_arr(0,r) = -rho0_old_arr(0,r) * (w0_p[max_lev*(r+1)] - w0_p[p]) / dr0 - 
+            rho0_old_arr(0,r)*(w0_p[p] + w0_p[max_lev*(r+1)])/r_cc_loc(0,r);
     });
     Gpu::synchronize();
 
@@ -128,15 +119,9 @@
 
     AMREX_PARALLEL_FOR_1D(base_geom.nr_fine, r, {
         int p = max_lev*r;
-<<<<<<< HEAD
-        rho0_new_p(0,r) = rho0_old_p(0,r) - dtdr/(r_cc_loc_p(0,r)*r_cc_loc_p(0,r)) * 
-            (r_edge_loc_p(0,r+1)*r_edge_loc_p(0,r+1) * rho0_predicted_edge(0,r+1) * w0_p[max_lev*(r+1)] - 
-            r_edge_loc_p(0,r)*r_edge_loc_p(0,r) * rho0_predicted_edge(0,r) * w0_p[p]);
-=======
-        rho0_new_p[p] = rho0_old_p[p] - dtdr/(r_cc_loc(0,r)*r_cc_loc(0,r)) * 
+        rho0_new_arr(0,r) = rho0_old_arr(0,r) - dtdr/(r_cc_loc(0,r)*r_cc_loc(0,r)) * 
             (r_edge_loc(0,r+1)*r_edge_loc(0,r+1) * rho0_predicted_edge(0,r+1) * w0_p[max_lev*(r+1)] - 
             r_edge_loc(0,r)*r_edge_loc(0,r) * rho0_predicted_edge(0,r) * w0_p[p]);
->>>>>>> 847051d6
     });
     Gpu::synchronize();
 }
