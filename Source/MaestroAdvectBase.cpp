#include <Maestro.H>
#include <Maestro_F.H>

using namespace amrex;

void 
Maestro::AdvectBaseDens(BaseState<Real>& rho0_predicted_edge)
{
    // timer for profiling
    BL_PROFILE_VAR("Maestro::AdvectBaseDens()", AdvectBaseDens); 
    
    rho0_predicted_edge.setVal(0.0);

    if (!spherical) {
        AdvectBaseDensPlanar(rho0_predicted_edge);
        RestrictBase(rho0_new, true);
        FillGhostBase(rho0_new, true);
    } else {
        AdvectBaseDensSphr(rho0_predicted_edge);
    }
}

void 
Maestro::AdvectBaseDensPlanar(BaseState<Real>& rho0_predicted_edge_state)
{
    // timer for profiling
    BL_PROFILE_VAR("Maestro::AdvectBaseDensPlanar()", AdvectBaseDensPlanar); 

<<<<<<< HEAD
    BaseState<Real> force(max_radial_level+1, nr_fine);
=======
    BaseState<Real> force(base_geom.max_radial_level+1,base_geom.nr_fine);
>>>>>>> 2a69452f

    // zero the new density so we don't leave a non-zero density in fine radial
    // regions that no longer have a corresponding full state
    rho0_new.setVal(0.0);

<<<<<<< HEAD
=======
    const int max_lev = base_geom.max_radial_level+1;
    auto rho0_predicted_edge = rho0_predicted_edge_state.array();
    auto force_arr = force.array();

>>>>>>> 2a69452f
    // Predict rho_0 to vertical edges

    for (int n = 0; n <= base_geom.max_radial_level; ++n) {

<<<<<<< HEAD
        const auto& rho0_old_p = rho0_old; 
        const auto& w0_p = w0;  
=======
        const auto rho0_old_arr = rho0_old.const_array(); 
        Real * AMREX_RESTRICT w0_p = w0.dataPtr();  
>>>>>>> 2a69452f

        const Real dr_lev = base_geom.dr(n);

        for (int i = 1; i <= base_geom.numdisjointchunks(n); ++i) {

            int lo = base_geom.r_start_coord(n,i);
            int hi = base_geom.r_end_coord(n,i);

            AMREX_PARALLEL_FOR_1D(hi-lo+1, j, {
                int r = j + lo;

<<<<<<< HEAD
                force(n,r) = -rho0_old_p(n,r) * (w0_p(n,r+1) - w0_p(n,r)) / dr_lev;
=======
                force_arr(n,r) = -rho0_old_arr(n,r) * (w0_p[n+max_lev*(r+1)] - w0_p[p]) / dr_lev;
>>>>>>> 2a69452f
            });
            amrex::Gpu::synchronize();
        }
    }

    MakeEdgeState1d(rho0_old, rho0_predicted_edge_state, force);

    for (int n = 0; n <= base_geom.max_radial_level; ++n) {

<<<<<<< HEAD
        const auto& rho0_old_p = rho0_old; 
        auto& rho0_new_p = rho0_new; 
        const auto& w0_p = w0;  
=======
        const auto rho0_old_arr = rho0_old.const_array();
        auto rho0_new_arr = rho0_new.array(); 
        Real * AMREX_RESTRICT w0_p = w0.dataPtr();  
>>>>>>> 2a69452f

        const Real dr_lev = base_geom.dr(n);
        const Real dt_loc = dt;
        
        for (int i = 1; i <= base_geom.numdisjointchunks(n); ++i) {

            int lo = base_geom.r_start_coord(n,i);
            int hi = base_geom.r_end_coord(n,i);

            AMREX_PARALLEL_FOR_1D(hi-lo+1, j, {
                int r = j + lo;

<<<<<<< HEAD
                rho0_new_p(n,r) = rho0_old_p(n,r)
                    - dt_loc/dr_lev * (rho0_predicted_edge(n,r+1)*w0_p(n,r+1) - rho0_predicted_edge(n,r)*w0_p(n,r));
=======
                rho0_new_arr(n,r) = rho0_old_arr(n,r)
                    - dt_loc/dr_lev * (rho0_predicted_edge(n,r+1)*w0_p[n+max_lev*(r+1)] - rho0_predicted_edge(n,r)*w0_p[p]);
>>>>>>> 2a69452f
            });
            amrex::Gpu::synchronize();
        }
    }
}

void 
Maestro::AdvectBaseDensSphr(BaseState<Real>& rho0_predicted_edge_state)
{
    // timer for profiling
    BL_PROFILE_VAR("Maestro::AdvectBaseDensSphr()", AdvectBaseDensSphr);

    const Real dr0 = base_geom.dr(0);
    const Real dtdr = dt / dr0;
<<<<<<< HEAD
    BaseState<Real> force(nr_fine);

    // Predict rho_0 to vertical edges
    const auto& rho0_old_p = rho0_old; 
    auto& rho0_new_p = rho0_new;
    const auto& w0_p = w0; 
    const auto& r_cc_loc_p = r_cc_loc;
    const auto& r_edge_loc_p = r_edge_loc;

    AMREX_PARALLEL_FOR_1D(nr_fine, r, {
        force(r) = -rho0_old_p(0,r) * (w0_p(0,r+1) - w0_p(0,r)) / dr0 - 
            rho0_old_p(0,r)*(w0_p(0,r) + w0_p(0,r+1))/r_cc_loc_p(0,r);
=======
    BaseState<Real> force(1,base_geom.nr_fine);
    const int max_lev = base_geom.max_radial_level+1;
    auto rho0_predicted_edge = rho0_predicted_edge_state.array();

    // Predict rho_0 to vertical edges
    const auto rho0_old_arr = rho0_old.const_array(); 
    auto rho0_new_arr = rho0_new.array();
    Real * AMREX_RESTRICT w0_p = w0.dataPtr(); 
    const auto& r_cc_loc = base_geom.r_cc_loc;
    const auto& r_edge_loc = base_geom.r_edge_loc;
    auto force_arr = force.array();

    AMREX_PARALLEL_FOR_1D(base_geom.nr_fine, r, {
        int p = max_lev*r;
        force_arr(0,r) = -rho0_old_arr(0,r) * (w0_p[max_lev*(r+1)] - w0_p[p]) / dr0 - 
            rho0_old_arr(0,r)*(w0_p[p] + w0_p[max_lev*(r+1)])/r_cc_loc(0,r);
>>>>>>> 2a69452f
    });
    Gpu::synchronize();

    MakeEdgeState1d(rho0_old, rho0_predicted_edge_state, force);

<<<<<<< HEAD
    AMREX_PARALLEL_FOR_1D(nr_fine, r, {
        rho0_new_p(0,r) = rho0_old_p(0,r) - dtdr/(r_cc_loc_p(0,r)*r_cc_loc_p(0,r)) * 
            (r_edge_loc_p(0,r+1)*r_edge_loc_p(0,r+1) * rho0_predicted_edge(0,r+1) * w0_p(0,r+1) - 
            r_edge_loc_p(0,r)*r_edge_loc_p(0,r) * rho0_predicted_edge(0,r) * w0_p(0,r));
=======
    AMREX_PARALLEL_FOR_1D(base_geom.nr_fine, r, {
        int p = max_lev*r;
        rho0_new_arr(0,r) = rho0_old_arr(0,r) - dtdr/(r_cc_loc(0,r)*r_cc_loc(0,r)) * 
            (r_edge_loc(0,r+1)*r_edge_loc(0,r+1) * rho0_predicted_edge(0,r+1) * w0_p[max_lev*(r+1)] - 
            r_edge_loc(0,r)*r_edge_loc(0,r) * rho0_predicted_edge(0,r) * w0_p[p]);
>>>>>>> 2a69452f
    });
    Gpu::synchronize();
}

void 
Maestro::AdvectBaseEnthalpy(BaseState<Real>& rhoh0_predicted_edge)
{
    // timer for profiling
    BL_PROFILE_VAR("Maestro::AdvectBaseEnthalpy()", AdvectBaseEnthalpy); 
    
    rhoh0_predicted_edge.setVal(0.0);

    if (!spherical) {
        AdvectBaseEnthalpyPlanar(rhoh0_predicted_edge);
        RestrictBase(rhoh0_new, true);
        FillGhostBase(rhoh0_new, true);
    } else {
        AdvectBaseEnthalpySphr(rhoh0_predicted_edge);
    }
}

void 
Maestro::AdvectBaseEnthalpyPlanar(BaseState<Real>& rhoh0_predicted_edge_state)
{
    // timer for profiling
    BL_PROFILE_VAR("Maestro::AdvectBaseEnthalpyPlanar()", AdvectBaseEnthalpyPlanar); 

    BaseState<Real> force(base_geom.max_radial_level+1, base_geom.nr_fine);

    // zero the new enthalpy so we don't leave a non-zero enthalpy in fine radial
    // regions that no longer have a corresponding full state
    rhoh0_new.setVal(0.0);

<<<<<<< HEAD
=======
    const int max_lev = base_geom.max_radial_level+1;
    auto rhoh0_predicted_edge = rhoh0_predicted_edge_state.array();
    auto force_arr = force.array();

>>>>>>> 2a69452f
    // Update (rho h)_0

    for (int n = 0; n <= base_geom.max_radial_level; ++n) {

<<<<<<< HEAD
        const auto& rhoh0_old_p = rhoh0_old; 
        const auto& w0_p = w0;  
        const auto& psi_p = psi;  
=======
        const auto rhoh0_old_arr = rhoh0_old.array(); 
        const Real * AMREX_RESTRICT w0_p = w0.dataPtr();  
        const auto psi_arr = psi.array();  
>>>>>>> 2a69452f

        const Real dr_lev = base_geom.dr(n);

        for (int i = 1; i <= base_geom.numdisjointchunks(n); ++i) {

            int lo = base_geom.r_start_coord(n,i);
            int hi = base_geom.r_end_coord(n,i);

            // here we predict (rho h)_0 on the edges
            AMREX_PARALLEL_FOR_1D(hi-lo+1, j, {
                int r = j + lo;
<<<<<<< HEAD
                force(n,r) = -rhoh0_old_p(n,r) * (w0_p(n,r+1) - w0_p(n,r)) / dr_lev 
                    + psi_p(n,r);
=======
                int p = n+max_lev*r;
                force_arr(n,r) = -rhoh0_old_arr(n,r) * (w0_p[n+max_lev*(r+1)] - w0_p[p]) / dr_lev 
                    + psi_arr(n,r);
>>>>>>> 2a69452f
            });
            Gpu::synchronize();
        }
    }

    MakeEdgeState1d(rhoh0_old, rhoh0_predicted_edge_state, force);

    for (int n = 0; n <= base_geom.max_radial_level; ++n) {

<<<<<<< HEAD
        const auto& rhoh0_old_p = rhoh0_old; 
        auto& rhoh0_new_p = rhoh0_new; 
        const auto& w0_p = w0;  
        const auto& psi_p = psi; 
=======
        const auto rhoh0_old_arr = rhoh0_old.array(); 
        auto rhoh0_new_arr = rhoh0_new.array(); 
        const Real * AMREX_RESTRICT w0_p = w0.dataPtr();  
        const auto psi_arr = psi.array(); 
>>>>>>> 2a69452f

        const Real dr_lev = base_geom.dr(n);
        const Real dt_loc = dt;

        for (int i = 1; i <= base_geom.numdisjointchunks(n); ++i) {

            int lo = base_geom.r_start_coord(n,i);
            int hi = base_geom.r_end_coord(n,i);

            // update (rho h)_0
            AMREX_PARALLEL_FOR_1D(hi-lo+1, j, {
                int r = j + lo;
<<<<<<< HEAD
                rhoh0_new_p(n,r) = rhoh0_old_p(n,r) 
                    - dt_loc/dr_lev * (rhoh0_predicted_edge(n,r+1)*w0_p(n,r+1) - rhoh0_predicted_edge(n,r)*w0_p(n,r)) + dt_loc * psi_p(n,r);
=======
                int p = n+max_lev*r;
                rhoh0_new_arr(n,r) = rhoh0_old_arr(n,r) 
                    - dt_loc/dr_lev * (rhoh0_predicted_edge(n,r+1)*w0_p[n+max_lev*(r+1)] - rhoh0_predicted_edge(n,r)*w0_p[p]) + dt_loc * psi_arr(n,r);
>>>>>>> 2a69452f
            });
            Gpu::synchronize();
        }
    }
}

void 
Maestro::AdvectBaseEnthalpySphr(BaseState<Real>& rhoh0_predicted_edge_state)
{
    // timer for profiling
    BL_PROFILE_VAR("Maestro::AdvectBaseEnthalpySphr()", AdvectBaseEnthalpySphr);

    const Real dr0 = base_geom.dr(0);
    const Real dtdr = dt / dr0;
    const Real dt_loc = dt;

<<<<<<< HEAD
    BaseState<Real> force(nr_fine);

    // predict (rho h)_0 on the edges
    const auto& rhoh0_old_p = rhoh0_old; 
    auto& rhoh0_new_p = rhoh0_new;
    const auto& w0_p = w0; 
    const auto& r_cc_loc_p = r_cc_loc;
    const auto& r_edge_loc_p = r_edge_loc;
    const auto& psi_p = psi; 

    AMREX_PARALLEL_FOR_1D(nr_fine, r, {
        force(r) = -rhoh0_old_p(0,r) * (w0_p(0,r+1) - w0_p(0,r)) / dr0 - 
            rhoh0_old_p(0,r)*(w0_p(0,r) + w0_p(0,r+1))/r_cc_loc_p(0,r) + psi_p(0,r);
=======
    const int max_lev = base_geom.max_radial_level + 1;
    BaseState<Real> force(1,base_geom.nr_fine);
    auto rhoh0_predicted_edge = rhoh0_predicted_edge_state.array();

    // predict (rho h)_0 on the edges
    const auto rhoh0_old_arr = rhoh0_old.const_array(); 
    auto rhoh0_new_arr = rhoh0_new.array();
    Real * AMREX_RESTRICT w0_p = w0.dataPtr(); 
    const auto& r_cc_loc = base_geom.r_cc_loc;
    const auto& r_edge_loc = base_geom.r_edge_loc;
    const auto psi_arr = psi.const_array(); 
    auto force_arr = force.array();

    AMREX_PARALLEL_FOR_1D(base_geom.nr_fine, r, {
        int p = max_lev*r;
        force_arr(0,r) = -rhoh0_old_arr(0,r) * (w0_p[max_lev*(r+1)] - w0_p[p]) / dr0 - 
            rhoh0_old_arr(0,r)*(w0_p[p] + w0_p[max_lev*(r+1)])/r_cc_loc(0,r) + psi_arr(0,r);
>>>>>>> 2a69452f
    });
    Gpu::synchronize();

    MakeEdgeState1d(rhoh0_old, rhoh0_predicted_edge_state, force);

<<<<<<< HEAD
    AMREX_PARALLEL_FOR_1D(nr_fine, r, {

        rhoh0_new_p(0,r) = rhoh0_old_p(0,r) - dtdr/(r_cc_loc_p(0,r)*r_cc_loc_p(0,r)) * 
            (r_edge_loc_p(0,r+1)*r_edge_loc_p(0,r+1) * rhoh0_predicted_edge(0,r+1) * w0_p(0,r+1) - 
            r_edge_loc_p(0,r)*r_edge_loc_p(0,r) * rhoh0_predicted_edge(0,r) * w0_p(0,r)) + 
            dt_loc * psi_p(0,r);
=======
    AMREX_PARALLEL_FOR_1D(base_geom.nr_fine, r, {
        int p = max_lev*r;

        rhoh0_new_arr(0,r) = rhoh0_old_arr(0,r) - dtdr/(r_cc_loc(0,r)*r_cc_loc(0,r)) * 
            (r_edge_loc(0,r+1)*r_edge_loc(0,r+1) * rhoh0_predicted_edge(0,r+1) * w0_p[max_lev*(r+1)] - 
            r_edge_loc(0,r)*r_edge_loc(0,r) * rhoh0_predicted_edge(0,r) * w0_p[p]) + 
            dt_loc * psi_arr(0,r);
>>>>>>> 2a69452f
    });
    Gpu::synchronize();
}<|MERGE_RESOLUTION|>--- conflicted
+++ resolved
@@ -26,50 +26,32 @@
     // timer for profiling
     BL_PROFILE_VAR("Maestro::AdvectBaseDensPlanar()", AdvectBaseDensPlanar); 
 
-<<<<<<< HEAD
-    BaseState<Real> force(max_radial_level+1, nr_fine);
-=======
-    BaseState<Real> force(base_geom.max_radial_level+1,base_geom.nr_fine);
->>>>>>> 2a69452f
+    BaseState<Real> force(base_geom.max_radial_level+1, base_geom.nr_fine);
 
     // zero the new density so we don't leave a non-zero density in fine radial
     // regions that no longer have a corresponding full state
     rho0_new.setVal(0.0);
-
-<<<<<<< HEAD
-=======
-    const int max_lev = base_geom.max_radial_level+1;
     auto rho0_predicted_edge = rho0_predicted_edge_state.array();
     auto force_arr = force.array();
-
->>>>>>> 2a69452f
+    const auto rho0_old_arr = rho0_old.const_array(); 
+    auto rho0_new_arr = rho0_new.array(); 
+    auto w0_arr = w0.array(); 
+
     // Predict rho_0 to vertical edges
 
     for (int n = 0; n <= base_geom.max_radial_level; ++n) {
 
-<<<<<<< HEAD
-        const auto& rho0_old_p = rho0_old; 
-        const auto& w0_p = w0;  
-=======
-        const auto rho0_old_arr = rho0_old.const_array(); 
-        Real * AMREX_RESTRICT w0_p = w0.dataPtr();  
->>>>>>> 2a69452f
-
-        const Real dr_lev = base_geom.dr(n);
-
-        for (int i = 1; i <= base_geom.numdisjointchunks(n); ++i) {
-
-            int lo = base_geom.r_start_coord(n,i);
-            int hi = base_geom.r_end_coord(n,i);
-
-            AMREX_PARALLEL_FOR_1D(hi-lo+1, j, {
-                int r = j + lo;
-
-<<<<<<< HEAD
-                force(n,r) = -rho0_old_p(n,r) * (w0_p(n,r+1) - w0_p(n,r)) / dr_lev;
-=======
-                force_arr(n,r) = -rho0_old_arr(n,r) * (w0_p[n+max_lev*(r+1)] - w0_p[p]) / dr_lev;
->>>>>>> 2a69452f
+        const Real dr_lev = base_geom.dr(n);
+
+        for (int i = 1; i <= base_geom.numdisjointchunks(n); ++i) {
+
+            int lo = base_geom.r_start_coord(n,i);
+            int hi = base_geom.r_end_coord(n,i);
+
+            AMREX_PARALLEL_FOR_1D(hi-lo+1, j, {
+                int r = j + lo;
+
+                force_arr(n,r) = -rho0_old_arr(n,r) * (w0_arr(n,r+1) - w0_arr(n,r)) / dr_lev;
             });
             amrex::Gpu::synchronize();
         }
@@ -78,16 +60,6 @@
     MakeEdgeState1d(rho0_old, rho0_predicted_edge_state, force);
 
     for (int n = 0; n <= base_geom.max_radial_level; ++n) {
-
-<<<<<<< HEAD
-        const auto& rho0_old_p = rho0_old; 
-        auto& rho0_new_p = rho0_new; 
-        const auto& w0_p = w0;  
-=======
-        const auto rho0_old_arr = rho0_old.const_array();
-        auto rho0_new_arr = rho0_new.array(); 
-        Real * AMREX_RESTRICT w0_p = w0.dataPtr();  
->>>>>>> 2a69452f
 
         const Real dr_lev = base_geom.dr(n);
         const Real dt_loc = dt;
@@ -100,13 +72,8 @@
             AMREX_PARALLEL_FOR_1D(hi-lo+1, j, {
                 int r = j + lo;
 
-<<<<<<< HEAD
-                rho0_new_p(n,r) = rho0_old_p(n,r)
-                    - dt_loc/dr_lev * (rho0_predicted_edge(n,r+1)*w0_p(n,r+1) - rho0_predicted_edge(n,r)*w0_p(n,r));
-=======
                 rho0_new_arr(n,r) = rho0_old_arr(n,r)
-                    - dt_loc/dr_lev * (rho0_predicted_edge(n,r+1)*w0_p[n+max_lev*(r+1)] - rho0_predicted_edge(n,r)*w0_p[p]);
->>>>>>> 2a69452f
+                    - dt_loc/dr_lev * (rho0_predicted_edge(n,r+1)*w0_arr(n,r+1) - rho0_predicted_edge(n,r)*w0_arr(n,r));
             });
             amrex::Gpu::synchronize();
         }
@@ -121,20 +88,6 @@
 
     const Real dr0 = base_geom.dr(0);
     const Real dtdr = dt / dr0;
-<<<<<<< HEAD
-    BaseState<Real> force(nr_fine);
-
-    // Predict rho_0 to vertical edges
-    const auto& rho0_old_p = rho0_old; 
-    auto& rho0_new_p = rho0_new;
-    const auto& w0_p = w0; 
-    const auto& r_cc_loc_p = r_cc_loc;
-    const auto& r_edge_loc_p = r_edge_loc;
-
-    AMREX_PARALLEL_FOR_1D(nr_fine, r, {
-        force(r) = -rho0_old_p(0,r) * (w0_p(0,r+1) - w0_p(0,r)) / dr0 - 
-            rho0_old_p(0,r)*(w0_p(0,r) + w0_p(0,r+1))/r_cc_loc_p(0,r);
-=======
     BaseState<Real> force(1,base_geom.nr_fine);
     const int max_lev = base_geom.max_radial_level+1;
     auto rho0_predicted_edge = rho0_predicted_edge_state.array();
@@ -142,33 +95,24 @@
     // Predict rho_0 to vertical edges
     const auto rho0_old_arr = rho0_old.const_array(); 
     auto rho0_new_arr = rho0_new.array();
-    Real * AMREX_RESTRICT w0_p = w0.dataPtr(); 
-    const auto& r_cc_loc = base_geom.r_cc_loc;
-    const auto& r_edge_loc = base_geom.r_edge_loc;
+    auto w0_arr = w0.array(); 
+    const auto r_cc_loc = base_geom.r_cc_loc;
+    const auto r_edge_loc = base_geom.r_edge_loc;
     auto force_arr = force.array();
 
     AMREX_PARALLEL_FOR_1D(base_geom.nr_fine, r, {
         int p = max_lev*r;
-        force_arr(0,r) = -rho0_old_arr(0,r) * (w0_p[max_lev*(r+1)] - w0_p[p]) / dr0 - 
-            rho0_old_arr(0,r)*(w0_p[p] + w0_p[max_lev*(r+1)])/r_cc_loc(0,r);
->>>>>>> 2a69452f
+        force_arr(0,r) = -rho0_old_arr(0,r) * (w0_arr(0,r+1) - w0_arr(0,r)) / dr0 - 
+            rho0_old_arr(0,r)*(w0_arr(0,r) + w0_arr(0,r+1))/r_cc_loc(0,r);
     });
     Gpu::synchronize();
 
     MakeEdgeState1d(rho0_old, rho0_predicted_edge_state, force);
 
-<<<<<<< HEAD
-    AMREX_PARALLEL_FOR_1D(nr_fine, r, {
-        rho0_new_p(0,r) = rho0_old_p(0,r) - dtdr/(r_cc_loc_p(0,r)*r_cc_loc_p(0,r)) * 
-            (r_edge_loc_p(0,r+1)*r_edge_loc_p(0,r+1) * rho0_predicted_edge(0,r+1) * w0_p(0,r+1) - 
-            r_edge_loc_p(0,r)*r_edge_loc_p(0,r) * rho0_predicted_edge(0,r) * w0_p(0,r));
-=======
-    AMREX_PARALLEL_FOR_1D(base_geom.nr_fine, r, {
-        int p = max_lev*r;
-        rho0_new_arr(0,r) = rho0_old_arr(0,r) - dtdr/(r_cc_loc(0,r)*r_cc_loc(0,r)) * 
-            (r_edge_loc(0,r+1)*r_edge_loc(0,r+1) * rho0_predicted_edge(0,r+1) * w0_p[max_lev*(r+1)] - 
-            r_edge_loc(0,r)*r_edge_loc(0,r) * rho0_predicted_edge(0,r) * w0_p[p]);
->>>>>>> 2a69452f
+    AMREX_PARALLEL_FOR_1D(base_geom.nr_fine, r, {
+        rho0_new_arr(0,r) = rho_old_arr(0,r) - dtdr/(r_cc_loc(0,r)*r_cc_loc(0,r)) * 
+            (r_edge_loc(0,r+1)*r_edge_loc(0,r+1) * rho0_predicted_edge(0,r+1) * w0_arr(0,r+1) - 
+            r_edge_loc(0,r)*r_edge_loc(0,r) * rho0_predicted_edge(0,r) * w0_arr(0,r));
     });
     Gpu::synchronize();
 }
@@ -202,27 +146,17 @@
     // regions that no longer have a corresponding full state
     rhoh0_new.setVal(0.0);
 
-<<<<<<< HEAD
-=======
-    const int max_lev = base_geom.max_radial_level+1;
     auto rhoh0_predicted_edge = rhoh0_predicted_edge_state.array();
     auto force_arr = force.array();
-
->>>>>>> 2a69452f
+    const auto rhoh0_old_arr = rhoh0_old.const_array(); 
+    auto rhoh0_new_arr = rhoh0_new.array(); 
+    const auto w0_arr = w0.const_array();  
+    const auto psi_arr = psi.const_array(); 
+
     // Update (rho h)_0
 
     for (int n = 0; n <= base_geom.max_radial_level; ++n) {
 
-<<<<<<< HEAD
-        const auto& rhoh0_old_p = rhoh0_old; 
-        const auto& w0_p = w0;  
-        const auto& psi_p = psi;  
-=======
-        const auto rhoh0_old_arr = rhoh0_old.array(); 
-        const Real * AMREX_RESTRICT w0_p = w0.dataPtr();  
-        const auto psi_arr = psi.array();  
->>>>>>> 2a69452f
-
         const Real dr_lev = base_geom.dr(n);
 
         for (int i = 1; i <= base_geom.numdisjointchunks(n); ++i) {
@@ -233,14 +167,8 @@
             // here we predict (rho h)_0 on the edges
             AMREX_PARALLEL_FOR_1D(hi-lo+1, j, {
                 int r = j + lo;
-<<<<<<< HEAD
-                force(n,r) = -rhoh0_old_p(n,r) * (w0_p(n,r+1) - w0_p(n,r)) / dr_lev 
-                    + psi_p(n,r);
-=======
-                int p = n+max_lev*r;
-                force_arr(n,r) = -rhoh0_old_arr(n,r) * (w0_p[n+max_lev*(r+1)] - w0_p[p]) / dr_lev 
+                force_arr(n,r) = -rhoh0_old_arr(n,r) * (w0_arr(n,r+1) - w0_arr(n,r)) / dr_lev 
                     + psi_arr(n,r);
->>>>>>> 2a69452f
             });
             Gpu::synchronize();
         }
@@ -250,18 +178,6 @@
 
     for (int n = 0; n <= base_geom.max_radial_level; ++n) {
 
-<<<<<<< HEAD
-        const auto& rhoh0_old_p = rhoh0_old; 
-        auto& rhoh0_new_p = rhoh0_new; 
-        const auto& w0_p = w0;  
-        const auto& psi_p = psi; 
-=======
-        const auto rhoh0_old_arr = rhoh0_old.array(); 
-        auto rhoh0_new_arr = rhoh0_new.array(); 
-        const Real * AMREX_RESTRICT w0_p = w0.dataPtr();  
-        const auto psi_arr = psi.array(); 
->>>>>>> 2a69452f
-
         const Real dr_lev = base_geom.dr(n);
         const Real dt_loc = dt;
 
@@ -273,14 +189,8 @@
             // update (rho h)_0
             AMREX_PARALLEL_FOR_1D(hi-lo+1, j, {
                 int r = j + lo;
-<<<<<<< HEAD
-                rhoh0_new_p(n,r) = rhoh0_old_p(n,r) 
-                    - dt_loc/dr_lev * (rhoh0_predicted_edge(n,r+1)*w0_p(n,r+1) - rhoh0_predicted_edge(n,r)*w0_p(n,r)) + dt_loc * psi_p(n,r);
-=======
-                int p = n+max_lev*r;
                 rhoh0_new_arr(n,r) = rhoh0_old_arr(n,r) 
-                    - dt_loc/dr_lev * (rhoh0_predicted_edge(n,r+1)*w0_p[n+max_lev*(r+1)] - rhoh0_predicted_edge(n,r)*w0_p[p]) + dt_loc * psi_arr(n,r);
->>>>>>> 2a69452f
+                    - dt_loc/dr_lev * (rhoh0_predicted_edge(n,r+1)*w0_p(n,r+1) - rhoh0_predicted_edge(n,r)*w0_arr(n,r)) + dt_loc * psi_arr(n,r);
             });
             Gpu::synchronize();
         }
@@ -297,60 +207,31 @@
     const Real dtdr = dt / dr0;
     const Real dt_loc = dt;
 
-<<<<<<< HEAD
-    BaseState<Real> force(nr_fine);
-
-    // predict (rho h)_0 on the edges
-    const auto& rhoh0_old_p = rhoh0_old; 
-    auto& rhoh0_new_p = rhoh0_new;
-    const auto& w0_p = w0; 
-    const auto& r_cc_loc_p = r_cc_loc;
-    const auto& r_edge_loc_p = r_edge_loc;
-    const auto& psi_p = psi; 
-
-    AMREX_PARALLEL_FOR_1D(nr_fine, r, {
-        force(r) = -rhoh0_old_p(0,r) * (w0_p(0,r+1) - w0_p(0,r)) / dr0 - 
-            rhoh0_old_p(0,r)*(w0_p(0,r) + w0_p(0,r+1))/r_cc_loc_p(0,r) + psi_p(0,r);
-=======
-    const int max_lev = base_geom.max_radial_level + 1;
     BaseState<Real> force(1,base_geom.nr_fine);
     auto rhoh0_predicted_edge = rhoh0_predicted_edge_state.array();
 
     // predict (rho h)_0 on the edges
     const auto rhoh0_old_arr = rhoh0_old.const_array(); 
     auto rhoh0_new_arr = rhoh0_new.array();
-    Real * AMREX_RESTRICT w0_p = w0.dataPtr(); 
+    auto w0_p = w0.array(); 
     const auto& r_cc_loc = base_geom.r_cc_loc;
     const auto& r_edge_loc = base_geom.r_edge_loc;
     const auto psi_arr = psi.const_array(); 
     auto force_arr = force.array();
 
     AMREX_PARALLEL_FOR_1D(base_geom.nr_fine, r, {
-        int p = max_lev*r;
-        force_arr(0,r) = -rhoh0_old_arr(0,r) * (w0_p[max_lev*(r+1)] - w0_p[p]) / dr0 - 
-            rhoh0_old_arr(0,r)*(w0_p[p] + w0_p[max_lev*(r+1)])/r_cc_loc(0,r) + psi_arr(0,r);
->>>>>>> 2a69452f
+        force_arr(0,r) = -rhoh0_old_arr(0,r) * (w0_arr(0,r+1) - w0_arr(0,r)) / dr0 - 
+            rhoh0_old_arr(0,r)*(w0_arr(0,r) + w0_arr(0,r+1))/r_cc_loc(0,r) + psi_arr(0,r);
     });
     Gpu::synchronize();
 
     MakeEdgeState1d(rhoh0_old, rhoh0_predicted_edge_state, force);
 
-<<<<<<< HEAD
-    AMREX_PARALLEL_FOR_1D(nr_fine, r, {
-
-        rhoh0_new_p(0,r) = rhoh0_old_p(0,r) - dtdr/(r_cc_loc_p(0,r)*r_cc_loc_p(0,r)) * 
-            (r_edge_loc_p(0,r+1)*r_edge_loc_p(0,r+1) * rhoh0_predicted_edge(0,r+1) * w0_p(0,r+1) - 
-            r_edge_loc_p(0,r)*r_edge_loc_p(0,r) * rhoh0_predicted_edge(0,r) * w0_p(0,r)) + 
-            dt_loc * psi_p(0,r);
-=======
-    AMREX_PARALLEL_FOR_1D(base_geom.nr_fine, r, {
-        int p = max_lev*r;
-
+    AMREX_PARALLEL_FOR_1D(base_geom.nr_fine, r, {
         rhoh0_new_arr(0,r) = rhoh0_old_arr(0,r) - dtdr/(r_cc_loc(0,r)*r_cc_loc(0,r)) * 
-            (r_edge_loc(0,r+1)*r_edge_loc(0,r+1) * rhoh0_predicted_edge(0,r+1) * w0_p[max_lev*(r+1)] - 
-            r_edge_loc(0,r)*r_edge_loc(0,r) * rhoh0_predicted_edge(0,r) * w0_p[p]) + 
+            (r_edge_loc(0,r+1)*r_edge_loc(0,r+1) * rhoh0_predicted_edge(0,r+1) * w0_arr(0,r+1) - 
+            r_edge_loc(0,r)*r_edge_loc(0,r) * rhoh0_predicted_edge(0,r) * w0_arr(0,r)) + 
             dt_loc * psi_arr(0,r);
->>>>>>> 2a69452f
     });
     Gpu::synchronize();
 }