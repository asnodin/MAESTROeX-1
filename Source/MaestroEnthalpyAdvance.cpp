--- conflicted
+++ resolved
@@ -139,19 +139,12 @@
 
     if (enthalpy_pred_type == predict_rhoh) {
         // use the conservative form of the prediction
-<<<<<<< HEAD
-        MakeEdgeScal(scalold, sedge, umac, scal_force, 0, bcs_s, Nscal,
-                     pred_comp, pred_comp, 1, 1);
+        MakeEdgeScal(scalold, sedge, umac, scal_force, false, bcs_s, Nscal,
+                     pred_comp, pred_comp, 1, true);
     } else {
         // use the advective form of the prediction
-        MakeEdgeScal(scalold, sedge, umac, scal_force, 0, bcs_s, Nscal,
-                     pred_comp, pred_comp, 1, 0);
-=======
-        MakeEdgeScal(scalold,sedge,umac,scal_force,false,bcs_s,Nscal,pred_comp,pred_comp,1,true);
-    } else {
-        // use the advective form of the prediction
-        MakeEdgeScal(scalold,sedge,umac,scal_force,false,bcs_s,Nscal,pred_comp,pred_comp,1,false);
->>>>>>> 4883f178
+        MakeEdgeScal(scalold, sedge, umac, scal_force, false, bcs_s, Nscal,
+                     pred_comp, pred_comp, 1, false);
     }
 
     if (enthalpy_pred_type == predict_rhohprime) {
@@ -354,17 +347,12 @@
         p0_new_cart[lev].define(grids[lev], dmap[lev], 1, 1);
     }
 
-<<<<<<< HEAD
-    Put1dArrayOnCart(p0_new, p0_new_cart, 0, 0, bcs_f, 0);
-=======
     Put1dArrayOnCart(p0_new, p0_new_cart, false, false, bcs_f, 0);
->>>>>>> 4883f178
 
     UpdateScal(scalold, scalnew, sflux, scal_force, RhoH, 1, p0_new_cart);
 }
 
 // Enthalpy advance for SDC using intra(global var)
-<<<<<<< HEAD
 void Maestro::EnthalpyAdvanceSDC(
     int which_step, Vector<MultiFab>& scalold, Vector<MultiFab>& scalnew,
     Vector<std::array<MultiFab, AMREX_SPACEDIM> >& sedge,
@@ -372,21 +360,9 @@
     Vector<MultiFab>& scal_force,
     Vector<std::array<MultiFab, AMREX_SPACEDIM> >& umac,
     const Vector<std::array<MultiFab, AMREX_SPACEDIM> >& w0mac,
+    const BaseState<Real>& p0,
     const Vector<MultiFab>& thermal) {
-=======
-void
-Maestro::EnthalpyAdvanceSDC (int which_step,
-                             Vector<MultiFab>& scalold,
-                             Vector<MultiFab>& scalnew,
-                             Vector<std::array< MultiFab, AMREX_SPACEDIM > >& sedge,
-                             Vector<std::array< MultiFab, AMREX_SPACEDIM > >& sflux,
-                             Vector<MultiFab>& scal_force,
-                             Vector<std::array< MultiFab, AMREX_SPACEDIM > >& umac,
-                             const Vector<std::array< MultiFab,AMREX_SPACEDIM > >& w0mac,
-                             const BaseState<Real>& p0, 
-                             const Vector<MultiFab>& thermal)
-{
->>>>>>> 4883f178
+
     // timer for profiling
     BL_PROFILE_VAR("Maestro::EnthalpyAdvanceSDC()", EnthalpyAdvanceSDC);
 
@@ -528,19 +504,12 @@
 
     if (enthalpy_pred_type == predict_rhoh) {
         // use the conservative form of the prediction
-<<<<<<< HEAD
-        MakeEdgeScal(scalold, sedge, umac, scal_force, 0, bcs_s, Nscal,
-                     pred_comp, pred_comp, 1, 1);
+        MakeEdgeScal(scalold, sedge, umac, scal_force, false, bcs_s, Nscal,
+                     pred_comp, pred_comp, 1, true);
     } else {
         // use the advective form of the prediction
-        MakeEdgeScal(scalold, sedge, umac, scal_force, 0, bcs_s, Nscal,
-                     pred_comp, pred_comp, 1, 0);
-=======
-        MakeEdgeScal(scalold, sedge, umac, scal_force, false, bcs_s, Nscal, pred_comp, pred_comp, 1, true);
-    } else {
-        // use the advective form of the prediction
-        MakeEdgeScal(scalold,sedge,umac,scal_force,false,bcs_s,Nscal,pred_comp,pred_comp,1,false);
->>>>>>> 4883f178
+        MakeEdgeScal(scalold, sedge, umac, scal_force, false, bcs_s, Nscal,
+                     pred_comp, pred_comp, 1, true);
     }
 
     if (enthalpy_pred_type == predict_rhohprime) {
@@ -743,15 +712,9 @@
 
     Addw0(umac, w0mac, 1.);
 
-<<<<<<< HEAD
-    Vector<MultiFab> p0_new_cart(finest_level + 1);
-    for (int lev = 0; lev <= finest_level; ++lev) {
-        p0_new_cart[lev].define(grids[lev], dmap[lev], 1, 1);
-=======
-    Vector<MultiFab> p0_cart(finest_level+1);
-    for (int lev=0; lev<=finest_level; ++lev) {
+    Vector<MultiFab> p0_cart(finest_level + 1);
+    for (int lev = 0; lev <= finest_level; ++lev) {
         p0_cart[lev].define(grids[lev], dmap[lev], 1, 1);
->>>>>>> 4883f178
     }
 
     Put1dArrayOnCart(p0, p0_cart, false, false, bcs_f, 0);
