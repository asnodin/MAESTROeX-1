--- conflicted
+++ resolved
@@ -48,28 +48,17 @@
             log_file.Log("model file mapping (spherical base state)");
         }
 
-<<<<<<< HEAD
         log_file.Log("dr of MAESTRO base state =                            ", dr.array()(n));
-=======
-        log_file.Log("dr of MAESTRO base state =                            ", dr(n));
->>>>>>> b765b468
         log_file.Log("dr of input file data =                               ", model_dr);
         log_file.Log(" ");
         log_file.Log("maximum radius (cell-centered) of input model =       ", rmax);
 
         Real mod_dr = 0.0;
         if (use_exact_base_state) {
-<<<<<<< HEAD
-            mod_dr = r_cc_loc_b.array()(lev,0) < model_dr_irreg[0] ? remainder(model_dr_irreg[0], r_cc_loc_b.array()(lev,0)) : remainder(r_cc_loc_b.array()(lev,0), model_dr_irreg[0]);
+            mod_dr = base_geom.r_cc_loc(lev,0) < model_dr_irreg[0] ? remainder(model_dr_irreg[0], base_geom.r_cc_loc(lev,0)) : remainder(base_geom.r_cc_loc(lev,0), model_dr_irreg[0]);
         } else {
             mod_dr = dr.array()(n) < model_dr ? 
                 remainder(model_dr, dr.array()(n)) : remainder(dr.array()(n), model_dr);
-=======
-            mod_dr = base_geom.r_cc_loc(lev,0) < model_dr_irreg[0] ? remainder(model_dr_irreg[0], base_geom.r_cc_loc(lev,0)) : remainder(base_geom.r_cc_loc(lev,0), model_dr_irreg[0]);
-        } else {
-            mod_dr = dr(n) < model_dr ? 
-                remainder(model_dr, dr(n)) : remainder(dr(n), model_dr);
->>>>>>> b765b468
         }
 
         if (mod_dr > TINY) {
@@ -95,15 +84,9 @@
     Real temp_above_cutoff = s0_init[n+max_lev*base_geom.nr_fine*Temp];
     Real p_above_cutoff = p0_init[n];
 
-<<<<<<< HEAD
-    for (auto r = 0; r < nr.array()(n); ++r) {
+    for (auto r = 0; r < base_geom.nr(n); ++r) {
 
         Real rloc = starting_rad + (Real(r) + 0.5)*dr.array()(n);
-=======
-    for (auto r = 0; r < base_geom.nr(n); ++r) {
-
-        Real rloc = starting_rad + (Real(r) + 0.5)*dr(n);
->>>>>>> b765b468
 
         // here we account for r > rmax of the model.hse array, assuming
         // that the state stays constant beyond rmax
@@ -199,60 +182,36 @@
     Real mencl = 0.0;
 
     if (use_exact_base_state) {
-<<<<<<< HEAD
-        Real dr_irreg = r_edge_loc_b.array()(n,1) - r_edge_loc_b.array()(n,0); // edge-to-edge
-=======
         Real dr_irreg = base_geom.r_edge_loc(n,1) - base_geom.r_edge_loc(n,0); // edge-to-edge
->>>>>>> b765b468
 
         if (spherical || do_2d_planar_octant) {
             mencl = 4.0/3.0 * M_PI * dr_irreg*dr_irreg*dr_irreg * s0_init[n+max_lev*base_geom.nr_fine*Rho];
         }
     } else {
         if (spherical || do_2d_planar_octant) {
-<<<<<<< HEAD
-            mencl = 4.0/3.0 * M_PI * dr.array()(n)*dr.array()(n)*dr.array()(n) * s0_init[n+max_lev*nr_fine*Rho];
-=======
             mencl = 4.0/3.0 * M_PI * dr(n)*dr(n)*dr(n) * s0_init[n+max_lev*base_geom.nr_fine*Rho];
->>>>>>> b765b468
         }
     }
 
     Real max_hse_error = -1.e30;
 
-<<<<<<< HEAD
-    for (auto r = 1; r < nr.array()(n); ++r) {
+    for (auto r = 1; r < base_geom.nr(n); ++r) {
 
         Real rloc = starting_rad + (Real(r) + 0.5) * dr.array()(n);
-=======
-    for (auto r = 1; r < base_geom.nr(n); ++r) {
-
-        Real rloc = starting_rad + (Real(r) + 0.5) * dr(n);
->>>>>>> b765b468
         rloc = min(rloc, rmax);
 
         if (rloc < base_cutoff_density_loc) {
 
             Real r_r = starting_rad;
-<<<<<<< HEAD
-            r_r += use_exact_base_state ? r_edge_loc_b.array()(n,r+1) : Real(r+1) * dr.array()(n);
-            Real r_l = starting_rad;
-            r_l += use_exact_base_state ? r_edge_loc_b.array()(n,r) : Real(r) * dr.array()(n);
-=======
             r_r += use_exact_base_state ? base_geom.r_edge_loc(n,r+1) : Real(r+1) * dr(n);
             Real r_l = starting_rad;
             r_l += use_exact_base_state ? base_geom.r_edge_loc(n,r) : Real(r) * dr(n);
->>>>>>> b765b468
 
             Real g = 0.0;
 
             if (spherical || do_2d_planar_octant) {
                 g = -Gconst * mencl / (r_l*r_l);
-<<<<<<< HEAD
                 mencl += 4.0/3.0 * M_PI * dr.array()(n) * 
-=======
-                mencl += 4.0/3.0 * M_PI * dr(n) * 
->>>>>>> b765b468
                     (r_l*r_l+r_l*r_r+r_r*r_r) * 
                     s0_init[n+max_lev*(r+base_geom.nr_fine*Rho)];
             } else {
@@ -266,18 +225,6 @@
             Real dpdr = 0.0;
             Real rhog = 0.0;
             if (use_exact_base_state) {
-<<<<<<< HEAD
-                Real dr_irreg = r_cc_loc_b.array()(n,r) - r_cc_loc_b.array()(n,r-1);
-                dpdr = (p0_init[n+max_lev*r] - p0_init[n+max_lev*(r-1)])/dr_irreg;
-
-                Real rfrac = (r_edge_loc_b.array()(n,r) - r_cc_loc_b.array()(n,r-1)) / dr_irreg; 
-                rhog = ((1.0-rfrac) * s0_init[n+max_lev*(r+nr_fine*Rho)] +  
-                        rfrac * s0_init[n+max_lev*(r-1+nr_fine*Rho)]) * g;
-            } else {
-                dpdr = (p0_init[n+max_lev*r] - p0_init[n+max_lev*(r-1)])/dr.array()(n);
-                rhog = 0.5 * (s0_init[n+max_lev*(r+nr_fine*Rho)] +  
-                              s0_init[n+max_lev*(r-1+nr_fine*Rho)]) * g;
-=======
                 Real dr_irreg = base_geom.r_cc_loc(n,r) - base_geom.r_cc_loc(n,r-1);
                 dpdr = (p0_init[n+max_lev*r] - p0_init[n+max_lev*(r-1)])/dr_irreg;
 
@@ -288,7 +235,6 @@
                 dpdr = (p0_init[n+max_lev*r] - p0_init[n+max_lev*(r-1)])/dr(n);
                 rhog = 0.5 * (s0_init[n+max_lev*(r+base_geom.nr_fine*Rho)] +  
                               s0_init[n+max_lev*(r-1+base_geom.nr_fine*Rho)]) * g;
->>>>>>> b765b468
             }
 
             if (print_init_hse_diag) {
