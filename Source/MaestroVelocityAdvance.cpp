
#include <Maestro.H>
#include <Maestro_F.H>

using namespace amrex;

void Maestro::VelocityAdvance(
    const Vector<MultiFab>& rhohalf,
    Vector<std::array<MultiFab, AMREX_SPACEDIM> >& umac,
    const Vector<std::array<MultiFab, AMREX_SPACEDIM> >& w0mac,
    const Vector<MultiFab>& w0_force_cart, const BaseState<Real>& rho0_nph,
    const BaseState<Real>& grav_cell_nph, const Vector<MultiFab>& sponge) {
    // timer for profiling
    BL_PROFILE_VAR("Maestro::VelocityAdvance()", VelocityAdvance);

    Vector<MultiFab> vel_force(finest_level + 1);
    for (int lev = 0; lev <= finest_level; ++lev) {
        if (ppm_trace_forces == 0) {
            vel_force[lev].define(grids[lev], dmap[lev], AMREX_SPACEDIM, 1);
        } else {
            // tracing needs more ghost cells
            vel_force[lev].define(grids[lev], dmap[lev], AMREX_SPACEDIM, ng_s);
        }
        // needed to avoid NaNs in filling corner ghost cells with 2 physical boundaries
        vel_force[lev].setVal(0.);
    }

    Vector<std::array<MultiFab, AMREX_SPACEDIM> > uedge(finest_level + 1);
    for (int lev = 0; lev <= finest_level; ++lev) {
        AMREX_D_TERM(uedge[lev][0].define(convert(grids[lev], nodal_flag_x),
                                          dmap[lev], AMREX_SPACEDIM, 0);
                     , uedge[lev][1].define(convert(grids[lev], nodal_flag_y),
                                            dmap[lev], AMREX_SPACEDIM, 0);
                     , uedge[lev][2].define(convert(grids[lev], nodal_flag_z),
                                            dmap[lev], AMREX_SPACEDIM, 0););
    }

    //////////////////////////////////
    // Create the velocity forcing term at time n using rho
    //////////////////////////////////

    MakeVelForce(vel_force, umac, sold, rho0_old, grav_cell_old, w0_force_cart,
#ifdef ROTATION
                 w0mac, false,
#endif
                 1);

    //////////////////////////////////
    // Add w0 to MAC velocities
    //////////////////////////////////

    Addw0(umac, w0mac, 1.);

    //////////////////////////////////
    // Create the edge states of velocity using the MAC velocity plus w0 on edges.
    //////////////////////////////////

<<<<<<< HEAD
    MakeEdgeScal(uold, uedge, umac, vel_force, 1, bcs_u, AMREX_SPACEDIM, 0, 0,
                 AMREX_SPACEDIM, 0);
=======
    MakeEdgeScal(uold, uedge, umac, vel_force, true, bcs_u, 
                 AMREX_SPACEDIM, 0, 0, AMREX_SPACEDIM, false);
>>>>>>> 4883f178

    //////////////////////////////////
    // Subtract w0 from MAC velocities.
    //////////////////////////////////

    Addw0(umac, w0mac, -1.);

    //////////////////////////////////
    // Now create the force at half-time using rhohalf
    //////////////////////////////////

    MakeVelForce(vel_force, umac, rhohalf, rho0_nph, grav_cell_nph,
                 w0_force_cart,
#ifdef ROTATION
                 w0mac, true,
#endif
                 1);

    //////////////////////////////////
    // Update the velocity with convective differencing
    //////////////////////////////////

    UpdateVel(umac, uedge, vel_force, sponge, w0mac);
}<|MERGE_RESOLUTION|>--- conflicted
+++ resolved
@@ -55,13 +55,8 @@
     // Create the edge states of velocity using the MAC velocity plus w0 on edges.
     //////////////////////////////////
 
-<<<<<<< HEAD
-    MakeEdgeScal(uold, uedge, umac, vel_force, 1, bcs_u, AMREX_SPACEDIM, 0, 0,
-                 AMREX_SPACEDIM, 0);
-=======
-    MakeEdgeScal(uold, uedge, umac, vel_force, true, bcs_u, 
-                 AMREX_SPACEDIM, 0, 0, AMREX_SPACEDIM, false);
->>>>>>> 4883f178
+    MakeEdgeScal(uold, uedge, umac, vel_force, true, bcs_u, AMREX_SPACEDIM, 0, 0,
+                 AMREX_SPACEDIM, false);
 
     //////////////////////////////////
     // Subtract w0 from MAC velocities.
