--- conflicted
+++ resolved
@@ -544,11 +544,7 @@
 
   end subroutine ppm_1d
 
-<<<<<<< HEAD
-#if (AMREX_SPACEDIM==2)
-=======
-#elif (AMREX_SPACEDIM == 2)
->>>>>>> 8058147d
+#elif (AMREX_SPACEDIM==2)
   !===========================================================================
   ! 2-d version
   !===========================================================================
@@ -1513,19 +1509,11 @@
                 D2LIM = sgn*max(min(C*sgn*D2L,C*sgn*D2R,sgn*D2),ZERO)
                 sedgerr = HALF*(s(i,j+1,k,n)+s(i,j+2,k,n)) - SIXTH*D2LIM
              end if
-<<<<<<< HEAD
 
              ! use Colella 2008 limiters
              ! This is a new version of the algorithm
              ! to eliminate sensitivity to roundoff.
 
-=======
-
-             ! use Colella 2008 limiters
-             ! This is a new version of the algorithm
-             ! to eliminate sensitivity to roundoff.
-
->>>>>>> 8058147d
              alphap = sedger-s(i,j,k,n)
              alpham = sedge-s(i,j,k,n)
              bigp = abs(alphap).gt.TWO*abs(alpham)
@@ -1647,7 +1635,6 @@
                    ! and third inner cells
 
                    if (j .eq. lo(2)+2 .or. j .eq. lo(2)+3) then
-<<<<<<< HEAD
 
                       alphap = sedger-s(i,j,k,n)
                       alpham = sedge-s(i,j,k,n)
@@ -1742,7 +1729,31 @@
 
                       sedgerr = s(i,j+2,k,n)
 
-=======
+                      sedger = &
+                           -FIFTH        *s(i,j+2,k,n) &
+                           + (THREE/FOUR)*s(i,j+1,k,n) &
+                           + HALF        *s(i,j,k,n) &
+                           - (ONE/20.0d0)*s(i,j-1,k,n)
+
+                      sedger = max(sedger,min(s(i,j,k,n),s(i,j+1,k,n)))
+                      sedger = min(sedger,max(s(i,j,k,n),s(i,j+1,k,n)))
+
+                   elseif (j .eq. hi(2)-3) then
+
+                      sedgerr = &
+                           -FIFTH        *s(i,j+3,k,n) &
+                           + (THREE/FOUR)*s(i,j+2,k,n) &
+                           + HALF        *s(i,j+1,k,n) &
+                           - (ONE/20.0d0)*s(i,j,k,n)
+
+                      sedgerr = max(sedgerr,min(s(i,j+1,k,n),s(i,j+2,k,n)))
+                      sedgerr = min(sedgerr,max(s(i,j+1,k,n),s(i,j+2,k,n)))
+
+                   endif
+
+                   ! apply Colella 2008 limiters to compute sm and sp in the second
+                   ! and third inner cells
+                   if (j .eq. hi(2)-3 .or. j .eq. hi(2)-2) then
 
                       alphap = sedger-s(i,j,k,n)
                       alpham = sedge-s(i,j,k,n)
@@ -1816,126 +1827,6 @@
                 end if
              end if
 
-             if (hi(2)-1 .eq. domhi(2)) then
-                if (adv_bc(2,2,bccomp) .eq. EXT_DIR  .or. adv_bc(2,2,bccomp) .eq. HOEXTRAP) then
-
-                   if (j .eq. hi(2)-1) then
-
-                      sp     = s(i,j+1,k,n)
-
-                      ! use a modified stencil to get sedge on the first interior edge
-                      sm = &
-                           -FIFTH        *s(i,j+1,k,n) &
-                           + (THREE/FOUR)*s(i,j,k,n) &
-                           + HALF        *s(i,j-1,k,n) &
-                           - (ONE/20.0d0)*s(i,j-2,k,n)
-
-                      sm = max(sm,min(s(i,j-1,k,n),s(i,j,k,n)))
-                      sm = min(sm,max(s(i,j-1,k,n),s(i,j,k,n)))
-
-                   elseif (j .eq. hi(2)-2) then
-
-                      sedgerr = s(i,j+2,k,n)
-
->>>>>>> 8058147d
-                      sedger = &
-                           -FIFTH        *s(i,j+2,k,n) &
-                           + (THREE/FOUR)*s(i,j+1,k,n) &
-                           + HALF        *s(i,j,k,n) &
-                           - (ONE/20.0d0)*s(i,j-1,k,n)
-
-                      sedger = max(sedger,min(s(i,j,k,n),s(i,j+1,k,n)))
-                      sedger = min(sedger,max(s(i,j,k,n),s(i,j+1,k,n)))
-
-                   elseif (j .eq. hi(2)-3) then
-
-                      sedgerr = &
-                           -FIFTH        *s(i,j+3,k,n) &
-                           + (THREE/FOUR)*s(i,j+2,k,n) &
-                           + HALF        *s(i,j+1,k,n) &
-                           - (ONE/20.0d0)*s(i,j,k,n)
-
-                      sedgerr = max(sedgerr,min(s(i,j+1,k,n),s(i,j+2,k,n)))
-                      sedgerr = min(sedgerr,max(s(i,j+1,k,n),s(i,j+2,k,n)))
-
-                   endif
-
-                   ! apply Colella 2008 limiters to compute sm and sp in the second
-                   ! and third inner cells
-                   if (j .eq. hi(2)-3 .or. j .eq. hi(2)-2) then
-
-                      alphap = sedger-s(i,j,k,n)
-                      alpham = sedge-s(i,j,k,n)
-                      bigp = abs(alphap).gt.TWO*abs(alpham)
-                      bigm = abs(alpham).gt.TWO*abs(alphap)
-                      extremum = .false.
-
-                      if (alpham*alphap .ge. ZERO) then
-                         extremum = .true.
-                      else if (bigp .or. bigm) then
-                         ! Possible extremum. We look at cell centered values and face
-                         ! centered values for a change in sign in the differences adjacent to
-                         ! the cell. We use the pair of differences whose minimum magnitude is the
-                         ! largest, and thus least susceptible to sensitivity to roundoff.
-                         dafacem = sedge - sedgel
-                         dafacep = sedgerr - sedger
-                         dabarm = s(i,j,k,n) - s(i,j-1,k,n)
-                         dabarp = s(i,j+1,k,n) - s(i,j,k,n)
-                         dafacemin = min(abs(dafacem),abs(dafacep))
-                         dabarmin= min(abs(dabarm),abs(dabarp))
-                         if (dafacemin.ge.dabarmin) then
-                            dachkm = dafacem
-                            dachkp = dafacep
-                         else
-                            dachkm = dabarm
-                            dachkp = dabarp
-                         endif
-                         extremum = (dachkm*dachkp .le. 0.d0)
-                      end if
-
-                      if (extremum) then
-                         D2  = SIX*(alpham + alphap)
-                         D2L = s(i,j-2,k,n)-TWO*s(i,j-1,k,n)+s(i,j,k,n)
-                         D2R = s(i,j,k,n)-TWO*s(i,j+1,k,n)+s(i,j+2,k,n)
-                         D2C = s(i,j-1,k,n)-TWO*s(i,j,k,n)+s(i,j+1,k,n)
-                         sgn = sign(ONE,D2)
-                         D2LIM = max(min(sgn*D2,C*sgn*D2L,C*sgn*D2R,C*sgn*D2C),ZERO)
-                         D2ABS = max(abs(D2),1.d-10)
-                         alpham = alpham*D2LIM/D2ABS
-                         alphap = alphap*D2LIM/D2ABS
-                      else
-                         if (bigp) then
-                            sgn = sign(ONE,alpham)
-                            amax = -alphap**2 / (4*(alpham + alphap))
-                            delam = s(i,j-1,k,n) - s(i,j,k,n)
-                            if (sgn*amax .ge. sgn*delam) then
-                               if (sgn*(delam - alpham).ge.1.d-10) then
-                                  alphap = (-TWO*delam - TWO*sgn*sqrt(delam**2 - delam*alpham))
-                               else
-                                  alphap = -TWO*alpham
-                               endif
-                            endif
-                         end if
-                         if (bigm) then
-                            sgn = sign(ONE,alphap)
-                            amax = -alpham**2 / (4*(alpham + alphap))
-                            delap = s(i,j+1,k,n) - s(i,j,k,n)
-                            if (sgn*amax .ge. sgn*delap) then
-                               if (sgn*(delap - alphap).ge.1.d-10) then
-                                  alpham = (-TWO*delap - TWO*sgn*sqrt(delap**2 - delap*alphap))
-                               else
-                                  alpham = -TWO*alphap
-                               endif
-                            endif
-                         end if
-                      end if
-
-                      sm = s(i,j,k,n) + alpham
-                      sp = s(i,j,k,n) + alphap
-                   end if
-                end if
-             end if
-
 
              !-------------------------------------------------------------------------
              ! compute y-component of Ip and Im
@@ -2074,19 +1965,11 @@
                 !
                 sm = max(sm,min(s(i,j,k,n),s(i-1,j,k,n)))
                 sm = min(sm,max(s(i,j,k,n),s(i-1,j,k,n)))
-<<<<<<< HEAD
 
                 ! sp
                 dsvl_l = ZERO
                 dsvl_r = ZERO
 
-=======
-
-                ! sp
-                dsvl_l = ZERO
-                dsvl_r = ZERO
-
->>>>>>> 8058147d
                 ! left side
                 dsc = HALF * (s(i+1,j,k,n) - s(i-1,j,k,n))
                 dsl = TWO  * (s(i,j,k,n) - s(i-1,j,k,n))
@@ -2101,19 +1984,11 @@
 
                 !
                 ! Interpolate s to x-edges.
-<<<<<<< HEAD
                 !
                 sp = HALF*(s(i+1,j,k,n)+s(i,j,k,n)) - SIXTH*(dsvl_r-dsvl_l)
                 !
                 ! Make sure sedge lies in between adjacent cell-centered values.
                 !
-=======
-                !
-                sp = HALF*(s(i+1,j,k,n)+s(i,j,k,n)) - SIXTH*(dsvl_r-dsvl_l)
-                !
-                ! Make sure sedge lies in between adjacent cell-centered values.
-                !
->>>>>>> 8058147d
                 sp = max(sp,min(s(i+1,j,k,n),s(i,j,k,n)))
                 sp = min(sp,max(s(i+1,j,k,n),s(i,j,k,n)))
 
@@ -2197,7 +2072,6 @@
                       ! The value in the first cc ghost cell represents the edge value.
                       !
                       sp = s(i+1,j,k,n)
-<<<<<<< HEAD
 
                       !
                       ! Use a modified stencil to get sedge on the first interior edge.
@@ -2301,110 +2175,6 @@
           end do
        end do
 
-=======
-
-                      !
-                      ! Use a modified stencil to get sedge on the first interior edge.
-                      !
-                      sedge = -FIFTH     *s(i+1,j,k,n) &
-                           + (THREE/FOUR)*s(i,j,k,n) &
-                           + HALF        *s(i-1,j,k,n) &
-                           - (ONE/20.0d0)*s(i-2,j,k,n)
-                      !
-                      ! Make sure sedge lies in between adjacent cell-centered values.
-                      !
-                      sedge = max(sedge,min(s(i-1,j,k,n),s(i,j,k,n)))
-                      sedge = min(sedge,max(s(i-1,j,k,n),s(i,j,k,n)))
-
-                      sm = sedge
-
-                   end if
-                end if
-
-                if (i .eq. hi(1)-2 .and. hi(1)-1 .eq. domhi(1)) then
-                   if (adv_bc(1,2,bccomp) .eq. EXT_DIR  .or. adv_bc(1,2,bccomp) .eq. HOEXTRAP) then
-
-                      !
-                      ! Use a modified stencil to get sedge on the first interior edge.
-                      !
-                      sedge = -FIFTH     *s(i+2,j,k,n) &
-                           + (THREE/FOUR)*s(i+1,j,k,n) &
-                           + HALF        *s(i,j,k,n) &
-                           - (ONE/20.0d0)*s(i-1,j,k,n)
-                      !
-                      ! Make sure sedge lies in between adjacent cell-centered values.
-                      !
-                      sedge = max(sedge,min(s(i,j,k,n),s(i+1,j,k,n)))
-                      sedge = min(sedge,max(s(i,j,k,n),s(i+1,j,k,n)))
-                      !
-                      ! Copy sedge into sp and sm.
-                      !
-                      sp = sedge
-
-                      !
-                      ! Modify using quadratic limiters.
-                      !
-                      if ((sp-s(i,j,k,n))*(s(i,j,k,n)-sm) .le. ZERO) then
-                         sp = s(i,j,k,n)
-                         sm = s(i,j,k,n)
-                      else if (abs(sp-s(i,j,k,n)) .ge. TWO*abs(sm-s(i,j,k,n))) then
-                         sp = THREE*s(i,j,k,n) - TWO*sm
-                      else if (abs(sm-s(i,j,k,n)) .ge. TWO*abs(sp-s(i,j,k,n))) then
-                         sm = THREE*s(i,j,k,n) - TWO*sp
-                      end if
-                   end if
-                end if
->>>>>>> 8058147d
-
-                !-------------------------------------------------------------------------
-                ! Compute x-component of Ip and Im.
-                !-------------------------------------------------------------------------
-
-                if (is_umac == 1) then
-
-                   ! u is MAC velocity -- use edge-based indexing
-                   sigma = abs(u(i+1,j,k))*dt/dx(1)
-                   s6 = SIX*s(i,j,k,n) - THREE*(sm+sp)
-                   if (u(i+1,j,k) .gt. rel_eps) then
-                      Ip(i,j,k,1) = sp - &
-                           (sigma/TWO)*(sp-sm-(ONE-TWO3RD*sigma)*s6)
-                   else
-                      Ip(i,j,k,1) = s(i,j,k,n)
-                   end if
-
-                   sigma = abs(u(i,j,k))*dt/dx(1)
-                   s6 = SIX*s(i,j,k,n) - THREE*(sm+sp)
-                   if (u(i,j,k) .lt. -rel_eps) then
-                      Im(i,j,k,1) = sm + &
-                           (sigma/TWO)*(sp-sm+(ONE-TWO3RD*sigma)*s6)
-                   else
-                      Im(i,j,k,1) = s(i,j,k,n)
-                   end if
-
-                else
-
-                   sigma = abs(u(i,j,k))*dt/dx(1)
-                   s6 = SIX*s(i,j,k,n) - THREE*(sm+sp)
-                   if (u(i,j,k) .gt. rel_eps) then
-                      Ip(i,j,k,1) = sp - &
-                           (sigma/TWO)*(sp-sm-(ONE-TWO3RD*sigma)*s6)
-                   else
-                      Ip(i,j,k,1) = s(i,j,k,n)
-                   end if
-
-                   sigma = abs(u(i,j,k))*dt/dx(1)
-                   s6 = SIX*s(i,j,k,n) - THREE*(sm+sp)
-                   if (u(i,j,k) .lt. -rel_eps) then
-                      Im(i,j,k,1) = sm + &
-                           (sigma/TWO)*(sp-sm+(ONE-TWO3RD*sigma)*s6)
-                   else
-                      Im(i,j,k,1) = s(i,j,k,n)
-                   end if
-
-                endif
-             end do
-          end do
-       end do
 
     else if (ppm_type .eq. 2) then
 
@@ -2447,7 +2217,6 @@
                    sgn = sign(ONE,D2)
                    D2LIM = sgn*max(min(C*sgn*D2L,C*sgn*D2R,sgn*D2),ZERO)
                    sedge = HALF*(s(i-1,j,k,n)+s(i,j,k,n)) - SIXTH*D2LIM
-<<<<<<< HEAD
                 end if
 
                 ! +1
@@ -2480,40 +2249,6 @@
                    sedgerr = HALF*(s(i+1,j,k,n)+s(i+2,j,k,n)) - SIXTH*D2LIM
                 end if
 
-=======
-                end if
-
-                ! +1
-                ! Interpolate s to x-edges.
-                sedger = (7.d0/12.d0)*(s(i,j,k,n)+s(i+1,j,k,n)) &
-                     - (1.d0/12.d0)*(s(i-1,j,k,n)+s(i+2,j,k,n))
-
-                ! Limit sedge.
-                if ((sedger-s(i,j,k,n))*(s(i+1,j,k,n)-sedger) .lt. ZERO) then
-                   D2  = THREE*(s(i,j,k,n)-TWO*sedger+s(i+1,j,k,n))
-                   D2L = s(i-1,j,k,n)-TWO*s(i,j,k,n)+s(i+1,j,k,n)
-                   D2R = s(i,j,k,n)-TWO*s(i+1,j,k,n)+s(i+2,j,k,n)
-                   sgn = sign(ONE,D2)
-                   D2LIM = sgn*max(min(C*sgn*D2L,C*sgn*D2R,sgn*D2),ZERO)
-                   sedger = HALF*(s(i,j,k,n)+s(i+1,j,k,n)) - SIXTH*D2LIM
-                end if
-
-                ! +2
-                ! Interpolate s to x-edges.
-                sedgerr = (7.d0/12.d0)*(s(i+1,j,k,n)+s(i+2,j,k,n)) &
-                     - (1.d0/12.d0)*(s(i,j,k,n)+s(i+3,j,k,n))
-
-                ! Limit sedge.
-                if ((sedgerr-s(i+1,j,k,n))*(s(i+2,j,k,n)-sedgerr) .lt. ZERO) then
-                   D2  = THREE*(s(i+1,j,k,n)-TWO*sedgerr+s(i+2,j,k,n))
-                   D2L = s(i,j,k,n)-TWO*s(i+1,j,k,n)+s(i+2,j,k,n)
-                   D2R = s(i+1,j,k,n)-TWO*s(i+2,j,k,n)+s(i+3,j,k,n)
-                   sgn = sign(ONE,D2)
-                   D2LIM = sgn*max(min(C*sgn*D2L,C*sgn*D2R,sgn*D2),ZERO)
-                   sedgerr = HALF*(s(i+1,j,k,n)+s(i+2,j,k,n)) - SIXTH*D2LIM
-                end if
-
->>>>>>> 8058147d
                 alphap = sedger-s(i,j,k,n)
                 alpham = sedge-s(i,j,k,n)
                 bigp = abs(alphap).gt.TWO*abs(alpham)
@@ -2953,7 +2688,6 @@
                 ! sp
                 dsvl_l = ZERO
                 dsvl_r = ZERO
-<<<<<<< HEAD
 
                 ! left side
                 dsc = HALF * (s(i,j+1,k,n) - s(i,j-1,k,n))
@@ -2973,27 +2707,6 @@
                 !
                 ! Make sure sedge lies in between adjacent cell-centered values.
                 !
-=======
-
-                ! left side
-                dsc = HALF * (s(i,j+1,k,n) - s(i,j-1,k,n))
-                dsl = TWO  * (s(i,j,k,n) - s(i,j-1,k,n))
-                dsr = TWO  * (s(i,j+1,k,n) - s(i,j,k,n))
-                if (dsl*dsr .gt. ZERO) dsvl_l = sign(ONE,dsc)*min(abs(dsc),abs(dsl),abs(dsr))
-
-                ! right side
-                dsc = HALF * (s(i,j+2,k,n) - s(i,j,k,n))
-                dsl = TWO  * (s(i,j+1,k,n) - s(i,j,k,n))
-                dsr = TWO  * (s(i,j+2,k,n) - s(i,j+1,k,n))
-                if (dsl*dsr .gt. ZERO) dsvl_r = sign(ONE,dsc)*min(abs(dsc),abs(dsl),abs(dsr))
-
-                ! Interpolate s to y-edges.
-                !
-                sp = HALF*(s(i,j+1,k,n)+s(i,j,k,n)) - SIXTH*(dsvl_r-dsvl_l)
-                !
-                ! Make sure sedge lies in between adjacent cell-centered values.
-                !
->>>>>>> 8058147d
                 sp = max(sp,min(s(i,j+1,k,n),s(i,j,k,n)))
                 sp = min(sp,max(s(i,j+1,k,n),s(i,j,k,n)))
 
@@ -3007,7 +2720,6 @@
                    sp = THREE*s(i,j,k,n) - TWO*sm
                 else if (abs(sm-s(i,j,k,n)) .ge. TWO*abs(sp-s(i,j,k,n))) then
                    sm = THREE*s(i,j,k,n) - TWO*sp
-<<<<<<< HEAD
                 end if
                 !
                 !
@@ -3039,39 +2751,6 @@
                    end if
                 end if
 
-=======
-                end if
-                !
-                !
-                ! Different stencil needed for y-component of EXT_DIR and HOEXTRAP adv_bc's.
-                !
-                if (j .eq. lo(2)+1 .and. lo(2)+1 .eq. domlo(2)) then
-                   if (adv_bc(2,1,bccomp) .eq. EXT_DIR  .or. adv_bc(2,1,bccomp) .eq. HOEXTRAP) then
-                      !
-                      ! The value in the first cc ghost cell represents the edge value.
-                      !
-                      sm = s(i,j-1,k,n)
-                      !
-                      ! Use a modified stencil to get sedge on the first interior edge.
-                      !
-                      sedge = -FIFTH     *s(i,j-1,k,n) &
-                           + (THREE/FOUR)*s(i,j,k,n) &
-                           + HALF        *s(i,j+1,k,n) &
-                           - (ONE/20.0d0)*s(i,j+2,k,n)
-                      !
-                      ! Make sure sedge lies in between adjacent cell-centered values.
-                      !
-                      sedge = max(sedge,min(s(i,j+1,k,n),s(i,j,k,n)))
-                      sedge = min(sedge,max(s(i,j+1,k,n),s(i,j,k,n)))
-                      !
-                      ! Copy sedge into sp and sm.
-                      !
-                      sp = sedge
-
-                   end if
-                end if
-
->>>>>>> 8058147d
                 if (j .eq. lo(2)+2 .and. lo(2)+1 .eq. domlo(2)) then
                    if (adv_bc(2,1,bccomp) .eq. EXT_DIR  .or. adv_bc(2,1,bccomp) .eq. HOEXTRAP) then
 
@@ -3364,7 +3043,6 @@
                 !
                 if (lo(2)+1 .eq. domlo(2)) then
                    if (adv_bc(2,1,bccomp) .eq. EXT_DIR  .or. adv_bc(2,1,bccomp) .eq. HOEXTRAP) then
-<<<<<<< HEAD
 
                       if (j .eq. lo(2)+1) then
 
@@ -3402,45 +3080,6 @@
                          sedge = max(sedge,min(s(i,j,k,n),s(i,j-1,k,n)))
                          sedge = min(sedge,max(s(i,j,k,n),s(i,j-1,k,n)))
 
-=======
-
-                      if (j .eq. lo(2)+1) then
-
-                         !
-                         ! The value in the first cc ghost cell represents the edge value.
-                         !
-                         sm = s(i,j-1,k,n)
-                         sedge = s(i,j-1,k,n)
-                         !
-                         ! Use a modified stencil to get sedge on the first interior edge.
-                         !
-                         sp = -FIFTH        *s(i,j-1,k,n) &
-                              + (THREE/FOUR)*s(i,j,k,n) &
-                              + HALF        *s(i,j+1,k,n) &
-                              - (ONE/20.0d0)*s(i,j+2,k,n)
-                         !
-                         ! Make sure sedge lies in between adjacent cell-centered values.
-                         !
-                         sp = max(sp,min(s(i,j+1,k,n),s(i,j,k,n)))
-                         sp = min(sp,max(s(i,j+1,k,n),s(i,j,k,n)))
-
-                     elseif (j .eq. lo(2)+2) then
-
-                         sedgel = s(i,j-2,k,n)
-                         !
-                         ! Use a modified stencil to get sedge on the first interior edge.
-                         !
-                         sedge = -FIFTH     *s(i,j-2,k,n) &
-                              + (THREE/FOUR)*s(i,j-1,k,n) &
-                              + HALF        *s(i,j,k,n) &
-                              - (ONE/20.0d0)*s(i,j+1,k,n)
-                         !
-                         ! Make sure sedge lies in between adjacent cell-centered values.
-                         !
-                         sedge = max(sedge,min(s(i,j,k,n),s(i,j-1,k,n)))
-                         sedge = min(sedge,max(s(i,j,k,n),s(i,j-1,k,n)))
-
->>>>>>> 8058147d
                      elseif (j .eq. lo(2)+3) then
                          ! Use a modified stencil to get sedge on the first interior edge.
                          !
@@ -3783,7 +3422,6 @@
                 dsl = TWO  * (s(i,j,k,n) - s(i,j,k-1,n))
                 dsr = TWO  * (s(i,j,k+1,n) - s(i,j,k,n))
                 if (dsl*dsr .gt. ZERO) dsvl_l = sign(ONE,dsc)*min(abs(dsc),abs(dsl),abs(dsr))
-<<<<<<< HEAD
 
                 ! right side
                 dsc = HALF * (s(i,j,k+2,n) - s(i,j,k,n))
@@ -3798,22 +3436,6 @@
                 !
                 ! Make sure sedge lies in between adjacent cell-centered values.
                 !
-=======
-
-                ! right side
-                dsc = HALF * (s(i,j,k+2,n) - s(i,j,k,n))
-                dsl = TWO  * (s(i,j,k+1,n) - s(i,j,k,n))
-                dsr = TWO  * (s(i,j,k+2,n) - s(i,j,k+1,n))
-                if (dsl*dsr .gt. ZERO) dsvl_r = sign(ONE,dsc)*min(abs(dsc),abs(dsl),abs(dsr))
-
-                !
-                ! Interpolate s to z-edges.
-                !
-                sp = HALF*(s(i,j,k+1,n)+s(i,j,k,n)) - SIXTH*(dsvl_r-dsvl_l)
-                !
-                ! Make sure sedge lies in between adjacent cell-centered values.
-                !
->>>>>>> 8058147d
                 sp = max(sp,min(s(i,j,k+1,n),s(i,j,k,n)))
                 sp = min(sp,max(s(i,j,k+1,n),s(i,j,k,n)))
 
@@ -3947,7 +3569,6 @@
                       end if
                    end if
                 end if
-<<<<<<< HEAD
 
                 !-------------------------------------------------------------------------
                 ! Compute z-component of Ip and Im.
@@ -3977,37 +3598,6 @@
 
                 else
 
-=======
-
-                !-------------------------------------------------------------------------
-                ! Compute z-component of Ip and Im.
-                !-------------------------------------------------------------------------
-
-                if (is_umac == 1) then
-
-                   ! w is MAC velocity -- use edge-based indexing
-
-                   sigma = abs(w(i,j,k+1))*dt/dx(3)
-                   s6 = SIX*s(i,j,k,n) - THREE*(sm+sp)
-                   if (w(i,j,k+1) .gt. rel_eps) then
-                      Ip(i,j,k,3) = sp - &
-                           (sigma/TWO)*(sp-sm-(ONE-TWO3RD*sigma)*s6)
-                   else
-                      Ip(i,j,k,3) = s(i,j,k,n)
-                   end if
-
-                   sigma = abs(w(i,j,k))*dt/dx(3)
-                   s6 = SIX*s(i,j,k,n) - THREE*(sm+sp)
-                   if (w(i,j,k) .lt. -rel_eps) then
-                      Im(i,j,k,3) = sm + &
-                           (sigma/TWO)*(sp-sm+(ONE-TWO3RD*sigma)*s6)
-                   else
-                      Im(i,j,k,3) = s(i,j,k,n)
-                   end if
-
-                else
-
->>>>>>> 8058147d
                    sigma = abs(w(i,j,k))*dt/dx(3)
                    s6 = SIX*s(i,j,k,n) - THREE*(sm+sp)
                    if (w(i,j,k) .gt. rel_eps) then
@@ -4500,12 +4090,7 @@
 
   end subroutine ppm_3d
 
-<<<<<<< HEAD
 #endif
 
-=======
-
-#endif
->>>>>>> 8058147d
 
 end module ppm_module