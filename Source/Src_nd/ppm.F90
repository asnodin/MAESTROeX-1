! compute the PPM integrals, Ip and Im.  These are the integrals under
! the parabolic profile of the reconstructed quantity over the domain
! that can reach the interface over the timestep dt.
!
! Ip captures the amount of the state that can reach the right
! interface of the cell and Im captures what can reach the left
! interface of the cell over the step.
!
! There are cases here: one (originally called the 'fpu version') uses
! the MAC velocity for the tracing while the non-fpu versions use the
! cell-centered velocity.

#include "AMReX_BC_TYPES.H"

module ppm_module

  use amrex_error_module
  use amrex_mempool_module, only : bl_allocate, bl_deallocate
  use amrex_constants_module
  use meth_params_module, only: ppm_type, rel_eps

  implicit none

contains

  !===========================================================================
  ! 1-d version
  !===========================================================================
  subroutine ppm_1d(s,ng_s,u,ng_u,Ip,Im,domlo,domhi,lo,hi,adv_bc,dx,dt,is_umac)

    integer         , intent(in   ) :: domlo(:),domhi(:),lo(:),hi(:),ng_s,ng_u
    double precision, intent(in   ) ::  s(lo(1)-ng_s:)
    double precision, intent(in   ) ::  u(lo(1)-ng_u:)
    double precision, intent(inout) :: Ip(lo(1)-1   :)
    double precision, intent(inout) :: Im(lo(1)-1   :)
    integer         , intent(in   ) :: adv_bc(:,:)
    double precision, intent(in   ) :: dx(:),dt
    logical         , intent(in   ) :: is_umac

    ! local
    integer :: i
    logical :: extremum, bigp, bigm

    double precision :: dsl, dsr, dsc, D2, D2C, D2L, D2R, D2LIM, alphap, alpham
    double precision :: sgn, sigma, s6, amax, delam, delap, D2ABS
    double precision :: dafacem, dafacep, dabarm, dabarp, dafacemin, dabarmin, dachkm, dachkp
    double precision :: dslv_l, dslv_r

    ! constant used in Colella 2008
    double precision, parameter :: C = 1.25d0

    ! s_{\ib,+}, s_{\ib,-}
    double precision, allocatable :: sp(:)
    double precision, allocatable :: sm(:)

    ! \delta s_{\ib}^{vL}
    double precision, allocatable :: dsvl(:)

    ! s_{i+\half}^{H.O.}
    double precision, allocatable :: sedge(:)

    ! cell-centered indexing
    allocate(sp(lo(1)-1:hi(1)+1))
    allocate(sm(lo(1)-1:hi(1)+1))

    ! cell-centered indexing w/extra x-ghost cell
    allocate(dsvl(lo(1)-2:hi(1)+2))

    ! edge-centered indexing for x-faces
    if (ppm_type .eq. 1) then
       allocate(sedge(lo(1)-1:hi(1)+2))
    else if (ppm_type .eq. 2) then
       allocate(sedge(lo(1)-2:hi(1)+3))
    end if

    ! compute s at x-edges
    if (ppm_type .eq. 1) then

       !----------------------------------------------------------------------
       ! ppm_type = 1
       !----------------------------------------------------------------------

       ! compute van Leer slopes in x-direction
       dsvl = ZERO
       do i=lo(1)-2,hi(1)+2
          dsc = HALF * (s(i+1) - s(i-1))
          dsl = TWO  * (s(i  ) - s(i-1))
          dsr = TWO  * (s(i+1) - s(i  ))
          if (dsl*dsr .gt. ZERO) dsvl(i) = sign(ONE,dsc)*min(abs(dsc),abs(dsl),abs(dsr))
       end do

       ! interpolate s to x-edges
       do i=lo(1)-1,hi(1)+2
          sedge(i) = HALF*(s(i)+s(i-1)) - SIXTH*(dsvl(i)-dsvl(i-1))
          ! make sure sedge lies in between adjacent cell-centered values
          sedge(i) = max(sedge(i),min(s(i),s(i-1)))
          sedge(i) = min(sedge(i),max(s(i),s(i-1)))
       end do

       ! copy sedge into sp and sm
       do i=lo(1)-1,hi(1)+1
          sp(i) = sedge(i+1)
          sm(i) = sedge(i  )
       end do

       ! modify using quadratic limiters
       do i=lo(1)-1,hi(1)+1
          if ((sp(i)-s(i))*(s(i)-sm(i)) .le. ZERO) then
             sp(i) = s(i)
             sm(i) = s(i)
          else if (abs(sp(i)-s(i)) .ge. TWO*abs(sm(i)-s(i))) then
             sp(i) = THREE*s(i) - TWO*sm(i)
          else if (abs(sm(i)-s(i)) .ge. TWO*abs(sp(i)-s(i))) then
             sm(i) = THREE*s(i) - TWO*sp(i)
          end if
       end do

       ! different stencil needed for x-component of EXT_DIR and HOEXTRAP adv_bc's
       if (lo(1) .eq. domlo(1)) then
          if (adv_bc(1,1) .eq. EXT_DIR  .or. adv_bc(1,1) .eq. HOEXTRAP) then
             ! the value in the first cc ghost cell represents the edge value
             sm(lo(1)) = s(lo(1)-1)

             ! use a modified stencil to get sedge on the first interior edge
             sedge(lo(1)+1) = &
                  -FIFTH        *s(lo(1)-1) &
                  + (THREE/FOUR)*s(lo(1)  ) &
                  + HALF        *s(lo(1)+1) &
                  - (ONE/20.0d0)*s(lo(1)+2)

             ! make sure sedge lies in between adjacent cell-centered values
             sedge(lo(1)+1) = max(sedge(lo(1)+1),min(s(lo(1)+1),s(lo(1))))
             sedge(lo(1)+1) = min(sedge(lo(1)+1),max(s(lo(1)+1),s(lo(1))))

             ! copy sedge into sp and sm
             sp(lo(1)  ) = sedge(lo(1)+1)
             sm(lo(1)+1) = sedge(lo(1)+1)

             ! reset sp on second interior edge
             sp(lo(1)+1) = sedge(lo(1)+2)

             ! modify using quadratic limiters
             i = lo(1)+1
             if ((sp(i)-s(i))*(s(i)-sm(i)) .le. ZERO) then
                sp(i) = s(i)
                sm(i) = s(i)
             else if (abs(sp(i)-s(i)) .ge. TWO*abs(sm(i)-s(i))) then
                sp(i) = THREE*s(i) - TWO*sm(i)
             else if (abs(sm(i)-s(i)) .ge. TWO*abs(sp(i)-s(i))) then
                sm(i) = THREE*s(i) - TWO*sp(i)
             end if
          end if
       end if

       if (hi(1) .eq. domhi(1)) then
          if (adv_bc(1,2) .eq. EXT_DIR  .or. adv_bc(1,2) .eq. HOEXTRAP) then
             ! the value in the first cc ghost cell represents the edge value
             sp(hi(1)) = s(hi(1)+1)

             ! use a modified stencil to get sedge on the first interior edge
             sedge(hi(1)) = &
                  -FIFTH        *s(hi(1)+1) &
                  + (THREE/FOUR)*s(hi(1)  ) &
                  + HALF        *s(hi(1)-1) &
                  - (ONE/20.0d0)*s(hi(1)-2)

             ! make sure sedge lies in between adjacent cell-centered values
             sedge(hi(1)) = max(sedge(hi(1)),min(s(hi(1)-1),s(hi(1))))
             sedge(hi(1)) = min(sedge(hi(1)),max(s(hi(1)-1),s(hi(1))))

             ! copy sedge into sp and sm
             sp(hi(1)-1) = sedge(hi(1))
             sm(hi(1)  ) = sedge(hi(1))

             ! reset sm on second interior edge
             sm(hi(1)-1) = sedge(hi(1)-1)

             ! modify using quadratic limiters
             i = hi(1)-1
             if ((sp(i)-s(i))*(s(i)-sm(i)) .le. ZERO) then
                sp(i) = s(i)
                sm(i) = s(i)
             else if (abs(sp(i)-s(i)) .ge. TWO*abs(sm(i)-s(i))) then
                sp(i) = THREE*s(i) - TWO*sm(i)
             else if (abs(sm(i)-s(i)) .ge. TWO*abs(sp(i)-s(i))) then
                sm(i) = THREE*s(i) - TWO*sp(i)
             end if
          end if
       end if

    else if (ppm_type .eq. 2) then

       !----------------------------------------------------------------------
       ! ppm_type = 2
       !----------------------------------------------------------------------
#ifndef AMREX_USE_GPU
       if (ng_s .lt. 4) then
          call amrex_error("Need 4 ghost cells for ppm_type=2")
       end if
#endif

       ! interpolate s to x-edges
       do i=lo(1)-2,hi(1)+3
          sedge(i) = (7.d0/12.d0)*(s(i-1)+s(i)) - (1.d0/12.d0)*(s(i-2)+s(i+1))
          ! limit sedge
          if ((sedge(i)-s(i-1))*(s(i)-sedge(i)) .lt. ZERO) then
             D2  = THREE*(s(i-1)-TWO*sedge(i)+s(i))
             D2L = s(i-2)-TWO*s(i-1)+s(i)
             D2R = s(i-1)-TWO*s(i)+s(i+1)
             sgn = sign(ONE,D2)
             D2LIM = sgn*max(min(C*sgn*D2L,C*sgn*D2R,sgn*D2),ZERO)
             sedge(i) = HALF*(s(i-1)+s(i)) - SIXTH*D2LIM
          end if
       end do

       ! use Colella 2008 limiters
       ! This is a new version of the algorithm
       ! to eliminate sensitivity to roundoff.
       do i=lo(1)-1,hi(1)+1

          alphap = sedge(i+1)-s(i)
          alpham = sedge(i  )-s(i)
          bigp = abs(alphap).gt.TWO*abs(alpham)
          bigm = abs(alpham).gt.TWO*abs(alphap)
          extremum = .false.

          if (alpham*alphap .ge. ZERO) then
             extremum = .true.
          else if (bigp .or. bigm) then
             ! Possible extremum. We look at cell centered values and face
             ! centered values for a change in sign in the differences adjacent to
             ! the cell. We use the pair of differences whose minimum magnitude is the
             ! largest, and thus least susceptible to sensitivity to roundoff.
             dafacem = sedge(i) - sedge(i-1)
             dafacep = sedge(i+2) - sedge(i+1)
             dabarm = s(i) - s(i-1)
             dabarp = s(i+1) - s(i)
             dafacemin = min(abs(dafacem),abs(dafacep))
             dabarmin= min(abs(dabarm),abs(dabarp))
             if (dafacemin.ge.dabarmin) then
                dachkm = dafacem
                dachkp = dafacep
             else
                dachkm = dabarm
                dachkp = dabarp
             endif
             extremum = (dachkm*dachkp .le. 0.d0)
          end if

          if (extremum) then
             D2  = SIX*(alpham + alphap)
             D2L = s(i-2)-TWO*s(i-1)+s(i)
             D2R = s(i)-TWO*s(i+1)+s(i+2)
             D2C = s(i-1)-TWO*s(i)+s(i+1)
             sgn = sign(ONE,D2)
             D2LIM = max(min(sgn*D2,C*sgn*D2L,C*sgn*D2R,C*sgn*D2C),ZERO)
             D2ABS = max(abs(D2),1.d-10)
             alpham = alpham*D2LIM/D2ABS
             alphap = alphap*D2LIM/D2ABS
          else
             if (bigp) then
                sgn = sign(ONE,alpham)
                amax = -alphap**2 / (4*(alpham + alphap))
                delam = s(i-1) - s(i)
                if (sgn*amax .ge. sgn*delam) then
                   if (sgn*(delam - alpham).ge.1.d-10) then
                      alphap = (-TWO*delam - TWO*sgn*sqrt(delam**2 - delam*alpham))
                   else
                      alphap = -TWO*alpham
                   endif
                endif
             end if
             if (bigm) then
                sgn = sign(ONE,alphap)
                amax = -alpham**2 / (4*(alpham + alphap))
                delap = s(i+1) - s(i)
                if (sgn*amax .ge. sgn*delap) then
                   if (sgn*(delap - alphap).ge.1.d-10) then
                      alpham = (-TWO*delap - TWO*sgn*sqrt(delap**2 - delap*alphap))
                   else
                      alpham = -TWO*alphap
                   endif
                endif
             end if
          end if

          sm(i) = s(i) + alpham
          sp(i) = s(i) + alphap

       end do

       ! different stencil needed for x-component of EXT_DIR and HOEXTRAP adv_bc's
       if (lo(1) .eq. domlo(1)) then
          if (adv_bc(1,1) .eq. EXT_DIR  .or. adv_bc(1,1) .eq. HOEXTRAP) then
             ! the value in the first cc ghost cell represents the edge value
             sm(lo(1))    = s(lo(1)-1)
             sedge(lo(1)) = s(lo(1)-1)

             ! use a modified stencil to get sedge on the first interior edge
             sedge(lo(1)+1) = &
                  -FIFTH        *s(lo(1)-1) &
                  + (THREE/FOUR)*s(lo(1)  ) &
                  + HALF        *s(lo(1)+1) &
                  - (ONE/20.0d0)*s(lo(1)+2)

             ! make sure sedge lies in between adjacent cell-centered values
             sedge(lo(1)+1) = max(sedge(lo(1)+1),min(s(lo(1)+1),s(lo(1))))
             sedge(lo(1)+1) = min(sedge(lo(1)+1),max(s(lo(1)+1),s(lo(1))))

             ! copy sedge into sp
             sp(lo(1)  ) = sedge(lo(1)+1)

             ! apply Colella 2008 limiters to compute sm and sp in the second
             ! and third inner cells
             do i=lo(1)+1,lo(1)+2

                alphap = sedge(i+1)-s(i)
                alpham = sedge(i  )-s(i)
                bigp = abs(alphap).gt.TWO*abs(alpham)
                bigm = abs(alpham).gt.TWO*abs(alphap)
                extremum = .false.

                if (alpham*alphap .ge. ZERO) then
                   extremum = .true.
                else if (bigp .or. bigm) then
                   ! Possible extremum. We look at cell centered values and face
                   ! centered values for a change in sign in the differences adjacent to
                   ! the cell. We use the pair of differences whose minimum magnitude is the
                   ! largest, and thus least susceptible to sensitivity to roundoff.
                   dafacem = sedge(i) - sedge(i-1)
                   dafacep = sedge(i+2) - sedge(i+1)
                   dabarm = s(i) - s(i-1)
                   dabarp = s(i+1) - s(i)
                   dafacemin = min(abs(dafacem),abs(dafacep))
                   dabarmin= min(abs(dabarm),abs(dabarp))
                   if (dafacemin.ge.dabarmin) then
                      dachkm = dafacem
                      dachkp = dafacep
                   else
                      dachkm = dabarm
                      dachkp = dabarp
                   endif
                   extremum = (dachkm*dachkp .le. 0.d0)
                end if

                if (extremum) then
                   D2  = SIX*(alpham + alphap)
                   D2L = s(i-2)-TWO*s(i-1)+s(i)
                   D2R = s(i)-TWO*s(i+1)+s(i+2)
                   D2C = s(i-1)-TWO*s(i)+s(i+1)
                   sgn = sign(ONE,D2)
                   D2LIM = max(min(sgn*D2,C*sgn*D2L,C*sgn*D2R,C*sgn*D2C),ZERO)
                   D2ABS = max(abs(D2),1.d-10)
                   alpham = alpham*D2LIM/D2ABS
                   alphap = alphap*D2LIM/D2ABS
                else
                   if (bigp) then
                      sgn = sign(ONE,alpham)
                      amax = -alphap**2 / (4*(alpham + alphap))
                      delam = s(i-1) - s(i)
                      if (sgn*amax .ge. sgn*delam) then
                         if (sgn*(delam - alpham).ge.1.d-10) then
                            alphap = (-TWO*delam - TWO*sgn*sqrt(delam**2 - delam*alpham))
                         else
                            alphap = -TWO*alpham
                         endif
                      endif
                   end if
                   if (bigm) then
                      sgn = sign(ONE,alphap)
                      amax = -alpham**2 / (4*(alpham + alphap))
                      delap = s(i+1) - s(i)
                      if (sgn*amax .ge. sgn*delap) then
                         if (sgn*(delap - alphap).ge.1.d-10) then
                            alpham = (-TWO*delap - TWO*sgn*sqrt(delap**2 - delap*alphap))
                         else
                            alpham = -TWO*alphap
                         endif
                      endif
                   end if
                end if

                sm(i) = s(i) + alpham
                sp(i) = s(i) + alphap

             end do
          end if
       end if

       if (hi(1) .eq. domhi(1)) then
          if (adv_bc(1,2) .eq. EXT_DIR  .or. adv_bc(1,2) .eq. HOEXTRAP) then
             ! the value in the first cc ghost cell represents the edge value
             sp(hi(1)     ) = s(hi(1)+1)
             sedge(hi(1)+1) = s(hi(1)+1)

             ! use a modified stencil to get sedge on the first interior edge
             sedge(hi(1)) = &
                  -FIFTH        *s(hi(1)+1) &
                  + (THREE/FOUR)*s(hi(1)  ) &
                  + HALF        *s(hi(1)-1) &
                  - (ONE/20.0d0)*s(hi(1)-2)

             ! make sure sedge lies in between adjacent cell-centered values
             sedge(hi(1)) = max(sedge(hi(1)),min(s(hi(1)-1),s(hi(1))))
             sedge(hi(1)) = min(sedge(hi(1)),max(s(hi(1)-1),s(hi(1))))

             ! copy sedge into sm
             sm(hi(1)  ) = sedge(hi(1))

             ! reset sm on second interior edge
             sm(hi(1)-1) = sedge(hi(1)-1)

             ! apply Colella 2008 limiters to compute sm and sp in the second
             ! and third inner cells
             do i=hi(1)-2,hi(1)-1

                alphap = sedge(i+1)-s(i)
                alpham = sedge(i  )-s(i)
                bigp = abs(alphap).gt.TWO*abs(alpham)
                bigm = abs(alpham).gt.TWO*abs(alphap)
                extremum = .false.

                if (alpham*alphap .ge. ZERO) then
                   extremum = .true.
                else if (bigp .or. bigm) then
                   ! Possible extremum. We look at cell centered values and face
                   ! centered values for a change in sign in the differences adjacent to
                   ! the cell. We use the pair of differences whose minimum magnitude is the
                   ! largest, and thus least susceptible to sensitivity to roundoff.
                   dafacem = sedge(i) - sedge(i-1)
                   dafacep = sedge(i+2) - sedge(i+1)
                   dabarm = s(i) - s(i-1)
                   dabarp = s(i+1) - s(i)
                   dafacemin = min(abs(dafacem),abs(dafacep))
                   dabarmin= min(abs(dabarm),abs(dabarp))
                   if (dafacemin.ge.dabarmin) then
                      dachkm = dafacem
                      dachkp = dafacep
                   else
                      dachkm = dabarm
                      dachkp = dabarp
                   endif
                   extremum = (dachkm*dachkp .le. 0.d0)
                end if

                if (extremum) then
                   D2  = SIX*(alpham + alphap)
                   D2L = s(i-2)-TWO*s(i-1)+s(i)
                   D2R = s(i)-TWO*s(i+1)+s(i+2)
                   D2C = s(i-1)-TWO*s(i)+s(i+1)
                   sgn = sign(ONE,D2)
                   D2LIM = max(min(sgn*D2,C*sgn*D2L,C*sgn*D2R,C*sgn*D2C),ZERO)
                   D2ABS = max(abs(D2),1.d-10)
                   alpham = alpham*D2LIM/D2ABS
                   alphap = alphap*D2LIM/D2ABS
                else
                   if (bigp) then
                      sgn = sign(ONE,alpham)
                      amax = -alphap**2 / (4*(alpham + alphap))
                      delam = s(i-1) - s(i)
                      if (sgn*amax .ge. sgn*delam) then
                         if (sgn*(delam - alpham).ge.1.d-10) then
                            alphap = (-TWO*delam - TWO*sgn*sqrt(delam**2 - delam*alpham))
                         else
                            alphap = -TWO*alpham
                         endif
                      endif
                   end if
                   if (bigm) then
                      sgn = sign(ONE,alphap)
                      amax = -alpham**2 / (4*(alpham + alphap))
                      delap = s(i+1) - s(i)
                      if (sgn*amax .ge. sgn*delap) then
                         if (sgn*(delap - alphap).ge.1.d-10) then
                            alpham = (-TWO*delap - TWO*sgn*sqrt(delap**2 - delap*alphap))
                         else
                            alpham = -TWO*alphap
                         endif
                      endif
                   end if
                end if

                sm(i) = s(i) + alpham
                sp(i) = s(i) + alphap

             end do
          end if

       end if
    end if

    !-------------------------------------------------------------------------
    ! compute x-component of Ip and Im
    !-------------------------------------------------------------------------

    if (is_umac) then

       ! u is the MAC velocity, use edge-based indexing
       do i=lo(1)-1,hi(1)
          sigma = abs(u(i+1))*dt/dx(1)
          s6 = SIX*s(i) - THREE*(sm(i)+sp(i))
          if (u(i+1) .gt. rel_eps) then
             Ip(i) = sp(i) - (sigma/TWO)*(sp(i)-sm(i)-(ONE-TWO3RD*sigma)*s6)
          else
             Ip(i) = s(i)
          end if
       end do

       do i=lo(1),hi(1)+1
          sigma = abs(u(i))*dt/dx(1)
          s6 = SIX*s(i) - THREE*(sm(i)+sp(i))
          if (u(i) .lt. -rel_eps) then
             Im(i) = sm(i) + (sigma/TWO)*(sp(i)-sm(i)+(ONE-TWO3RD*sigma)*s6)
          else
             Im(i) = s(i)
          end if
       end do

    else
       do i=lo(1)-1,hi(1)
          sigma = abs(u(i))*dt/dx(1)
          s6 = SIX*s(i) - THREE*(sm(i)+sp(i))
          if (u(i) .gt. rel_eps) then
             Ip(i) = sp(i) - (sigma/TWO)*(sp(i)-sm(i)-(ONE-TWO3RD*sigma)*s6)
          else
             Ip(i) = s(i)
          end if
       end do
       do i=lo(1),hi(1)+1
          sigma = abs(u(i))*dt/dx(1)
          s6 = SIX*s(i) - THREE*(sm(i)+sp(i))
          if (u(i) .lt. -rel_eps) then
             Im(i) = sm(i) + (sigma/TWO)*(sp(i)-sm(i)+(ONE-TWO3RD*sigma)*s6)
          else
             Im(i) = s(i)
          end if
       end do
    endif

    deallocate(sp)
    deallocate(sm)
    deallocate(dsvl)
    deallocate(sedge)

  end subroutine ppm_1d


  !===========================================================================
  ! 2-d version
  !===========================================================================

  subroutine ppm_2d(lo,hi,s,s_lo,s_hi,nc_s,&
       u,u_lo,u_hi,v,v_lo,v_hi,&
       Ip,ip_lo,ip_hi,Im,im_lo,im_hi,&
       domlo,domhi,adv_bc,&
       dx,dt,is_umac,comp,bccomp) bind(C,name="ppm_2d")

    implicit none

    ! note that u,v here may be the normal cell-centered velocity,
    ! or the MAC velocity.  The is_umac argument tells us which it
    ! is.

    integer         , intent(in   ) :: domlo(3),domhi(3),lo(3),hi(3),s_lo(3),s_hi(3)
    integer         , intent(in   ) :: u_lo(3),u_hi(3),v_lo(3),v_hi(3)
    integer  , value, intent(in   ) :: nc_s, comp, bccomp
    integer         , intent(in   ) :: im_lo(3),im_hi(3),ip_lo(3),ip_hi(3)
    double precision, intent(in   ) ::  s(s_lo(1):s_hi(1),s_lo(2):s_hi(2),s_lo(3):s_hi(3),nc_s)
    double precision, intent(in   ) ::  u(u_lo(1):u_hi(1),u_lo(2):u_hi(2),u_lo(3):u_hi(3))
    double precision, intent(in   ) ::  v(v_lo(1):v_hi(1),v_lo(2):v_hi(2),v_lo(3):v_hi(3))
    double precision, intent(inout) :: Ip(ip_lo(1):ip_hi(1),ip_lo(2):ip_hi(2),ip_lo(3):ip_hi(3),1:2)
    double precision, intent(inout) :: Im(im_lo(1):im_hi(1),im_lo(2):im_hi(2),im_lo(3):im_hi(3),1:2)
    integer         , intent(in   ) :: adv_bc(AMREX_SPACEDIM,2,AMREX_SPACEDIM)
    double precision, intent(in   ) :: dx(3)
    double precision, value, intent(in   ) :: dt
    integer, value, intent(in   ) :: is_umac

    ! local
    integer :: i,j,k,n

    logical :: extremum, bigp, bigm

    double precision :: dsl, dsr, dsc, D2, D2C, D2L, D2R, D2LIM, alphap, alpham
    double precision :: sgn, sigma, s6, amax, delam, delap, D2ABS
    double precision :: dafacem, dafacep, dabarm, dabarp, dafacemin, dabarmin, dachkm, dachkp
    double precision :: dsvl_l, dsvl_r, sedge, sm, sp
    double precision :: sedgel, sedger, sedgerr

    ! constant used in Colella 2008
    double precision, parameter :: C = 1.25d0

    !$gpu

    k = lo(3)
    n = comp

    !-------------------------------------------------------------------------
    ! x-direction
    !-------------------------------------------------------------------------

    ! compute s at x-edges
    if (ppm_type .eq. 1) then

       ! compute van Leer slopes in x-direction
       do j=lo(2),hi(2)
          do i=lo(1),hi(1)

             ! sm
             dsvl_l = ZERO
             dsvl_r = ZERO

             ! left side
             dsc = HALF * (s(i,j,k,n) - s(i-2,j,k,n))
             dsl = TWO  * (s(i-1,j,k,n) - s(i-2,j,k,n))
             dsr = TWO  * (s(i,j,k,n) - s(i-1,j,k,n))
             if (dsl*dsr .gt. 0) dsvl_l = sign(ONE,dsc)*min(abs(dsc),abs(dsl),abs(dsr))

             ! right side
             dsc = HALF * (s(i+1,j,k,n) - s(i-1,j,k,n))
             dsl = TWO  * (s(i,j,k,n) - s(i-1,j,k,n))
             dsr = TWO  * (s(i+1,j,k,n) - s(i,j,k,n))
             if (dsl*dsr .gt. 0) dsvl_r = sign(ONE,dsc)*min(abs(dsc),abs(dsl),abs(dsr))

             ! interpolate s to x-edges
             sm = HALF*(s(i,j,k,n)+s(i-1,j,k,n)) - SIXTH*(dsvl_r-dsvl_l)

             ! make sure sedge lies in between adjacent cell-centered values
             sm = max(sm,min(s(i,j,k,n),s(i-1,j,k,n)))
             sm = min(sm,max(s(i,j,k,n),s(i-1,j,k,n)))

             ! sp
             dsvl_l = ZERO
             dsvl_r = ZERO

             ! left side
             dsc = HALF * (s(i+1,j,k,n) - s(i-1,j,k,n))
             dsl = TWO  * (s(i,j,k,n) - s(i-1,j,k,n))
             dsr = TWO  * (s(i+1,j,k,n) - s(i,j,k,n))
             if (dsl*dsr .gt. 0) dsvl_l = sign(ONE,dsc)*min(abs(dsc),abs(dsl),abs(dsr))

             ! right side
             dsc = HALF * (s(i+2,j,k,n) - s(i,j,k,n))
             dsl = TWO  * (s(i+1,j,k,n) - s(i,j,k,n))
             dsr = TWO  * (s(i+2,j,k,n) - s(i+1,j,k,n))
             if (dsl*dsr .gt. 0) dsvl_r = sign(ONE,dsc)*min(abs(dsc),abs(dsl),abs(dsr))

             ! interpolate s to x-edges
             sp = HALF*(s(i+1,j,k,n)+s(i,j,k,n)) - SIXTH*(dsvl_r-dsvl_l)

             ! make sure sedge lies in between adjacent cell-centered values
             sp = max(sp,min(s(i+1,j,k,n),s(i,j,k,n)))
             sp = min(sp,max(s(i+1,j,k,n),s(i,j,k,n)))

             ! modify using quadratic limiters
             if ((sp-s(i,j,k,n))*(s(i,j,k,n)-sm) .le. ZERO) then
                sp = s(i,j,k,n)
                sm = s(i,j,k,n)
             else if (abs(sp-s(i,j,k,n)) .ge. TWO*abs(sm-s(i,j,k,n))) then
                sp = THREE*s(i,j,k,n) - TWO*sm
             else if (abs(sm-s(i,j,k,n)) .ge. TWO*abs(sp-s(i,j,k,n))) then
                sm = THREE*s(i,j,k,n) - TWO*sp
             end if

             ! different stencil needed for x-component of EXT_DIR and HOEXTRAP adv_bc's
             if (i .eq. lo(1)+1 .and. lo(1)+1 .eq. domlo(1)) then
                if (adv_bc(1,1,bccomp) .eq. EXT_DIR  .or. adv_bc(1,1,bccomp) .eq. HOEXTRAP) then

                   ! make sure sedge lies in between adjacent cell-centered values
                   ! the value in the first cc ghost cell represents the edge value
                   sm = s(i-1,j,k,n)

                   ! use a modified stencil to get sedge on the first interior edge
                   sedge = &
                        -FIFTH        *s(i-1,j,k,n) &
                        + (THREE/FOUR)*s(i,j,k,n) &
                        + HALF        *s(i+1,j,k,n) &
                        - (ONE/20.0d0)*s(i+2,j,k,n)

                   sedge = max(sedge,min(s(i+1,j,k,n),s(i,j,k,n)))
                   sedge = min(sedge,max(s(i+1,j,k,n),s(i,j,k,n)))

                   sp = sedge
                end if
             end if

             if (i .eq. lo(1)+2 .and. lo(1)+1 .eq. domlo(1)) then
                if (adv_bc(1,1,bccomp) .eq. EXT_DIR  .or. adv_bc(1,1,bccomp) .eq. HOEXTRAP) then

                   ! make sure sedge lies in between adjacent cell-centered values

                   ! use a modified stencil to get sedge on the first interior edge
                   sedge = &
                        -FIFTH        *s(i-2,j,k,n) &
                        + (THREE/FOUR)*s(i-1,j,k,n) &
                        + HALF        *s(i,j,k,n) &
                        - (ONE/20.0d0)*s(i+1,j,k,n)

                   sedge = max(sedge,min(s(i,j,k,n),s(i-1,j,k,n)))
                   sedge = min(sedge,max(s(i,j,k,n),s(i-1,j,k,n)))

                   sm = sedge

                   ! modify using quadratic limiters
                   if ((sp-s(i,j,k,n))*(s(i,j,k,n)-sm) .le. ZERO) then
                      sp = s(i,j,k,n)
                      sm = s(i,j,k,n)
                   else if (abs(sp-s(i,j,k,n)) .ge. TWO*abs(sm-s(i,j,k,n))) then
                      sp = THREE*s(i,j,k,n) - TWO*sm
                   else if (abs(sm-s(i,j,k,n)) .ge. TWO*abs(sp-s(i,j,k,n))) then
                      sm = THREE*s(i,j,k,n) - TWO*sp
                   end if
                end if
             end if

             if (i .eq. hi(1)-1 .and. hi(1)-1 .eq. domhi(1)) then
                if (adv_bc(1,2,bccomp) .eq. EXT_DIR  .or. adv_bc(1,2,bccomp) .eq. HOEXTRAP) then
                   ! the value in the first cc ghost cell represents the edge value
                   sp = s(i+1,j,k,n)

                   ! make sure sedge lies in between adjacent cell-centered values
                   ! use a modified stencil to get sedge on the first interior edge
                   sedge = &
                        -FIFTH        *s(i+1,j,k,n) &
                        + (THREE/FOUR)*s(i,j,k,n) &
                        + HALF        *s(i-1,j,k,n) &
                        - (ONE/20.0d0)*s(i-2,j,k,n)

                   sedge = max(sedge,min(s(i-1,j,k,n),s(i,j,k,n)))
                   sedge = min(sedge,max(s(i-1,j,k,n),s(i,j,k,n)))

                   sm = sedge

                end if
             end if

             if (i .eq. hi(1)-2 .and. hi(1)-1 .eq. domhi(1)) then
                if (adv_bc(1,2,bccomp) .eq. EXT_DIR  .or. adv_bc(1,2,bccomp) .eq. HOEXTRAP) then

                   ! make sure sedge lies in between adjacent cell-centered values
                   ! use a modified stencil to get sedge on the first interior edge
                   sedge = &
                        -FIFTH        *s(i+2,j,k,n) &
                        + (THREE/FOUR)*s(i+1,j,k,n) &
                        + HALF        *s(i,j,k,n) &
                        - (ONE/20.0d0)*s(i-1,j,k,n)

                   sedge = max(sedge,min(s(i,j,k,n),s(i+1,j,k,n)))
                   sedge = min(sedge,max(s(i,j,k,n),s(i+1,j,k,n)))

                   ! copy sedge into sp and sm
                   sp = sedge

                   ! modify using quadratic limiters
                   if ((sp-s(i,j,k,n))*(s(i,j,k,n)-sm) .le. ZERO) then
                      sp = s(i,j,k,n)
                      sm = s(i,j,k,n)
                   else if (abs(sp-s(i,j,k,n)) .ge. TWO*abs(sm-s(i,j,k,n))) then
                      sp = THREE*s(i,j,k,n) - TWO*sm
                   else if (abs(sm-s(i,j,k,n)) .ge. TWO*abs(sp-s(i,j,k,n))) then
                      sm = THREE*s(i,j,k,n) - TWO*sp
                   end if
                end if
             end if


             !-------------------------------------------------------------------------
             ! compute x-component of Ip and Im
             !-------------------------------------------------------------------------

             if (is_umac == 1) then

                ! u here is umac, so use edge-based indexing
                sigma = abs(u(i+1,j,k))*dt/dx(1)
                s6 = SIX*s(i,j,k,n) - THREE*(sm+sp)
                if (u(i+1,j,k) .gt. rel_eps) then
                   Ip(i,j,k,1) = sp - (sigma/TWO)*(sp-sm-(ONE-TWO3RD*sigma)*s6)
                else
                   Ip(i,j,k,1) = s(i,j,k,n)
                end if

                sigma = abs(u(i,j,k))*dt/dx(1)
                s6 = SIX*s(i,j,k,n) - THREE*(sm+sp)
                if (u(i,j,k) .lt. -rel_eps) then
                   Im(i,j,k,1) = sm + (sigma/TWO)*(sp-sm+(ONE-TWO3RD*sigma)*s6)
                else
                   Im(i,j,k,1) = s(i,j,k,n)
                end if

             else
                sigma = abs(u(i,j,k))*dt/dx(1)
                s6 = SIX*s(i,j,k,n) - THREE*(sm+sp)
                if (u(i,j,k) .gt. rel_eps) then
                   Ip(i,j,k,1) = sp - (sigma/TWO)*(sp-sm-(ONE-TWO3RD*sigma)*s6)
                else
                   Ip(i,j,k,1) = s(i,j,k,n)
                end if

                sigma = abs(u(i,j,k))*dt/dx(1)
                s6 = SIX*s(i,j,k,n) - THREE*(sm+sp)
                if (u(i,j,k) .lt. -rel_eps) then
                   Im(i,j,k,1) = sm + (sigma/TWO)*(sp-sm+(ONE-TWO3RD*sigma)*s6)
                else
                   Im(i,j,k,1) = s(i,j,k,n)
                end if
             endif
          end do
       end do


    else if (ppm_type .eq. 2) then

       !----------------------------------------------------------------------
       ! ppm_type = 2
       !----------------------------------------------------------------------
       ! #ifndef AMREX_USE_GPU
       !        if (ng_s .lt. 4) then
       !           call amrex_error("Need 4 ghost cells for ppm_type=2")
       !        end if
       ! #endif

       ! interpolate s to x-edges
       do j=lo(2),hi(2)
          do i=lo(1),hi(1)
             ! -1
             sedgel = (7.d0/12.d0)*(s(i-2,j,k,n)+s(i-1,j,k,n)) - (1.d0/12.d0)*(s(i-3,j,k,n)+s(i,j,k,n))
             ! limit sedge
             if ((sedgel-s(i-2,j,k,n))*(s(i-1,j,k,n)-sedgel) .lt. ZERO) then
                D2  = THREE*(s(i-2,j,k,n)-TWO*sedgel+s(i-1,j,k,n))
                D2L = s(i-3,j,k,n)-TWO*s(i-2,j,k,n)+s(i-1,j,k,n)
                D2R = s(i-2,j,k,n)-TWO*s(i-1,j,k,n)+s(i,j,k,n)
                sgn = sign(ONE,D2)
                D2LIM = sgn*max(min(C*sgn*D2L,C*sgn*D2R,sgn*D2),ZERO)
                sedgel = HALF*(s(i-2,j,k,n)+s(i-1,j,k,n)) - SIXTH*D2LIM
             end if

             ! 0
             sedge = (7.d0/12.d0)*(s(i-1,j,k,n)+s(i,j,k,n)) - (1.d0/12.d0)*(s(i-2,j,k,n)+s(i+1,j,k,n))
             ! limit sedge
             if ((sedge-s(i-1,j,k,n))*(s(i,j,k,n)-sedge) .lt. ZERO) then
                D2  = THREE*(s(i-1,j,k,n)-TWO*sedge+s(i,j,k,n))
                D2L = s(i-2,j,k,n)-TWO*s(i-1,j,k,n)+s(i,j,k,n)
                D2R = s(i-1,j,k,n)-TWO*s(i,j,k,n)+s(i+1,j,k,n)
                sgn = sign(ONE,D2)
                D2LIM = sgn*max(min(C*sgn*D2L,C*sgn*D2R,sgn*D2),ZERO)
                sedge = HALF*(s(i-1,j,k,n)+s(i,j,k,n)) - SIXTH*D2LIM
             end if

             ! +1
             sedger = (7.d0/12.d0)*(s(i,j,k,n)+s(i+1,j,k,n)) - (1.d0/12.d0)*(s(i-1,j,k,n)+s(i+2,j,k,n))
             ! limit sedge
             if ((sedger-s(i,j,k,n))*(s(i+1,j,k,n)-sedger) .lt. ZERO) then
                D2  = THREE*(s(i,j,k,n)-TWO*sedger+s(i+1,j,k,n))
                D2L = s(i-1,j,k,n)-TWO*s(i,j,k,n)+s(i+1,j,k,n)
                D2R = s(i,j,k,n)-TWO*s(i+1,j,k,n)+s(i+2,j,k,n)
                sgn = sign(ONE,D2)
                D2LIM = sgn*max(min(C*sgn*D2L,C*sgn*D2R,sgn*D2),ZERO)
                sedger = HALF*(s(i,j,k,n)+s(i+1,j,k,n)) - SIXTH*D2LIM
             end if

             ! +2
             sedgerr = (7.d0/12.d0)*(s(i+1,j,k,n)+s(i+2,j,k,n)) - (1.d0/12.d0)*(s(i,j,k,n)+s(i+3,j,k,n))
             ! limit sedge
             if ((sedgerr-s(i+1,j,k,n))*(s(i+2,j,k,n)-sedgerr) .lt. ZERO) then
                D2  = THREE*(s(i+1,j,k,n)-TWO*sedgerr+s(i+2,j,k,n))
                D2L = s(i,j,k,n)-TWO*s(i+1,j,k,n)+s(i+2,j,k,n)
                D2R = s(i+1,j,k,n)-TWO*s(i+2,j,k,n)+s(i+3,j,k,n)
                sgn = sign(ONE,D2)
                D2LIM = sgn*max(min(C*sgn*D2L,C*sgn*D2R,sgn*D2),ZERO)
                sedgerr = HALF*(s(i+1,j,k,n)+s(i+2,j,k,n)) - SIXTH*D2LIM
             end if
             !
             ! ! use Colella 2008 limiters
             ! ! This is a new version of the algorithm
             ! ! to eliminate sensitivity to roundoff.
             !  do i=lo(1)-1,hi(1)+1

             alphap = sedger-s(i,j,k,n)
             alpham = sedge-s(i,j,k,n)
             bigp = abs(alphap).gt.TWO*abs(alpham)
             bigm = abs(alpham).gt.TWO*abs(alphap)
             extremum = .false.

             if (alpham*alphap .ge. ZERO) then
                extremum = .true.
             else if (bigp .or. bigm) then
                ! Possible extremum. We look at cell centered values and face
                ! centered values for a change in sign in the differences adjacent to
                ! the cell. We use the pair of differences whose minimum magnitude is the
                ! largest, and thus least susceptible to sensitivity to roundoff.
                dafacem = sedge - sedgel
                dafacep = sedgerr - sedger
                dabarm = s(i,j,k,n) - s(i-1,j,k,n)
                dabarp = s(i+1,j,k,n) - s(i,j,k,n)
                dafacemin = min(abs(dafacem),abs(dafacep))
                dabarmin= min(abs(dabarm),abs(dabarp))
                if (dafacemin.ge.dabarmin) then
                   dachkm = dafacem
                   dachkp = dafacep
                else
                   dachkm = dabarm
                   dachkp = dabarp
                endif
                extremum = (dachkm*dachkp .le. 0.d0)
             end if

             if (extremum) then
                D2  = SIX*(alpham + alphap)
                D2L = s(i-2,j,k,n)-TWO*s(i-1,j,k,n)+s(i,j,k,n)
                D2R = s(i,j,k,n)-TWO*s(i+1,j,k,n)+s(i+2,j,k,n)
                D2C = s(i-1,j,k,n)-TWO*s(i,j,k,n)+s(i+1,j,k,n)
                sgn = sign(ONE,D2)
                D2LIM = max(min(sgn*D2,C*sgn*D2L,C*sgn*D2R,C*sgn*D2C),ZERO)
                D2ABS = max(abs(D2),1.d-10)
                alpham = alpham*D2LIM/D2ABS
                alphap = alphap*D2LIM/D2ABS
             else
                if (bigp) then
                   sgn = sign(ONE,alpham)
                   amax = -alphap**2 / (4*(alpham + alphap))
                   delam = s(i-1,j,k,n) - s(i,j,k,n)
                   if (sgn*amax .ge. sgn*delam) then
                      if (sgn*(delam - alpham).ge.1.d-10) then
                         alphap = (-TWO*delam - TWO*sgn*sqrt(delam**2 - delam*alpham))
                      else
                         alphap = -TWO*alpham
                      endif
                   endif
                end if
                if (bigm) then
                   sgn = sign(ONE,alphap)
                   amax = -alpham**2 / (4*(alpham + alphap))
                   delap = s(i+1,j,k,n) - s(i,j,k,n)
                   if (sgn*amax .ge. sgn*delap) then
                      if (sgn*(delap - alphap).ge.1.d-10) then
                         alpham = (-TWO*delap - TWO*sgn*sqrt(delap**2 - delap*alphap))
                      else
                         alpham = -TWO*alphap
                      endif
                   endif
                end if
             end if

             sm = s(i,j,k,n) + alpham
             sp = s(i,j,k,n) + alphap


             ! different stencil needed for x-component of EXT_DIR and HOEXTRAP adv_bc's
             ! if (i .eq. lo(1) .and. lo(1) .eq. domlo(1)) then
             if (lo(1)+1 .eq. domlo(1)) then
                if (adv_bc(1,1,bccomp) .eq. EXT_DIR  .or. adv_bc(1,1,bccomp) .eq. HOEXTRAP) then

                   if (i .eq. lo(1)+1) then

                      ! the value in the first cc ghost cell represents the edge value
                      sm    = s(i-1,j,k,n)
                      sedge = s(i-1,j,k,n)

                      ! use a modified stencil to get sedge on the first interior edge
                      sedger = &
                           -FIFTH        *s(i-1,j,k,n) &
                           + (THREE/FOUR)*s(i,j,k,n) &
                           + HALF        *s(i+1,j,k,n) &
                           - (ONE/20.0d0)*s(i+2,j,k,n)

                      sedger = max(sedger,min(s(i+1,j,k,n),s(i,j,k,n)))
                      sedger = min(sedger,max(s(i+1,j,k,n),s(i,j,k,n)))

                      sp = sedger

                   elseif (i .eq. lo(1)+2) then

                      ! use a modified stencil to get sedge on the first interior edge
                      sedge = &
                           -FIFTH        *s(i-2,j,k,n) &
                           + (THREE/FOUR)*s(i-1,j,k,n) &
                           + HALF        *s(i,j,k,n) &
                           - (ONE/20.0d0)*s(i+1,j,k,n)

                      sedge = max(sedge,min(s(i,j,k,n),s(i-1,j,k,n)))
                      sedge = min(sedge,max(s(i,j,k,n),s(i-1,j,k,n)))

                   elseif (i .eq. lo(1)+3) then

                      ! use a modified stencil to get sedge on the first interior edge
                      sedgel = &
                           -FIFTH        *s(i-3,j,k,n) &
                           + (THREE/FOUR)*s(i-2,j,k,n) &
                           + HALF        *s(i-1,j,k,n) &
                           - (ONE/20.0d0)*s(i,j,k,n)

                      sedgel = max(sedgel,min(s(i-1,j,k,n),s(i-2,j,k,n)))
                      sedgel = min(sedgel,max(s(i-1,j,k,n),s(i-2,j,k,n)))

                   endif

                   ! apply Colella 2008 limiters to compute sm and sp in the second
                   ! and third inner cells

                   if (i .eq. lo(1)+2 .or. i .eq. lo(1)+3) then

                      alphap = sedger-s(i,j,k,n)
                      alpham = sedge-s(i,j,k,n)
                      bigp = abs(alphap).gt.TWO*abs(alpham)
                      bigm = abs(alpham).gt.TWO*abs(alphap)
                      extremum = .false.

                      if (alpham*alphap .ge. ZERO) then
                         extremum = .true.
                      else if (bigp .or. bigm) then
                         ! Possible extremum. We look at cell centered values and face
                         ! centered values for a change in sign in the differences adjacent to
                         ! the cell. We use the pair of differences whose minimum magnitude is the
                         ! largest, and thus least susceptible to sensitivity to roundoff.
                         dafacem = sedge - sedgel
                         dafacep = sedgerr - sedge
                         dabarm = s(i,j,k,n) - s(i-1,j,k,n)
                         dabarp = s(i+1,j,k,n) - s(i,j,k,n)
                         dafacemin = min(abs(dafacem),abs(dafacep))
                         dabarmin= min(abs(dabarm),abs(dabarp))
                         if (dafacemin.ge.dabarmin) then
                            dachkm = dafacem
                            dachkp = dafacep
                         else
                            dachkm = dabarm
                            dachkp = dabarp
                         endif
                         extremum = (dachkm*dachkp .le. 0.d0)
                      end if

                      if (extremum) then
                         D2  = SIX*(alpham + alphap)
                         D2L = s(i-2,j,k,n)-TWO*s(i-1,j,k,n)+s(i,j,k,n)
                         D2R = s(i,j,k,n)-TWO*s(i+1,j,k,n)+s(i+2,j,k,n)
                         D2C = s(i-1,j,k,n)-TWO*s(i,j,k,n)+s(i+1,j,k,n)
                         sgn = sign(ONE,D2)
                         D2LIM = max(min(sgn*D2,C*sgn*D2L,C*sgn*D2R,C*sgn*D2C),ZERO)
                         D2ABS = max(abs(D2),1.d-10)
                         alpham = alpham*D2LIM/D2ABS
                         alphap = alphap*D2LIM/D2ABS
                      else
                         if (bigp) then
                            sgn = sign(ONE,alpham)
                            amax = -alphap**2 / (4*(alpham + alphap))
                            delam = s(i-1,j,k,n) - s(i,j,k,n)
                            if (sgn*amax .ge. sgn*delam) then
                               if (sgn*(delam - alpham).ge.1.d-10) then
                                  alphap = (-TWO*delam - TWO*sgn*sqrt(delam**2 - delam*alpham))
                               else
                                  alphap = -TWO*alpham
                               endif
                            endif
                         end if
                         if (bigm) then
                            sgn = sign(ONE,alphap)
                            amax = -alpham**2 / (4*(alpham + alphap))
                            delap = s(i+1,j,k,n) - s(i,j,k,n)
                            if (sgn*amax .ge. sgn*delap) then
                               if (sgn*(delap - alphap).ge.1.d-10) then
                                  alpham = (-TWO*delap - TWO*sgn*sqrt(delap**2 - delap*alphap))
                               else
                                  alpham = -TWO*alphap
                               endif
                            endif
                         end if
                      end if

                      sm = s(i,j,k,n) + alpham
                      sp = s(i,j,k,n) + alphap

                   end if
                end if
             end if

             if (hi(1)-1 .eq. domhi(1)) then
                if (adv_bc(1,2,bccomp) .eq. EXT_DIR  .or. adv_bc(1,2,bccomp) .eq. HOEXTRAP) then

                   if (i .eq. hi(1)-1) then

                      ! the value in the first cc ghost cell represents the edge value
                      sp      = s(i+1,j,k,n)
                      sedge = s(i+1,j,k,n)

<<<<<<< HEAD
                      ! use a modified stencil to get sedge on the first interior edge
                      sedge = &
                           -FIFTH        *s(i+1,j,k,n) &
                           + (THREE/FOUR)*s(i,j,k,n) &
                           + HALF        *s(i-1,j,k,n) &
                           - (ONE/20.0d0)*s(i-2,j,k,n)

                      sedge = max(sedge,min(s(i-1,j,k,n),s(i,j,k,n)))
                      sedge = min(sedge,max(s(i-1,j,k,n),s(i,j,k,n)))
=======
    !-------------------------------------------------------------------------
    ! compute x-component of Ip and Im
    !-------------------------------------------------------------------------

    if (is_umac) then

       ! u here is umac, so use edge-based indexing
       do j=lo(2)-1,hi(2)+1
          do i=lo(1)-1,hi(1)
             sigma = abs(u(i+1,j))*dt/dx(1)
             s6 = SIX*s(i,j) - THREE*(sm(i,j)+sp(i,j))
             if (u(i+1,j) .gt. rel_eps) then
                Ip(i,j,1) = sp(i,j) - (sigma/TWO)*(sp(i,j)-sm(i,j)-(ONE-TWO3RD*sigma)*s6)
             else
                Ip(i,j,1) = s(i,j)
             end if
          end do

          do i=lo(1),hi(1)+1
             sigma = abs(u(i,j))*dt/dx(1)
             s6 = SIX*s(i,j) - THREE*(sm(i,j)+sp(i,j))
             if (u(i,j) .lt. -rel_eps) then
                Im(i,j,1) = sm(i,j) + (sigma/TWO)*(sp(i,j)-sm(i,j)+(ONE-TWO3RD*sigma)*s6)
             else
                Im(i,j,1) = s(i,j)
             end if
          end do
       end do

    else
       do j=lo(2)-1,hi(2)+1
          do i=lo(1)-1,hi(1)
             sigma = abs(u(i,j))*dt/dx(1)
             s6 = SIX*s(i,j) - THREE*(sm(i,j)+sp(i,j))
             if (u(i,j) .gt. rel_eps) then
                Ip(i,j,1) = sp(i,j) - (sigma/TWO)*(sp(i,j)-sm(i,j)-(ONE-TWO3RD*sigma)*s6)
             else
                Ip(i,j,1) = s(i,j)
             end if
          end do

          do i=lo(1),hi(1)+1
             sigma = abs(u(i,j))*dt/dx(1)
             s6 = SIX*s(i,j) - THREE*(sm(i,j)+sp(i,j))
             if (u(i,j) .lt. -rel_eps) then
                Im(i,j,1) = sm(i,j) + (sigma/TWO)*(sp(i,j)-sm(i,j)+(ONE-TWO3RD*sigma)*s6)
             else
                Im(i,j,1) = s(i,j)
             end if
          end do
       end do
    endif

    call bl_deallocate(sedge)
    call bl_deallocate(dsvl)


    !-------------------------------------------------------------------------
    ! y-direction
    !-------------------------------------------------------------------------

    ! cell-centered indexing w/extra y-ghost cell
    call bl_allocate(dsvl,lo(1)-1,hi(1)+1,lo(2)-2,hi(2)+2)

    ! edge-centered indexing for y-faces
    if (ppm_type .eq. 1) then
       call bl_allocate(sedge,lo(1)-1,hi(1)+1,lo(2)-1,hi(2)+2)
    else if (ppm_type .eq. 2) then
       call bl_allocate(sedge,lo(1)-1,hi(1)+1,lo(2)-2,hi(2)+3)
    end if

    ! compute s at y-edges
    if (ppm_type .eq. 1) then

       !----------------------------------------------------------------------
       ! ppm_type = 1
       !----------------------------------------------------------------------

       ! compute van Leer slopes in y-direction
       dsvl = ZERO
       do j=lo(2)-2,hi(2)+2
          do i=lo(1)-1,hi(1)+1
             dsc = HALF * (s(i,j+1) - s(i,j-1))
             dsl = TWO  * (s(i,j  ) - s(i,j-1))
             dsr = TWO  * (s(i,j+1) - s(i,j  ))
             if (dsl*dsr .gt. ZERO) dsvl(i,j) = sign(ONE,dsc)*min(abs(dsc),abs(dsl),abs(dsr))
          end do
       end do

       ! interpolate s to y-edges
       do j=lo(2)-1,hi(2)+2
          do i=lo(1)-1,hi(1)+1
             sedge(i,j) = HALF*(s(i,j)+s(i,j-1)) - SIXTH*(dsvl(i,j)-dsvl(i,j-1))
             ! make sure sedge lies in between adjacent cell-centered values
             sedge(i,j) = max(sedge(i,j),min(s(i,j),s(i,j-1)))
             sedge(i,j) = min(sedge(i,j),max(s(i,j),s(i,j-1)))
          end do
       end do

       ! copy sedge into sp and sm
       do j=lo(2)-1,hi(2)+1
          do i=lo(1)-1,hi(1)+1
             sp(i,j) = sedge(i,j+1)
             sm(i,j) = sedge(i,j  )
          end do
       end do

       ! modify using quadratic limiters
       do j=lo(2)-1,hi(2)+1
          do i=lo(1)-1,hi(1)+1
             if ((sp(i,j)-s(i,j))*(s(i,j)-sm(i,j)) .le. ZERO) then
                sp(i,j) = s(i,j)
                sm(i,j) = s(i,j)
             else if (abs(sp(i,j)-s(i,j)) .ge. TWO*abs(sm(i,j)-s(i,j))) then
                sp(i,j) = THREE*s(i,j) - TWO*sm(i,j)
             else if (abs(sm(i,j)-s(i,j)) .ge. TWO*abs(sp(i,j)-s(i,j))) then
                sm(i,j) = THREE*s(i,j) - TWO*sp(i,j)
             end if
          end do
       end do

       ! different stencil needed for y-component of EXT_DIR and HOEXTRAP adv_bc's
       if (lo(2) .eq. domlo(2)) then
          if (adv_bc(2,1) .eq. EXT_DIR  .or. adv_bc(2,1) .eq. HOEXTRAP) then
             ! the value in the first cc ghost cell represents the edge value
             sm(lo(1)-1:hi(1)+1,lo(2)) = s(lo(1)-1:hi(1)+1,lo(2)-1)

             ! use a modified stencil to get sedge on the first interior edge
             sedge(lo(1)-1:hi(1)+1,lo(2)+1) = &
                  -FIFTH        *s(lo(1)-1:hi(1)+1,lo(2)-1) &
                  + (THREE/FOUR)*s(lo(1)-1:hi(1)+1,lo(2)  ) &
                  + HALF        *s(lo(1)-1:hi(1)+1,lo(2)+1) &
                  - (ONE/20.0d0)*s(lo(1)-1:hi(1)+1,lo(2)+2)

             ! make sure sedge lies in between adjacent cell-centered values
             do i=lo(1)-1,hi(1)+1
                sedge(i,lo(2)+1) = max(sedge(i,lo(2)+1),min(s(i,lo(2)+1),s(i,lo(2))))
                sedge(i,lo(2)+1) = min(sedge(i,lo(2)+1),max(s(i,lo(2)+1),s(i,lo(2))))
             end do

             ! copy sedge into sp and sm
             do i=lo(1)-1,hi(1)+1
                sp(i,lo(2)  ) = sedge(i,lo(2)+1)
                sm(i,lo(2)+1) = sedge(i,lo(2)+1)
             end do

             ! reset sp on second interior edge
             do i=lo(1)-1,hi(1)+1
                sp(i,lo(2)+1) = sedge(i,lo(2)+2)
             end do

             ! modify using quadratic limiters
             do i=lo(1)-1,hi(1)+1
                j = lo(2)+1
                if ((sp(i,j)-s(i,j))*(s(i,j)-sm(i,j)) .le. ZERO) then
                   sp(i,j) = s(i,j)
                   sm(i,j) = s(i,j)
                else if (abs(sp(i,j)-s(i,j)) .ge. TWO*abs(sm(i,j)-s(i,j))) then
                   sp(i,j) = THREE*s(i,j) - TWO*sm(i,j)
                else if (abs(sm(i,j)-s(i,j)) .ge. TWO*abs(sp(i,j)-s(i,j))) then
                   sm(i,j) = THREE*s(i,j) - TWO*sp(i,j)
                end if
             end do
          end if
       end if

       if (hi(2) .eq. domhi(2)) then
          if (adv_bc(2,2) .eq. EXT_DIR  .or. adv_bc(2,2) .eq. HOEXTRAP) then
             ! the value in the first cc ghost cell represents the edge value
             sp(lo(1)-1:hi(1)+1,hi(2)) = s(lo(1)-1:hi(1)+1,hi(2)+1)

             ! use a modified stencil to get sedge on the first interior edge
             sedge(lo(1)-1:hi(1)+1,hi(2)) = &
                  -FIFTH        *s(lo(1)-1:hi(1)+1,hi(2)+1) &
                  + (THREE/FOUR)*s(lo(1)-1:hi(1)+1,hi(2)  ) &
                  + HALF        *s(lo(1)-1:hi(1)+1,hi(2)-1) &
                  - (ONE/20.0d0)*s(lo(1)-1:hi(1)+1,hi(2)-2)

             ! make sure sedge lies in between adjacent cell-centered values
             do i=lo(1)-1,hi(1)+1
                sedge(i,hi(2)) = max(sedge(i,hi(2)),min(s(i,hi(2)-1),s(i,hi(2))))
                sedge(i,hi(2)) = min(sedge(i,hi(2)),max(s(i,hi(2)-1),s(i,hi(2))))
             end do

             ! copy sedge into sp and sm
             do i=lo(1)-1,hi(1)+1
                sp(i,hi(2)-1) = sedge(i,hi(2))
                sm(i,hi(2)  ) = sedge(i,hi(2))
             end do

             ! reset sm on second interior edge
             do i=lo(1)-1,hi(1)+1
                sm(i,hi(2)-1) = sedge(i,hi(2)-1)
             end do

             ! modify using quadratic limiters
             do i=lo(1)-1,hi(1)+1
                j = hi(2)-1
                if ((sp(i,j)-s(i,j))*(s(i,j)-sm(i,j)) .le. ZERO) then
                   sp(i,j) = s(i,j)
                   sm(i,j) = s(i,j)
                else if (abs(sp(i,j)-s(i,j)) .ge. TWO*abs(sm(i,j)-s(i,j))) then
                   sp(i,j) = THREE*s(i,j) - TWO*sm(i,j)
                else if (abs(sm(i,j)-s(i,j)) .ge. TWO*abs(sp(i,j)-s(i,j))) then
                   sm(i,j) = THREE*s(i,j) - TWO*sp(i,j)
                end if
             end do
          end if
       end if

    else if (ppm_type .eq. 2) then

       !----------------------------------------------------------------------
       ! ppm_type = 2
       !----------------------------------------------------------------------

       ! interpolate s to y-edges
       do j=lo(2)-2,hi(2)+3
          do i=lo(1)-1,hi(1)+1
             sedge(i,j) = (7.d0/12.d0)*(s(i,j-1)+s(i,j)) - (1.d0/12.d0)*(s(i,j-2)+s(i,j+1))
             ! limit sedge
             if ((sedge(i,j)-s(i,j-1))*(s(i,j)-sedge(i,j)) .lt. ZERO) then
                D2  = THREE*(s(i,j-1)-TWO*sedge(i,j)+s(i,j))
                D2L = s(i,j-2)-TWO*s(i,j-1)+s(i,j)
                D2R = s(i,j-1)-TWO*s(i,j)+s(i,j+1)
                sgn = sign(ONE,D2)
                D2LIM = sgn*max(min(C*sgn*D2L,C*sgn*D2R,sgn*D2),ZERO)
                sedge(i,j) = HALF*(s(i,j-1)+s(i,j)) - SIXTH*D2LIM
             end if
          end do
       end do

       ! use Colella 2008 limiters
       ! This is a new version of the algorithm
       ! to eliminate sensitivity to roundoff.
       do j=lo(2)-1,hi(2)+1
          do i=lo(1)-1,hi(1)+1

             alphap = sedge(i,j+1)-s(i,j)
             alpham = sedge(i,j  )-s(i,j)
             bigp = abs(alphap).gt.TWO*abs(alpham)
             bigm = abs(alpham).gt.TWO*abs(alphap)
             extremum = .false.

             if (alpham*alphap .ge. ZERO) then
                extremum = .true.
             else if (bigp .or. bigm) then
                ! Possible extremum. We look at cell centered values and face
                ! centered values for a change in sign in the differences adjacent to
                ! the cell. We use the pair of differences whose minimum magnitude is the
                ! largest, and thus least susceptible to sensitivity to roundoff.
                dafacem = sedge(i,j) - sedge(i,j-1)
                dafacep = sedge(i,j+2) - sedge(i,j+1)
                dabarm = s(i,j) - s(i,j-1)
                dabarp = s(i,j+1) - s(i,j)
                dafacemin = min(abs(dafacem),abs(dafacep))
                dabarmin= min(abs(dabarm),abs(dabarp))
                if (dafacemin.ge.dabarmin) then
                   dachkm = dafacem
                   dachkp = dafacep
                else
                   dachkm = dabarm
                   dachkp = dabarp
                endif
                extremum = (dachkm*dachkp .le. 0.d0)
             end if

             if (extremum) then
                D2  = SIX*(alpham + alphap)
                D2L = s(i,j-2)-TWO*s(i,j-1)+s(i,j)
                D2R = s(i,j)-TWO*s(i,j+1)+s(i,j+2)
                D2C = s(i,j-1)-TWO*s(i,j)+s(i,j+1)
                sgn = sign(ONE,D2)
                D2LIM = max(min(sgn*D2,C*sgn*D2L,C*sgn*D2R,C*sgn*D2C),ZERO)
                D2ABS = max(abs(D2),1.d-10)
                alpham = alpham*D2LIM/D2ABS
                alphap = alphap*D2LIM/D2ABS
             else
                if (bigp) then
                   sgn = sign(ONE,alpham)
                   amax = -alphap**2 / (4*(alpham + alphap))
                   delam = s(i,j-1) - s(i,j)
                   if (sgn*amax .ge. sgn*delam) then
                      if (sgn*(delam - alpham).ge.1.d-10) then
                         alphap = (-TWO*delam - TWO*sgn*sqrt(delam**2 - delam*alpham))
                      else
                         alphap = -TWO*alpham
                      endif
                   endif
                end if
                if (bigm) then
                   sgn = sign(ONE,alphap)
                   amax = -alpham**2 / (4*(alpham + alphap))
                   delap = s(i,j+1) - s(i,j)
                   if (sgn*amax .ge. sgn*delap) then
                      if (sgn*(delap - alphap).ge.1.d-10) then
                         alpham = (-TWO*delap - TWO*sgn*sqrt(delap**2 - delap*alphap))
                      else
                         alpham = -TWO*alphap
                      endif
                   endif
                end if
             end if

             sm(i,j) = s(i,j) + alpham
             sp(i,j) = s(i,j) + alphap

          end do
       end do

       ! different stencil needed for y-component of EXT_DIR and HOEXTRAP adv_bc's
       if (lo(2) .eq. domlo(2)) then
          if (adv_bc(2,1) .eq. EXT_DIR  .or. adv_bc(2,1) .eq. HOEXTRAP) then
             ! the value in the first cc ghost cell represents the edge value
             sm(lo(1)-1:hi(1)+1,lo(2))    = s(lo(1)-1:hi(1)+1,lo(2)-1)
             sedge(lo(1)-1:hi(1)+1,lo(2)) = s(lo(1)-1:hi(1)+1,lo(2)-1)

             ! use a modified stencil to get sedge on the first interior edge
             sedge(lo(1)-1:hi(1)+1,lo(2)+1) = &
                  -FIFTH        *s(lo(1)-1:hi(1)+1,lo(2)-1) &
                  + (THREE/FOUR)*s(lo(1)-1:hi(1)+1,lo(2)  ) &
                  + HALF        *s(lo(1)-1:hi(1)+1,lo(2)+1) &
                  - (ONE/20.0d0)*s(lo(1)-1:hi(1)+1,lo(2)+2)

             ! make sure sedge lies in between adjacent cell-centered values
             do i=lo(1)-1,hi(1)+1
                sedge(i,lo(2)+1) = max(sedge(i,lo(2)+1),min(s(i,lo(2)+1),s(i,lo(2))))
                sedge(i,lo(2)+1) = min(sedge(i,lo(2)+1),max(s(i,lo(2)+1),s(i,lo(2))))
             end do

             ! copy sedge into sp
             do i=lo(1)-1,hi(1)+1
                sp(i,lo(2)  ) = sedge(i,lo(2)+1)
             end do

             ! apply Colella 2008 limiters to compute sm and sp in the second
             ! and third inner cells
             do j=lo(2)+1,lo(2)+2
                do i=lo(1)-1,hi(1)+1

                   alphap = sedge(i,j+1)-s(i,j)
                   alpham = sedge(i,j  )-s(i,j)
                   bigp = abs(alphap).gt.TWO*abs(alpham)
                   bigm = abs(alpham).gt.TWO*abs(alphap)
                   extremum = .false.

                   if (alpham*alphap .ge. ZERO) then
                      extremum = .true.
                   else if (bigp .or. bigm) then
                      ! Possible extremum. We look at cell centered values and face
                      ! centered values for a change in sign in the differences adjacent to
                      ! the cell. We use the pair of differences whose minimum magnitude is the
                      ! largest, and thus least susceptible to sensitivity to roundoff.
                      dafacem = sedge(i,j) - sedge(i,j-1)
                      dafacep = sedge(i,j+2) - sedge(i,j+1)
                      dabarm = s(i,j) - s(i,j-1)
                      dabarp = s(i,j+1) - s(i,j)
                      dafacemin = min(abs(dafacem),abs(dafacep))
                      dabarmin= min(abs(dabarm),abs(dabarp))
                      if (dafacemin.ge.dabarmin) then
                         dachkm = dafacem
                         dachkp = dafacep
                      else
                         dachkm = dabarm
                         dachkp = dabarp
                      endif
                      extremum = (dachkm*dachkp .le. 0.d0)
                   end if

                   if (extremum) then
                      D2  = SIX*(alpham + alphap)
                      D2L = s(i,j-2)-TWO*s(i,j-1)+s(i,j)
                      D2R = s(i,j)-TWO*s(i,j+1)+s(i,j+2)
                      D2C = s(i,j-1)-TWO*s(i,j)+s(i,j+1)
                      sgn = sign(ONE,D2)
                      D2LIM = max(min(sgn*D2,C*sgn*D2L,C*sgn*D2R,C*sgn*D2C),ZERO)
                      D2ABS = max(abs(D2),1.d-10)
                      alpham = alpham*D2LIM/D2ABS
                      alphap = alphap*D2LIM/D2ABS
                   else
                      if (bigp) then
                         sgn = sign(ONE,alpham)
                         amax = -alphap**2 / (4*(alpham + alphap))
                         delam = s(i,j-1) - s(i,j)
                         if (sgn*amax .ge. sgn*delam) then
                            if (sgn*(delam - alpham).ge.1.d-10) then
                               alphap = (-TWO*delam - TWO*sgn*sqrt(delam**2 - delam*alpham))
                            else
                               alphap = -TWO*alpham
                            endif
                         endif
                      end if
                      if (bigm) then
                         sgn = sign(ONE,alphap)
                         amax = -alpham**2 / (4*(alpham + alphap))
                         delap = s(i,j+1) - s(i,j)
                         if (sgn*amax .ge. sgn*delap) then
                            if (sgn*(delap - alphap).ge.1.d-10) then
                               alpham = (-TWO*delap - TWO*sgn*sqrt(delap**2 - delap*alphap))
                            else
                               alpham = -TWO*alphap
                            endif
                         endif
                      end if
                   end if

                   sm(i,j) = s(i,j) + alpham
                   sp(i,j) = s(i,j) + alphap

                end do
             end do
          end if
       end if

       if (hi(2) .eq. domhi(2)) then
          if (adv_bc(2,2) .eq. EXT_DIR  .or. adv_bc(2,2) .eq. HOEXTRAP) then
             ! the value in the first cc ghost cell represents the edge value
             sp(lo(1)-1:hi(1)+1,hi(2))      = s(lo(1)-1:hi(1)+1,hi(2)+1)
             sedge(lo(1)-1:hi(1)+1,hi(2)+1) = s(lo(1)-1:hi(1)+1,hi(2)+1)

             ! use a modified stencil to get sedge on the first interior edge
             sedge(lo(1)-1:hi(1)+1,hi(2)) = &
                  -FIFTH        *s(lo(1)-1:hi(1)+1,hi(2)+1) &
                  + (THREE/FOUR)*s(lo(1)-1:hi(1)+1,hi(2)  ) &
                  + HALF        *s(lo(1)-1:hi(1)+1,hi(2)-1) &
                  - (ONE/20.0d0)*s(lo(1)-1:hi(1)+1,hi(2)-2)

             ! make sure sedge lies in between adjacent cell-centered values
             do i=lo(1)-1,hi(1)+1
                sedge(i,hi(2)) = max(sedge(i,hi(2)),min(s(i,hi(2)-1),s(i,hi(2))))
                sedge(i,hi(2)) = min(sedge(i,hi(2)),max(s(i,hi(2)-1),s(i,hi(2))))
             end do

             ! copy sedge into sm
             do i=lo(1)-1,hi(1)+1
                sm(i,hi(2)  ) = sedge(i,hi(2))
             end do

             ! apply Colella 2008 limiters to compute sm and sp in the second
             ! and third inner cells
             do j=hi(2)-2,hi(2)-1
                do i=lo(1)-1,hi(1)+1

                   alphap = sedge(i,j+1)-s(i,j)
                   alpham = sedge(i,j  )-s(i,j)
                   bigp = abs(alphap).gt.TWO*abs(alpham)
                   bigm = abs(alpham).gt.TWO*abs(alphap)
                   extremum = .false.

                   if (alpham*alphap .ge. ZERO) then
                      extremum = .true.
                   else if (bigp .or. bigm) then
                      ! Possible extremum. We look at cell centered values and face
                      ! centered values for a change in sign in the differences adjacent to
                      ! the cell. We use the pair of differences whose minimum magnitude is the
                      ! largest, and thus least susceptible to sensitivity to roundoff.
                      dafacem = sedge(i,j) - sedge(i,j-1)
                      dafacep = sedge(i,j+2) - sedge(i,j+1)
                      dabarm = s(i,j) - s(i,j-1)
                      dabarp = s(i,j+1) - s(i,j)
                      dafacemin = min(abs(dafacem),abs(dafacep))
                      dabarmin= min(abs(dabarm),abs(dabarp))
                      if (dafacemin.ge.dabarmin) then
                         dachkm = dafacem
                         dachkp = dafacep
                      else
                         dachkm = dabarm
                         dachkp = dabarp
                      endif
                      extremum = (dachkm*dachkp .le. 0.d0)
                   end if

                   if (extremum) then
                      D2  = SIX*(alpham + alphap)
                      D2L = s(i,j-2)-TWO*s(i,j-1)+s(i,j)
                      D2R = s(i,j)-TWO*s(i,j+1)+s(i,j+2)
                      D2C = s(i,j-1)-TWO*s(i,j)+s(i,j+1)
                      sgn = sign(ONE,D2)
                      D2LIM = max(min(sgn*D2,C*sgn*D2L,C*sgn*D2R,C*sgn*D2C),ZERO)
                      D2ABS = max(abs(D2),1.d-10)
                      alpham = alpham*D2LIM/D2ABS
                      alphap = alphap*D2LIM/D2ABS
                   else
                      if (bigp) then
                         sgn = sign(ONE,alpham)
                         amax = -alphap**2 / (4*(alpham + alphap))
                         delam = s(i,j-1) - s(i,j)
                         if (sgn*amax .ge. sgn*delam) then
                            if (sgn*(delam - alpham).ge.1.d-10) then
                               alphap = (-TWO*delam - TWO*sgn*sqrt(delam**2 - delam*alpham))
                            else
                               alphap = -TWO*alpham
                            endif
                         endif
                      end if
                      if (bigm) then
                         sgn = sign(ONE,alphap)
                         amax = -alpham**2 / (4*(alpham + alphap))
                         delap = s(i,j+1) - s(i,j)
                         if (sgn*amax .ge. sgn*delap) then
                            if (sgn*(delap - alphap).ge.1.d-10) then
                               alpham = (-TWO*delap - TWO*sgn*sqrt(delap**2 - delap*alphap))
                            else
                               alpham = -TWO*alphap
                            endif
                         endif
                      end if
                   end if

                   sm(i,j) = s(i,j) + alpham
                   sp(i,j) = s(i,j) + alphap

                end do
             end do
          end if

       end if
    end if

    !-------------------------------------------------------------------------
    ! compute y-component of Ip and Im
    !-------------------------------------------------------------------------

    if (is_umac) then

       ! v here is vmac, so use edge-based indexing
       do j=lo(2)-1,hi(2)
          do i=lo(1)-1,hi(1)+1
             sigma = abs(v(i,j+1))*dt/dx(2)
             s6 = SIX*s(i,j) - THREE*(sm(i,j)+sp(i,j))
             if (v(i,j+1) .gt. rel_eps) then
                Ip(i,j,2) = sp(i,j) - (sigma/TWO)*(sp(i,j)-sm(i,j)-(ONE-TWO3RD*sigma)*s6)
             else
                Ip(i,j,2) = s(i,j)
             end if
          end do
       end do

       do j=lo(2),hi(2)+1
          do i=lo(1)-1,hi(1)+1
             sigma = abs(v(i,j))*dt/dx(2)
             s6 = SIX*s(i,j) - THREE*(sm(i,j)+sp(i,j))
             if (v(i,j) .lt. -rel_eps) then
                Im(i,j,2) = sm(i,j) + (sigma/TWO)*(sp(i,j)-sm(i,j)+(ONE-TWO3RD*sigma)*s6)
             else
                Im(i,j,2) = s(i,j)
             end if
          end do
       end do

    else
       do j=lo(2)-1,hi(2)
          do i=lo(1)-1,hi(1)+1
             sigma = abs(v(i,j))*dt/dx(2)
             s6 = SIX*s(i,j) - THREE*(sm(i,j)+sp(i,j))
             if (v(i,j) .gt. rel_eps) then
                Ip(i,j,2) = sp(i,j) - (sigma/TWO)*(sp(i,j)-sm(i,j)-(ONE-TWO3RD*sigma)*s6)
             else
                Ip(i,j,2) = s(i,j)
             end if
          end do
       end do

       do j=lo(2),hi(2)+1
          do i=lo(1)-1,hi(1)+1
             sigma = abs(v(i,j))*dt/dx(2)
             s6 = SIX*s(i,j) - THREE*(sm(i,j)+sp(i,j))
             if (v(i,j) .lt. -rel_eps) then
                Im(i,j,2) = sm(i,j) + (sigma/TWO)*(sp(i,j)-sm(i,j)+(ONE-TWO3RD*sigma)*s6)
             else
                Im(i,j,2) = s(i,j)
             end if
          end do
       end do
    endif

    call bl_deallocate(sp)
    call bl_deallocate(sm)
    call bl_deallocate(dsvl)
    call bl_deallocate(sedge)

  end subroutine ppm_2d


  !===========================================================================
  ! 3-d version
  !===========================================================================

  ! characteristics based on u
  subroutine ppm_3d(s,ng_s,u,v,w,ng_u,Ip,Im,domlo,domhi,lo,hi,adv_bc,dx,dt,is_umac)

    integer         , intent(in   ) :: domlo(:),domhi(:),lo(:),hi(:),ng_s,ng_u
    double precision, intent(in   ) ::  s(lo(1)-ng_s :,lo(2)-ng_s :,lo(3)-ng_s :)
    double precision, intent(in   ) ::  u(lo(1)-ng_u :,lo(2)-ng_u :,lo(3)-ng_u :)
    double precision, intent(in   ) ::  v(lo(1)-ng_u :,lo(2)-ng_u :,lo(3)-ng_u :)
    double precision, intent(in   ) ::  w(lo(1)-ng_u :,lo(2)-ng_u :,lo(3)-ng_u :)
    double precision, intent(inout) :: Ip(lo(1)-1    :,lo(2)-1    :,lo(3)-1    :,:)
    double precision, intent(inout) :: Im(lo(1)-1    :,lo(2)-1    :,lo(3)-1    :,:)
    integer         , intent(in   ) :: adv_bc(:,:)
    double precision, intent(in   ) :: dx(:),dt
    logical         , intent(in   ) :: is_umac

    ! local
    integer :: i,j,k

    logical :: extremum, bigp, bigm

    double precision :: dsl, dsr, dsc, D2, D2C, D2L, D2R, D2LIM, alphap, alpham
    double precision :: sgn, sigma, s6, D2ABS
    double precision :: dafacem, dafacep, dabarm, dabarp, dafacemin, dabarmin, dachkm, dachkp
    double precision :: amax, delam, delap

    ! constant used in Colella 2008
    double precision, parameter :: C = 1.25d0

    ! s_{\ib,+}, s_{\ib,-}
    double precision, pointer :: sp(:,:,:)
    double precision, pointer :: sm(:,:,:)

    ! \delta s_{\ib}^{vL}
    double precision, pointer :: dsvl(:,:,:)

    ! s_{i+\half}^{H.O.}
    double precision, pointer :: sedge(:,:,:)

    ! cell-centered indexing
    call bl_allocate(sp,lo(1)-1,hi(1)+1,lo(2)-1,hi(2)+1,lo(3)-1,hi(3)+1)
    call bl_allocate(sm,lo(1)-1,hi(1)+1,lo(2)-1,hi(2)+1,lo(3)-1,hi(3)+1)

    !-------------------------------------------------------------------------
    ! x-direction
    !-------------------------------------------------------------------------

    ! cell-centered indexing w/extra x-ghost cell
    call bl_allocate(dsvl,lo(1)-2,hi(1)+2,lo(2)-1,hi(2)+1,lo(3)-1,hi(3)+1)

    ! edge-centered indexing for x-faces
    if (ppm_type .eq. 1) then
       call bl_allocate(sedge,lo(1)-1,hi(1)+2,lo(2)-1,hi(2)+1,lo(3)-1,hi(3)+1)
    else if (ppm_type .eq. 2) then
       call bl_allocate(sedge,lo(1)-2,hi(1)+3,lo(2)-1,hi(2)+1,lo(3)-1,hi(3)+1)
    end if

    ! compute s at x-edges
    if (ppm_type .eq. 1) then

       !----------------------------------------------------------------------
       ! ppm_type = 1
       !----------------------------------------------------------------------

       dsvl = ZERO

       !$OMP PARALLEL PRIVATE(i,j,k,dsc,dsl,dsr)
       !$OMP DO
       do k=lo(3)-1,hi(3)+1
          do j=lo(2)-1,hi(2)+1
             do i=lo(1)-2,hi(1)+2
                !
                ! Compute van Leer slopes in x-direction.
                !
                dsc = HALF * (s(i+1,j,k) - s(i-1,j,k))
                dsl = TWO  * (s(i  ,j,k) - s(i-1,j,k))
                dsr = TWO  * (s(i+1,j,k) - s(i  ,j,k))
                if (dsl*dsr .gt. ZERO) dsvl(i,j,k) = sign(ONE,dsc)*min(abs(dsc),abs(dsl),abs(dsr))
             end do
          end do
       end do
       !$OMP END DO

       !$OMP DO
       do k=lo(3)-1,hi(3)+1
          do j=lo(2)-1,hi(2)+1
             do i=lo(1)-1,hi(1)+2
                !
                ! Interpolate s to x-edges.
                !
                sedge(i,j,k) = HALF*(s(i,j,k)+s(i-1,j,k)) - SIXTH*(dsvl(i,j,k)-dsvl(i-1,j,k))
                !
                ! Make sure sedge lies in between adjacent cell-centered values.
                !
                sedge(i,j,k) = max(sedge(i,j,k),min(s(i,j,k),s(i-1,j,k)))
                sedge(i,j,k) = min(sedge(i,j,k),max(s(i,j,k),s(i-1,j,k)))
             end do
          end do
       end do
       !$OMP END DO

       !$OMP DO
       do k=lo(3)-1,hi(3)+1
          do j=lo(2)-1,hi(2)+1
             do i=lo(1)-1,hi(1)+1
                !
                ! Copy sedge into sp and sm.
                !
                sp(i,j,k) = sedge(i+1,j,k)
                sm(i,j,k) = sedge(i  ,j,k)
                !
                ! Modify using quadratic limiters.
                !
                if ((sp(i,j,k)-s(i,j,k))*(s(i,j,k)-sm(i,j,k)) .le. ZERO) then
                   sp(i,j,k) = s(i,j,k)
                   sm(i,j,k) = s(i,j,k)
                else if (abs(sp(i,j,k)-s(i,j,k)) .ge. TWO*abs(sm(i,j,k)-s(i,j,k))) then
                   sp(i,j,k) = THREE*s(i,j,k) - TWO*sm(i,j,k)
                else if (abs(sm(i,j,k)-s(i,j,k)) .ge. TWO*abs(sp(i,j,k)-s(i,j,k))) then
                   sm(i,j,k) = THREE*s(i,j,k) - TWO*sp(i,j,k)
                end if
             end do
          end do
       end do
       !$OMP END DO
       !$OMP END PARALLEL
       !
       ! Different stencil needed for x-component of EXT_DIR and HOEXTRAP adv_bc's.
       !
       if (lo(1) .eq. domlo(1)) then
          if (adv_bc(1,1) .eq. EXT_DIR  .or. adv_bc(1,1) .eq. HOEXTRAP) then
             !
             ! The value in the first cc ghost cell represents the edge value.
             !
             sm(lo(1),lo(2)-1:hi(2)+1,lo(3)-1:hi(3)+1) = &
                  s(lo(1)-1,lo(2)-1:hi(2)+1,lo(3)-1:hi(3)+1)

             i = lo(1)+1

             !$OMP PARALLEL DO PRIVATE(j,k)
             do k=lo(3)-1,hi(3)+1
                do j=lo(2)-1,hi(2)+1
                   !
                   ! Use a modified stencil to get sedge on the first interior edge.
                   !
                   sedge(lo(1)+1,j,k) = -FIFTH        *s(lo(1)-1,j,k) &
                        + (THREE/FOUR)*s(lo(1)  ,j,k) &
                        + HALF        *s(lo(1)+1,j,k) &
                        - (ONE/20.0d0)*s(lo(1)+2,j,k)
                   !
                   ! Make sure sedge lies in between adjacent cell-centered values.
                   !
                   sedge(lo(1)+1,j,k) = max(sedge(lo(1)+1,j,k),min(s(lo(1)+1,j,k),s(lo(1),j,k)))
                   sedge(lo(1)+1,j,k) = min(sedge(lo(1)+1,j,k),max(s(lo(1)+1,j,k),s(lo(1),j,k)))
                   !
                   ! Copy sedge into sp and sm.
                   !
                   sp(lo(1)  ,j,k) = sedge(lo(1)+1,j,k)
                   sm(lo(1)+1,j,k) = sedge(lo(1)+1,j,k)
                   !
                   ! Reset sp on second interior edge.
                   !
                   sp(lo(1)+1,j,k) = sedge(lo(1)+2,j,k)
                   !
                   ! Modify using quadratic limiters.
                   !
                   if ((sp(i,j,k)-s(i,j,k))*(s(i,j,k)-sm(i,j,k)) .le. ZERO) then
                      sp(i,j,k) = s(i,j,k)
                      sm(i,j,k) = s(i,j,k)
                   else if (abs(sp(i,j,k)-s(i,j,k)) .ge. TWO*abs(sm(i,j,k)-s(i,j,k))) then
                      sp(i,j,k) = THREE*s(i,j,k) - TWO*sm(i,j,k)
                   else if (abs(sm(i,j,k)-s(i,j,k)) .ge. TWO*abs(sp(i,j,k)-s(i,j,k))) then
                      sm(i,j,k) = THREE*s(i,j,k) - TWO*sp(i,j,k)
                   end if
                end do
             end do
             !$OMP END PARALLEL DO

          end if
       end if


       if (hi(1) .eq. domhi(1)) then
          if (adv_bc(1,2) .eq. EXT_DIR  .or. adv_bc(1,2) .eq. HOEXTRAP) then
             !
             ! The value in the first cc ghost cell represents the edge value.
             !
             sp(hi(1),lo(2)-1:hi(2)+1,lo(3)-1:hi(3)+1) = &
                  s(hi(1)+1,lo(2)-1:hi(2)+1,lo(3)-1:hi(3)+1)

             i = hi(1)-1

             !$OMP PARALLEL DO PRIVATE(j,k)
             do k=lo(3)-1,hi(3)+1
                do j=lo(2)-1,hi(2)+1
                   !
                   ! Use a modified stencil to get sedge on the first interior edge.
                   !
                   sedge(hi(1),j,k) = -FIFTH        *s(hi(1)+1,j,k) &
                        + (THREE/FOUR)*s(hi(1)  ,j,k) &
                        + HALF        *s(hi(1)-1,j,k) &
                        - (ONE/20.0d0)*s(hi(1)-2,j,k)
                   !
                   ! Make sure sedge lies in between adjacent cell-centered values.
                   !
                   sedge(hi(1),j,k) = max(sedge(hi(1),j,k),min(s(hi(1)-1,j,k),s(hi(1),j,k)))
                   sedge(hi(1),j,k) = min(sedge(hi(1),j,k),max(s(hi(1)-1,j,k),s(hi(1),j,k)))
                   !
                   ! Copy sedge into sp and sm.
                   !
                   sp(hi(1)-1,j,k) = sedge(hi(1),j,k)
                   sm(hi(1)  ,j,k) = sedge(hi(1),j,k)
                   !
                   ! Reset sm on second interior edge.
                   !
                   sm(hi(1)-1,j,k) = sedge(hi(1)-1,j,k)
                   !
                   ! Modify using quadratic limiters.
                   !
                   if ((sp(i,j,k)-s(i,j,k))*(s(i,j,k)-sm(i,j,k)) .le. ZERO) then
                      sp(i,j,k) = s(i,j,k)
                      sm(i,j,k) = s(i,j,k)
                   else if (abs(sp(i,j,k)-s(i,j,k)) .ge. TWO*abs(sm(i,j,k)-s(i,j,k))) then
                      sp(i,j,k) = THREE*s(i,j,k) - TWO*sm(i,j,k)
                   else if (abs(sm(i,j,k)-s(i,j,k)) .ge. TWO*abs(sp(i,j,k)-s(i,j,k))) then
                      sm(i,j,k) = THREE*s(i,j,k) - TWO*sp(i,j,k)
                   end if
                end do
             end do
             !$OMP END PARALLEL DO

          end if
       end if

    else if (ppm_type .eq. 2) then

       !----------------------------------------------------------------------
       ! ppm_type = 2
       !----------------------------------------------------------------------

       if (ng_s .lt. 4) then
          call amrex_error("Need 4 ghost cells for ppm_type=2")
       end if

       !$OMP PARALLEL PRIVATE(i,j,k,alphap,alpham,bigp,bigm,extremum,dafacem,dafacep) &
       !$OMP PRIVATE(dabarm,dabarp,dafacemin,dabarmin,dachkm,dachkp,D2,D2L,D2R,D2C,sgn,D2LIM,amax) &
       !$OMP PRIVATE(delam,delap,D2ABS)
       !$OMP DO
       do k=lo(3)-1,hi(3)+1
          do j=lo(2)-1,hi(2)+1
             do i=lo(1)-2,hi(1)+3
                !
                ! Interpolate s to x-edges.
                !
                sedge(i,j,k) = (7.d0/12.d0)*(s(i-1,j,k)+s(i,j,k)) &
                     - (1.d0/12.d0)*(s(i-2,j,k)+s(i+1,j,k))
                !
                ! Limit sedge.
                !
                if ((sedge(i,j,k)-s(i-1,j,k))*(s(i,j,k)-sedge(i,j,k)) .lt. ZERO) then
                   D2  = THREE*(s(i-1,j,k)-TWO*sedge(i,j,k)+s(i,j,k))
                   D2L = s(i-2,j,k)-TWO*s(i-1,j,k)+s(i,j,k)
                   D2R = s(i-1,j,k)-TWO*s(i,j,k)+s(i+1,j,k)
                   sgn = sign(ONE,D2)
                   D2LIM = sgn*max(min(C*sgn*D2L,C*sgn*D2R,sgn*D2),ZERO)
                   sedge(i,j,k) = HALF*(s(i-1,j,k)+s(i,j,k)) - SIXTH*D2LIM
                end if
             end do
          end do
       end do
       !$OMP END DO
       !
       ! Use Colella 2008 limiters.
       ! This is a new version of the algorithm
       ! to eliminate sensitivity to roundoff.
       !
       !$OMP DO
       do k=lo(3)-1,hi(3)+1
          do j=lo(2)-1,hi(2)+1
             do i=lo(1)-1,hi(1)+1

                alphap = sedge(i+1,j,k)-s(i,j,k)
                alpham = sedge(i  ,j,k)-s(i,j,k)
                bigp = abs(alphap).gt.TWO*abs(alpham)
                bigm = abs(alpham).gt.TWO*abs(alphap)
                extremum = .false.

                if (alpham*alphap .ge. ZERO) then
                   extremum = .true.
                else if (bigp .or. bigm) then
                   !
                   ! Possible extremum. We look at cell centered values and face
                   ! centered values for a change in sign in the differences adjacent to
                   ! the cell. We use the pair of differences whose minimum magnitude is the
                   ! largest, and thus least susceptible to sensitivity to roundoff.
                   !
                   dafacem = sedge(i,j,k) - sedge(i-1,j,k)
                   dafacep = sedge(i+2,j,k) - sedge(i+1,j,k)
                   dabarm = s(i,j,k) - s(i-1,j,k)
                   dabarp = s(i+1,j,k) - s(i,j,k)
                   dafacemin = min(abs(dafacem),abs(dafacep))
                   dabarmin= min(abs(dabarm),abs(dabarp))
                   if (dafacemin.ge.dabarmin) then
                      dachkm = dafacem
                      dachkp = dafacep
                   else
                      dachkm = dabarm
                      dachkp = dabarp
                   endif
                   extremum = (dachkm*dachkp .le. 0.d0)
                end if

                if (extremum) then
                   D2  = SIX*(alpham + alphap)
                   D2L = s(i-2,j,k)-TWO*s(i-1,j,k)+s(i,j,k)
                   D2R = s(i,j,k)-TWO*s(i+1,j,k)+s(i+2,j,k)
                   D2C = s(i-1,j,k)-TWO*s(i,j,k)+s(i+1,j,k)
                   sgn = sign(ONE,D2)
                   D2LIM = max(min(sgn*D2,C*sgn*D2L,C*sgn*D2R,C*sgn*D2C),ZERO)
                   D2ABS = max(abs(D2),1.d-10)
                   alpham = alpham*D2LIM/D2ABS
                   alphap = alphap*D2LIM/D2ABS
                else
                   if (bigp) then
                      sgn = sign(ONE,alpham)
                      amax = -alphap**2 / (4*(alpham + alphap))
                      delam = s(i-1,j,k) - s(i,j,k)
                      if (sgn*amax .ge. sgn*delam) then
                         if (sgn*(delam - alpham).ge.1.d-10) then
                            alphap = (-TWO*delam - TWO*sgn*sqrt(delam**2 - delam*alpham))
                         else
                            alphap = -TWO*alpham
                         endif
                      endif
                   end if
                   if (bigm) then
                      sgn = sign(ONE,alphap)
                      amax = -alpham**2 / (4*(alpham + alphap))
                      delap = s(i+1,j,k) - s(i,j,k)
                      if (sgn*amax .ge. sgn*delap) then
                         if (sgn*(delap - alphap).ge.1.d-10) then
                            alpham = (-TWO*delap - TWO*sgn*sqrt(delap**2 - delap*alphap))
                         else
                            alpham = -TWO*alphap
                         endif
                      endif
                   end if
                end if

                sm(i,j,k) = s(i,j,k) + alpham
                sp(i,j,k) = s(i,j,k) + alphap

             end do
          end do
       end do
       !$OMP END DO
       !$OMP END PARALLEL

       ! different stencil needed for x-component of EXT_DIR and HOEXTRAP adv_bc's
       if (lo(1) .eq. domlo(1)) then
          if (adv_bc(1,1) .eq. EXT_DIR  .or. adv_bc(1,1) .eq. HOEXTRAP) then
             !
             ! The value in the first cc ghost cell represents the edge value.
             !
             sm(lo(1),lo(2)-1:hi(2)+1,lo(3)-1:hi(3)+1)    = &
                  s(lo(1)-1,lo(2)-1:hi(2)+1,lo(3)-1:hi(3)+1)
             sedge(lo(1),lo(2)-1:hi(2)+1,lo(3)-1:hi(3)+1) = &
                  s(lo(1)-1,lo(2)-1:hi(2)+1,lo(3)-1:hi(3)+1)

             !$OMP PARALLEL PRIVATE(i,j,k,alphap,alpham,bigp,bigm,extremum,dafacem,dafacep) &
             !$OMP PRIVATE(dabarm,dabarp,dafacemin,dabarmin,dachkm,dachkp,D2,D2L,D2R,D2C,sgn,D2LIM,amax) &
             !$OMP PRIVATE(delam,delap,D2ABS)

             !$OMP DO
             do k=lo(3)-1,hi(3)+1
                do j=lo(2)-1,hi(2)+1
                   ! use a modified stencil to get sedge on the first interior edge
                   sedge(lo(1)+1,j,k) = -FIFTH        *s(lo(1)-1,j,k) &
                        + (THREE/FOUR)*s(lo(1)  ,j,k) &
                        + HALF        *s(lo(1)+1,j,k) &
                        - (ONE/20.0d0)*s(lo(1)+2,j,k)

                   ! make sure sedge lies in between adjacent cell-centered values
                   sedge(lo(1)+1,j,k) = max(sedge(lo(1)+1,j,k),min(s(lo(1)+1,j,k),s(lo(1),j,k)))
                   sedge(lo(1)+1,j,k) = min(sedge(lo(1)+1,j,k),max(s(lo(1)+1,j,k),s(lo(1),j,k)))

                   ! copy sedge into sp
                   sp(lo(1)  ,j,k) = sedge(lo(1)+1,j,k)
                end do
             end do
             !$OMP END DO
             !
             ! Apply Colella 2008 limiters to compute sm and sp in the second
             ! and third inner cells.
             !
             !$OMP DO
             do k=lo(3)-1,hi(3)+1
                do j=lo(2)-1,hi(2)+1
                   do i=lo(1)+1,lo(1)+2

                      alphap = sedge(i+1,j,k)-s(i,j,k)
                      alpham = sedge(i  ,j,k)-s(i,j,k)
                      bigp = abs(alphap).gt.TWO*abs(alpham)
                      bigm = abs(alpham).gt.TWO*abs(alphap)
                      extremum = .false.

                      if (alpham*alphap .ge. ZERO) then
                         extremum = .true.
                      else if (bigp .or. bigm) then
                         ! Possible extremum. We look at cell centered values and face
                         ! centered values for a change in sign in the differences adjacent to
                         ! the cell. We use the pair of differences whose minimum magnitude is
                         ! the largest, and thus least susceptible to sensitivity to roundoff.
                         dafacem = sedge(i,j,k) - sedge(i-1,j,k)
                         dafacep = sedge(i+2,j,k) - sedge(i+1,j,k)
                         dabarm = s(i,j,k) - s(i-1,j,k)
                         dabarp = s(i+1,j,k) - s(i,j,k)
                         dafacemin = min(abs(dafacem),abs(dafacep))
                         dabarmin= min(abs(dabarm),abs(dabarp))
                         if (dafacemin.ge.dabarmin) then
                            dachkm = dafacem
                            dachkp = dafacep
                         else
                            dachkm = dabarm
                            dachkp = dabarp
                         endif
                         extremum = (dachkm*dachkp .le. 0.d0)
                      end if

                      if (extremum) then
                         D2  = SIX*(alpham + alphap)
                         D2L = s(i-2,j,k)-TWO*s(i-1,j,k)+s(i,j,k)
                         D2R = s(i,j,k)-TWO*s(i+1,j,k)+s(i+2,j,k)
                         D2C = s(i-1,j,k)-TWO*s(i,j,k)+s(i+1,j,k)
                         sgn = sign(ONE,D2)
                         D2LIM = max(min(sgn*D2,C*sgn*D2L,C*sgn*D2R,C*sgn*D2C),ZERO)
                         D2ABS = max(abs(D2),1.d-10)
                         alpham = alpham*D2LIM/D2ABS
                         alphap = alphap*D2LIM/D2ABS
                      else
                         if (bigp) then
                            sgn = sign(ONE,alpham)
                            amax = -alphap**2 / (4*(alpham + alphap))
                            delam = s(i-1,j,k) - s(i,j,k)
                            if (sgn*amax .ge. sgn*delam) then
                               if (sgn*(delam - alpham).ge.1.d-10) then
                                  alphap = (-TWO*delam - TWO*sgn*sqrt(delam**2 - delam*alpham))
                               else
                                  alphap = -TWO*alpham
                               endif
                            endif
                         end if
                         if (bigm) then
                            sgn = sign(ONE,alphap)
                            amax = -alpham**2 / (4*(alpham + alphap))
                            delap = s(i+1,j,k) - s(i,j,k)
                            if (sgn*amax .ge. sgn*delap) then
                               if (sgn*(delap - alphap).ge.1.d-10) then
                                  alpham = (-TWO*delap - TWO*sgn*sqrt(delap**2 - delap*alphap))
                               else
                                  alpham = -TWO*alphap
                               endif
                            endif
                         end if
                      end if

                      sm(i,j,k) = s(i,j,k) + alpham
                      sp(i,j,k) = s(i,j,k) + alphap

                   end do
                end do
             end do
             !$OMP END DO
             !$OMP END PARALLEL
          end if
       end if

       if (hi(1) .eq. domhi(1)) then
          if (adv_bc(1,2) .eq. EXT_DIR  .or. adv_bc(1,2) .eq. HOEXTRAP) then
             !
             ! The value in the first cc ghost cell represents the edge value.
             !
             sp(hi(1),lo(2)-1:hi(2)+1,lo(3)-1:hi(3)+1) = &
                  s(hi(1)+1,lo(2)-1:hi(2)+1,lo(3)-1:hi(3)+1)

             !$OMP PARALLEL PRIVATE(i,j,k,alphap,alpham,bigp,bigm,extremum,dafacem,dafacep) &
             !$OMP PRIVATE(dabarm,dabarp,dafacemin,dabarmin,dachkm,dachkp,D2,D2L,D2R,D2C,sgn,D2LIM,amax) &
             !$OMP PRIVATE(delam,delap,D2ABS)
             !$OMP DO
             do k=lo(3)-1,hi(3)+1
                do j=lo(2)-1,hi(2)+1
                   !
                   ! Use a modified stencil to get sedge on the first interior edge.
                   !
                   sedge(hi(1),j,k) = -FIFTH        *s(hi(1)+1,j,k) &
                        + (THREE/FOUR)*s(hi(1)  ,j,k) &
                        + HALF        *s(hi(1)-1,j,k) &
                        - (ONE/20.0d0)*s(hi(1)-2,j,k)
                   !
                   ! Make sure sedge lies in between adjacent cell-centered values.
                   !
                   sedge(hi(1),j,k) = max(sedge(hi(1),j,k),min(s(hi(1)-1,j,k),s(hi(1),j,k)))
                   sedge(hi(1),j,k) = min(sedge(hi(1),j,k),max(s(hi(1)-1,j,k),s(hi(1),j,k)))
                   !
                   ! Copy sedge into sm.
                   !
                   sm(hi(1)  ,j,k) = sedge(hi(1),j,k)
                end do
             end do
             !$OMP END DO
             !
             ! Apply Colella 2008 limiters to compute sm and sp in the second
             ! and third inner cells.
             !
             !$OMP DO
             do k=lo(3)-1,hi(3)+1
                do j=lo(2)-1,hi(2)+1
                   do i=hi(1)-2,hi(1)-1

                      alphap = sedge(i+1,j,k)-s(i,j,k)
                      alpham = sedge(i  ,j,k)-s(i,j,k)
                      bigp = abs(alphap).gt.TWO*abs(alpham)
                      bigm = abs(alpham).gt.TWO*abs(alphap)
                      extremum = .false.

                      if (alpham*alphap .ge. ZERO) then
                         extremum = .true.
                      else if (bigp .or. bigm) then
                         !
                         ! Possible extremum. We look at cell centered values and face
                         ! centered values for a change in sign in the differences adjacent to
                         ! the cell. We use the pair of differences whose minimum magnitude is
                         ! the largest, and thus least susceptible to sensitivity to roundoff.
                         !
                         dafacem = sedge(i,j,k) - sedge(i-1,j,k)
                         dafacep = sedge(i+2,j,k) - sedge(i+1,j,k)
                         dabarm = s(i,j,k) - s(i-1,j,k)
                         dabarp = s(i+1,j,k) - s(i,j,k)
                         dafacemin = min(abs(dafacem),abs(dafacep))
                         dabarmin= min(abs(dabarm),abs(dabarp))
                         if (dafacemin.ge.dabarmin) then
                            dachkm = dafacem
                            dachkp = dafacep
                         else
                            dachkm = dabarm
                            dachkp = dabarp
                         endif
                         extremum = (dachkm*dachkp .le. 0.d0)
                      end if

                      if (extremum) then
                         D2  = SIX*(alpham + alphap)
                         D2L = s(i-2,j,k)-TWO*s(i-1,j,k)+s(i,j,k)
                         D2R = s(i,j,k)-TWO*s(i+1,j,k)+s(i+2,j,k)
                         D2C = s(i-1,j,k)-TWO*s(i,j,k)+s(i+1,j,k)
                         sgn = sign(ONE,D2)
                         D2LIM = max(min(sgn*D2,C*sgn*D2L,C*sgn*D2R,C*sgn*D2C),ZERO)
                         D2ABS = max(abs(D2),1.d-10)
                         alpham = alpham*D2LIM/D2ABS
                         alphap = alphap*D2LIM/D2ABS
                      else
                         if (bigp) then
                            sgn = sign(ONE,alpham)
                            amax = -alphap**2 / (4*(alpham + alphap))
                            delam = s(i-1,j,k) - s(i,j,k)
                            if (sgn*amax .ge. sgn*delam) then
                               if (sgn*(delam - alpham).ge.1.d-10) then
                                  alphap = (-TWO*delam - TWO*sgn*sqrt(delam**2 - delam*alpham))
                               else
                                  alphap = -TWO*alpham
                               endif
                            endif
                         end if
                         if (bigm) then
                            sgn = sign(ONE,alphap)
                            amax = -alpham**2 / (4*(alpham + alphap))
                            delap = s(i+1,j,k) - s(i,j,k)
                            if (sgn*amax .ge. sgn*delap) then
                               if (sgn*(delap - alphap).ge.1.d-10) then
                                  alpham = (-TWO*delap - TWO*sgn*sqrt(delap**2 - delap*alphap))
                               else
                                  alpham = -TWO*alphap
                               endif
                            endif
                         end if
                      end if

                      sm(i,j,k) = s(i,j,k) + alpham
                      sp(i,j,k) = s(i,j,k) + alphap

                   end do
                end do
             end do
             !$OMP END DO
             !$OMP END PARALLEL
          end if

       end if
    end if

    !-------------------------------------------------------------------------
    ! Compute x-component of Ip and Im.
    !-------------------------------------------------------------------------

    if (is_umac) then

       ! u is MAC velocity -- use edge-based indexing

       !$OMP PARALLEL DO PRIVATE(i,j,k,sigma,s6)
       do k=lo(3)-1,hi(3)+1
          do j=lo(2)-1,hi(2)+1
             do i=lo(1)-1,hi(1)
                sigma = abs(u(i+1,j,k))*dt/dx(1)
                s6 = SIX*s(i,j,k) - THREE*(sm(i,j,k)+sp(i,j,k))
                if (u(i+1,j,k) .gt. rel_eps) then
                   Ip(i,j,k,1) = sp(i,j,k) - &
                        (sigma/TWO)*(sp(i,j,k)-sm(i,j,k)-(ONE-TWO3RD*sigma)*s6)
                else
                   Ip(i,j,k,1) = s(i,j,k)
                end if
             end do

             do i=lo(1),hi(1)+1
                sigma = abs(u(i,j,k))*dt/dx(1)
                s6 = SIX*s(i,j,k) - THREE*(sm(i,j,k)+sp(i,j,k))
                if (u(i,j,k) .lt. -rel_eps) then
                   Im(i,j,k,1) = sm(i,j,k) + &
                        (sigma/TWO)*(sp(i,j,k)-sm(i,j,k)+(ONE-TWO3RD*sigma)*s6)
                else
                   Im(i,j,k,1) = s(i,j,k)
                end if
             end do
          end do
       end do
       !$OMP END PARALLEL DO

    else

       !$OMP PARALLEL DO PRIVATE(i,j,k,sigma,s6)
       do k=lo(3)-1,hi(3)+1
          do j=lo(2)-1,hi(2)+1
             do i=lo(1)-1,hi(1)
                sigma = abs(u(i,j,k))*dt/dx(1)
                s6 = SIX*s(i,j,k) - THREE*(sm(i,j,k)+sp(i,j,k))
                if (u(i,j,k) .gt. rel_eps) then
                   Ip(i,j,k,1) = sp(i,j,k) - &
                        (sigma/TWO)*(sp(i,j,k)-sm(i,j,k)-(ONE-TWO3RD*sigma)*s6)
                else
                   Ip(i,j,k,1) = s(i,j,k)
                end if
             end do

             do i=lo(1),hi(1)+1
                sigma = abs(u(i,j,k))*dt/dx(1)
                s6 = SIX*s(i,j,k) - THREE*(sm(i,j,k)+sp(i,j,k))
                if (u(i,j,k) .lt. -rel_eps) then
                   Im(i,j,k,1) = sm(i,j,k) + &
                        (sigma/TWO)*(sp(i,j,k)-sm(i,j,k)+(ONE-TWO3RD*sigma)*s6)
                else
                   Im(i,j,k,1) = s(i,j,k)
                end if
             end do
          end do
       end do
       !$OMP END PARALLEL DO

    endif

    call bl_deallocate(sedge)
    call bl_deallocate(dsvl)


    !-------------------------------------------------------------------------
    ! y-direction
    !-------------------------------------------------------------------------

    ! cell-centered indexing w/extra y-ghost cell
    call bl_allocate( dsvl,lo(1)-1,hi(1)+1,lo(2)-2,hi(2)+2,lo(3)-1,hi(3)+1)

    ! edge-centered indexing for y-faces
    if (ppm_type .eq. 1) then
       call bl_allocate(sedge,lo(1)-1,hi(1)+1,lo(2)-1,hi(2)+2,lo(3)-1,hi(3)+1)
    else if (ppm_type .eq. 2) then
       call bl_allocate(sedge,lo(1)-1,hi(1)+1,lo(2)-2,hi(2)+3,lo(3)-1,hi(3)+1)
    end if
    !
    ! Compute s at y-edges.
    !
    if (ppm_type .eq. 1) then

       !----------------------------------------------------------------------
       ! ppm_type = 1
       !----------------------------------------------------------------------

       dsvl = ZERO

       !$OMP PARALLEL PRIVATE(i,j,k,dsc,dsl,dsr)
       !$OMP DO
       do k=lo(3)-1,hi(3)+1
          do j=lo(2)-2,hi(2)+2
             do i=lo(1)-1,hi(1)+1
                !
                ! Compute van Leer slopes in y-direction.
                !
                dsc = HALF * (s(i,j+1,k) - s(i,j-1,k))
                dsl = TWO  * (s(i,j  ,k) - s(i,j-1,k))
                dsr = TWO  * (s(i,j+1,k) - s(i,j  ,k))
                if (dsl*dsr .gt. ZERO) dsvl(i,j,k) = sign(ONE,dsc)*min(abs(dsc),abs(dsl),abs(dsr))
             end do
          end do
       end do
       !$OMP END DO

       !$OMP DO
       do k=lo(3)-1,hi(3)+1
          do j=lo(2)-1,hi(2)+2
             do i=lo(1)-1,hi(1)+1
                !
                ! Interpolate s to y-edges.
                !
                sedge(i,j,k) = HALF*(s(i,j,k)+s(i,j-1,k)) - SIXTH*(dsvl(i,j,k)-dsvl(i,j-1,k))
                !
                ! Make sure sedge lies in between adjacent cell-centered values.
                !
                sedge(i,j,k) = max(sedge(i,j,k),min(s(i,j,k),s(i,j-1,k)))
                sedge(i,j,k) = min(sedge(i,j,k),max(s(i,j,k),s(i,j-1,k)))
             end do
          end do
       end do
       !$OMP END DO

       !$OMP DO
       do k=lo(3)-1,hi(3)+1
          do j=lo(2)-1,hi(2)+1
             do i=lo(1)-1,hi(1)+1
                !
                ! Copy sedge into sp and sm.
                !
                sp(i,j,k) = sedge(i,j+1,k)
                sm(i,j,k) = sedge(i,j  ,k)
                !
                ! Modify using quadratic limiters.
                !
                if ((sp(i,j,k)-s(i,j,k))*(s(i,j,k)-sm(i,j,k)) .le. ZERO) then
                   sp(i,j,k) = s(i,j,k)
                   sm(i,j,k) = s(i,j,k)
                else if (abs(sp(i,j,k)-s(i,j,k)) .ge. TWO*abs(sm(i,j,k)-s(i,j,k))) then
                   sp(i,j,k) = THREE*s(i,j,k) - TWO*sm(i,j,k)
                else if (abs(sm(i,j,k)-s(i,j,k)) .ge. TWO*abs(sp(i,j,k)-s(i,j,k))) then
                   sm(i,j,k) = THREE*s(i,j,k) - TWO*sp(i,j,k)
                end if
             end do
          end do
       end do
       !$OMP END DO
       !$OMP END PARALLEL
       !
       !
       ! Different stencil needed for y-component of EXT_DIR and HOEXTRAP adv_bc's.
       !
       if (lo(2) .eq. domlo(2)) then
          if (adv_bc(2,1) .eq. EXT_DIR  .or. adv_bc(2,1) .eq. HOEXTRAP) then
             !
             ! The value in the first cc ghost cell represents the edge value.
             !
             sm(lo(1)-1:hi(1)+1,lo(2),lo(3)-1:hi(3)+1) = &
                  s(lo(1)-1:hi(1)+1,lo(2)-1,lo(3)-1:hi(3)+1)
>>>>>>> 4463a934

                      sm = sedge

<<<<<<< HEAD
                   elseif (i .eq. hi(1)-2) then
=======
             !$OMP PARALLEL DO PRIVATE(i,k)
             do k=lo(3)-1,hi(3)+1
                do i=lo(1)-1,hi(1)+1
                   !
                   ! Use a modified stencil to get sedge on the first interior edge.
                   !
                   sedge(i,lo(2)+1,k) = -FIFTH        *s(i,lo(2)-1,k) &
                        + (THREE/FOUR)*s(i,lo(2)  ,k) &
                        + HALF        *s(i,lo(2)+1,k) &
                        - (ONE/20.0d0)*s(i,lo(2)+2,k)
                   !
                   ! Make sure sedge lies in between adjacent cell-centered values.
                   !
                   sedge(i,lo(2)+1,k) = max(sedge(i,lo(2)+1,k),min(s(i,lo(2)+1,k),s(i,lo(2),k)))
                   sedge(i,lo(2)+1,k) = min(sedge(i,lo(2)+1,k),max(s(i,lo(2)+1,k),s(i,lo(2),k)))
                   !
                   ! Copy sedge into sp and sm.
                   !
                   sp(i,lo(2)  ,k) = sedge(i,lo(2)+1,k)
                   sm(i,lo(2)+1,k) = sedge(i,lo(2)+1,k)
                   !
                   ! Reset sp on second interior edge.
                   !
                   sp(i,lo(2)+1,k) = sedge(i,lo(2)+2,k)
                   !
                   ! Modify using quadratic limiters.
                   !
                   if ((sp(i,j,k)-s(i,j,k))*(s(i,j,k)-sm(i,j,k)) .le. ZERO) then
                      sp(i,j,k) = s(i,j,k)
                      sm(i,j,k) = s(i,j,k)
                   else if (abs(sp(i,j,k)-s(i,j,k)) .ge. TWO*abs(sm(i,j,k)-s(i,j,k))) then
                      sp(i,j,k) = THREE*s(i,j,k) - TWO*sm(i,j,k)
                   else if (abs(sm(i,j,k)-s(i,j,k)) .ge. TWO*abs(sp(i,j,k)-s(i,j,k))) then
                      sm(i,j,k) = THREE*s(i,j,k) - TWO*sp(i,j,k)
                   end if
                end do
             end do
             !$OMP END PARALLEL DO

          end if
       end if
>>>>>>> 4463a934

                      sedgerr = s(i+2,j,k,n)

                      sedger = &
                           -FIFTH        *s(i+2,j,k,n) &
                           + (THREE/FOUR)*s(i+1,j,k,n) &
                           + HALF        *s(i,j,k,n) &
                           - (ONE/20.0d0)*s(i-1,j,k,n)

<<<<<<< HEAD
                      sedger = max(sedger,min(s(i,j,k,n),s(i-1,j,k,n)))
                      sedger = min(sedger,max(s(i,j,k,n),s(i-1,j,k,n)))
=======
             !$OMP PARALLEL DO PRIVATE(i,k)
             do k=lo(3)-1,hi(3)+1
                do i=lo(1)-1,hi(1)+1
                   !
                   ! Use a modified stencil to get sedge on the first interior edge.
                   !
                   sedge(i,hi(2),k) = -FIFTH        *s(i,hi(2)+1,k) &
                        + (THREE/FOUR)*s(i,hi(2)  ,k) &
                        + HALF        *s(i,hi(2)-1,k) &
                        - (ONE/20.0d0)*s(i,hi(2)-2,k)
                   !
                   ! Make sure sedge lies in between adjacent cell-centered values.
                   !
                   sedge(i,hi(2),k) = max(sedge(i,hi(2),k),min(s(i,hi(2)-1,k),s(i,hi(2),k)))
                   sedge(i,hi(2),k) = min(sedge(i,hi(2),k),max(s(i,hi(2)-1,k),s(i,hi(2),k)))
                   !
                   ! Copy sedge into sp and sm.
                   !
                   sp(i,hi(2)-1,k) = sedge(i,hi(2),k)
                   sm(i,hi(2)  ,k) = sedge(i,hi(2),k)
                   !
                   ! Reset sm on second interior edge.
                   !
                   sm(i,hi(2)-1,k) = sedge(i,hi(2)-1,k)
                   !
                   ! Modify using quadratic limiters.
                   !
                   if ((sp(i,j,k)-s(i,j,k))*(s(i,j,k)-sm(i,j,k)) .le. ZERO) then
                      sp(i,j,k) = s(i,j,k)
                      sm(i,j,k) = s(i,j,k)
                   else if (abs(sp(i,j,k)-s(i,j,k)) .ge. TWO*abs(sm(i,j,k)-s(i,j,k))) then
                      sp(i,j,k) = THREE*s(i,j,k) - TWO*sm(i,j,k)
                   else if (abs(sm(i,j,k)-s(i,j,k)) .ge. TWO*abs(sp(i,j,k)-s(i,j,k))) then
                      sm(i,j,k) = THREE*s(i,j,k) - TWO*sp(i,j,k)
                   end if
                end do
             end do
             !$OMP END PARALLEL DO

          end if
       end if
>>>>>>> 4463a934

                   elseif (i .eq. hi(1)-3) then

                      sedgerr = &
                           -FIFTH        *s(i+3,j,k,n) &
                           + (THREE/FOUR)*s(i+2,j,k,n) &
                           + HALF        *s(i+1,j,k,n) &
                           - (ONE/20.0d0)*s(i,j,k,n)

                      sedgerr = max(sedgerr,min(s(i+1,j,k,n),s(i+2,j,k,n)))
                      sedgerr = min(sedgerr,max(s(i+1,j,k,n),s(i+2,j,k,n)))

                   endif

                   !
                   ! ! apply Colella 2008 limiters to compute sm and sp in the second
                   ! ! and third inner cells

                   if (i .eq. hi(1)-3 .or. i .eq. hi(1)-2) then

                      alphap = sedger-s(i,j,k,n)
                      alpham = sedge-s(i,j,k,n)
                      bigp = abs(alphap).gt.TWO*abs(alpham)
                      bigm = abs(alpham).gt.TWO*abs(alphap)
                      extremum = .false.

                      if (alpham*alphap .ge. ZERO) then
                         extremum = .true.
                      else if (bigp .or. bigm) then
                         ! Possible extremum. We look at cell centered values and face
                         ! centered values for a change in sign in the differences adjacent to
                         ! the cell. We use the pair of differences whose minimum magnitude is the
                         ! largest, and thus least susceptible to sensitivity to roundoff.
                         dafacem = sedge - sedgel
                         dafacep = sedgerr - sedger
                         dabarm = s(i,j,k,n) - s(i-1,j,k,n)
                         dabarp = s(i+1,j,k,n) - s(i,j,k,n)
                         dafacemin = min(abs(dafacem),abs(dafacep))
                         dabarmin= min(abs(dabarm),abs(dabarp))
                         if (dafacemin.ge.dabarmin) then
                            dachkm = dafacem
                            dachkp = dafacep
                         else
                            dachkm = dabarm
                            dachkp = dabarp
                         endif
                         extremum = (dachkm*dachkp .le. 0.d0)
                      end if

                      if (extremum) then
                         D2  = SIX*(alpham + alphap)
                         D2L = s(i-2,j,k,n)-TWO*s(i-1,j,k,n)+s(i,j,k,n)
                         D2R = s(i,j,k,n)-TWO*s(i+1,j,k,n)+s(i+2,j,k,n)
                         D2C = s(i-1,j,k,n)-TWO*s(i,j,k,n)+s(i+1,j,k,n)
                         sgn = sign(ONE,D2)
                         D2LIM = max(min(sgn*D2,C*sgn*D2L,C*sgn*D2R,C*sgn*D2C),ZERO)
                         D2ABS = max(abs(D2),1.d-10)
                         alpham = alpham*D2LIM/D2ABS
                         alphap = alphap*D2LIM/D2ABS
                      else
                         if (bigp) then
                            sgn = sign(ONE,alpham)
                            amax = -alphap**2 / (4*(alpham + alphap))
                            delam = s(i-1,j,k,n) - s(i,j,k,n)
                            if (sgn*amax .ge. sgn*delam) then
                               if (sgn*(delam - alpham).ge.1.d-10) then
                                  alphap = (-TWO*delam - TWO*sgn*sqrt(delam**2 - delam*alpham))
                               else
                                  alphap = -TWO*alpham
                               endif
                            endif
                         end if
                         if (bigm) then
                            sgn = sign(ONE,alphap)
                            amax = -alpham**2 / (4*(alpham + alphap))
                            delap = s(i+1,j,k,n) - s(i,j,k,n)
                            if (sgn*amax .ge. sgn*delap) then
                               if (sgn*(delap - alphap).ge.1.d-10) then
                                  alpham = (-TWO*delap - TWO*sgn*sqrt(delap**2 - delap*alphap))
                               else
                                  alpham = -TWO*alphap
                               endif
                            endif
                         end if
                      end if

                      sm = s(i,j,k,n) + alpham
                      sp = s(i,j,k,n) + alphap

                   end if
                end if
             end if
             !-------------------------------------------------------------------------
             ! compute x-component of Ip and Im
             !-------------------------------------------------------------------------
             if (is_umac == 1) then

                ! u here is umac, so use edge-based indexing
                sigma = abs(u(i+1,j,k))*dt/dx(1)
                s6 = SIX*s(i,j,k,n) - THREE*(sm+sp)
                if (u(i+1,j,k) .gt. rel_eps) then
                   Ip(i,j,k,1) = sp - (sigma/TWO)*(sp-sm-(ONE-TWO3RD*sigma)*s6)
                else
                   Ip(i,j,k,1) = s(i,j,k,n)
                end if

                sigma = abs(u(i,j,k))*dt/dx(1)
                s6 = SIX*s(i,j,k,n) - THREE*(sm+sp)
                if (u(i,j,k) .lt. -rel_eps) then
                   Im(i,j,k,1) = sm + (sigma/TWO)*(sp-sm+(ONE-TWO3RD*sigma)*s6)
                else
                   Im(i,j,k,1) = s(i,j,k,n)
                end if

             else
                sigma = abs(u(i,j,k))*dt/dx(1)
                s6 = SIX*s(i,j,k,n) - THREE*(sm+sp)
                if (u(i,j,k) .gt. rel_eps) then
                   Ip(i,j,k,1) = sp - (sigma/TWO)*(sp-sm-(ONE-TWO3RD*sigma)*s6)
                else
                   Ip(i,j,k,1) = s(i,j,k,n)
                end if

                sigma = abs(u(i,j,k))*dt/dx(1)
                s6 = SIX*s(i,j,k,n) - THREE*(sm+sp)
                if (u(i,j,k) .lt. -rel_eps) then
                   Im(i,j,k,1) = sm + (sigma/TWO)*(sp-sm+(ONE-TWO3RD*sigma)*s6)
                else
                   Im(i,j,k,1) = s(i,j,k,n)
                end if
             endif
          end do

       end do
<<<<<<< HEAD
=======
       !$OMP END PARALLEL DO

    endif
>>>>>>> 4463a934

    end if


    !-------------------------------------------------------------------------
    ! y-direction
    !-------------------------------------------------------------------------

    ! compute s at y-edges
    if (ppm_type .eq. 1) then

       !----------------------------------------------------------------------
       ! ppm_type = 1
       !----------------------------------------------------------------------

       ! compute van Leer slopes in y-direction
       ! dsvl = ZERO
       do j=lo(2),hi(2)
          do i=lo(1),hi(1)
             ! sm
             dsvl_l = ZERO
             dsvl_r = ZERO

             ! left side
             dsc = HALF * (s(i,j,k,n) - s(i,j-2,k,n))
             dsl = TWO  * (s(i,j-1,k,n) - s(i,j-2,k,n))
             dsr = TWO  * (s(i,j,k,n) - s(i,j-1,k,n))
             if (dsl*dsr .gt. ZERO) dsvl_l = sign(ONE,dsc)*min(abs(dsc),abs(dsl),abs(dsr))

             ! right side
             dsc = HALF * (s(i,j+1,k,n) - s(i,j-1,k,n))
             dsl = TWO  * (s(i,j,k,n) - s(i,j-1,k,n))
             dsr = TWO  * (s(i,j+1,k,n) - s(i,j,k,n))
             if (dsl*dsr .gt. ZERO) dsvl_r = sign(ONE,dsc)*min(abs(dsc),abs(dsl),abs(dsr))

             sm = HALF*(s(i,j,k,n)+s(i,j-1,k,n)) - SIXTH*(dsvl_r-dsvl_l)
             ! make sure sedge lies in between adjacent cell-centered values
             sm = max(sm,min(s(i,j,k,n),s(i,j-1,k,n)))
             sm = min(sm,max(s(i,j,k,n),s(i,j-1,k,n)))

             ! sp
             dsvl_l = ZERO
             dsvl_r = ZERO

             ! left side
             dsc = HALF * (s(i,j+1,k,n) - s(i,j-1,k,n))
             dsl = TWO  * (s(i,j,k,n) - s(i,j-1,k,n))
             dsr = TWO  * (s(i,j+1,k,n) - s(i,j,k,n))
             if (dsl*dsr .gt. ZERO) dsvl_l = sign(ONE,dsc)*min(abs(dsc),abs(dsl),abs(dsr))

             ! right side
             dsc = HALF * (s(i,j+2,k,n) - s(i,j,k,n))
             dsl = TWO  * (s(i,j+1,k,n) - s(i,j,k,n))
             dsr = TWO  * (s(i,j+2,k,n) - s(i,j+1,k,n))
             if (dsl*dsr .gt. ZERO) dsvl_r = sign(ONE,dsc)*min(abs(dsc),abs(dsl),abs(dsr))

             sp = HALF*(s(i,j+1,k,n)+s(i,j,k,n)) - SIXTH*(dsvl_r-dsvl_l)
             ! make sure sedge lies in between adjacent cell-centered values
             sp = max(sp,min(s(i,j+1,k,n),s(i,j,k,n)))
             sp = min(sp,max(s(i,j+1,k,n),s(i,j,k,n)))

             ! modify using quadratic limiters
             if ((sp-s(i,j,k,n))*(s(i,j,k,n)-sm) .le. ZERO) then
                sp = s(i,j,k,n)
                sm = s(i,j,k,n)
             else if (abs(sp-s(i,j,k,n)) .ge. TWO*abs(sm-s(i,j,k,n))) then
                sp = THREE*s(i,j,k,n) - TWO*sm
             else if (abs(sm-s(i,j,k,n)) .ge. TWO*abs(sp-s(i,j,k,n))) then
                sm = THREE*s(i,j,k,n) - TWO*sp
             end if

             ! different stencil needed for y-component of EXT_DIR and HOEXTRAP adv_bc's
             if (j .eq. lo(2)+1 .and. lo(2)+1 .eq. domlo(2)) then
                if (adv_bc(2,1,bccomp) .eq. EXT_DIR  .or. adv_bc(2,1,bccomp) .eq. HOEXTRAP) then

                   ! the value in the first cc ghost cell represents the edge value
                   sm = s(i,j-1,k,n)

                   ! use a modified stencil to get sedge on the first interior edge
                   sp = &
                        -FIFTH        *s(i,j-1,k,n) &
                        + (THREE/FOUR)*s(i,j,k,n) &
                        + HALF        *s(i,j+1,k,n) &
                        - (ONE/20.0d0)*s(i,j+2,k,n)

                   sp = max(sp,min(s(i,j+1,k,n),s(i,j,k,n)))
                   sp = min(sp,max(s(i,j+1,k,n),s(i,j,k,n)))
                end if
             end if

             ! different stencil needed for y-component of EXT_DIR and HOEXTRAP adv_bc's
             if (j .eq. lo(2)+2 .and. lo(2)+1 .eq. domlo(2)) then
                if (adv_bc(2,1,bccomp) .eq. EXT_DIR  .or. adv_bc(2,1,bccomp) .eq. HOEXTRAP) then

                   ! use a modified stencil to get sedge on the first interior edge
                   sedge = &
                        -FIFTH        *s(i,j-2,k,n) &
                        + (THREE/FOUR)*s(i,j-1,k,n) &
                        + HALF        *s(i,j,k,n) &
                        - (ONE/20.0d0)*s(i,j+1,k,n)

                   sedge = max(sedge,min(s(i,j,k,n),s(i,j-1,k,n)))
                   sedge = min(sedge,max(s(i,j,k,n),s(i,j-1,k,n)))

                   ! copy sedge into sp and sm
                   sm = sedge

                   ! modify using quadratic limiters
                   if ((sp-s(i,j,k,n))*(s(i,j,k,n)-sm) .le. ZERO) then
                      sp = s(i,j,k,n)
                      sm = s(i,j,k,n)
                   else if (abs(sp-s(i,j,k,n)) .ge. TWO*abs(sm-s(i,j,k,n))) then
                      sp = THREE*s(i,j,k,n) - TWO*sm
                   else if (abs(sm-s(i,j,k,n)) .ge. TWO*abs(sp-s(i,j,k,n))) then
                      sm = THREE*s(i,j,k,n) - TWO*sp
                   end if
                   ! end do
                end if
             end if

             if (j .eq. hi(2)-1 .and. hi(2)-1 .eq. domhi(2)) then
                if (adv_bc(2,2,bccomp) .eq. EXT_DIR  .or. adv_bc(2,2,bccomp) .eq. HOEXTRAP) then

                   ! the value in the first cc ghost cell represents the edge value
                   sp = s(i,j+1,k,n)

                   ! use a modified stencil to get sedge on the first interior edge
                   sedge = &
                        -FIFTH        *s(i,j+1,k,n) &
                        + (THREE/FOUR)*s(i,j,k,n) &
                        + HALF        *s(i,j-1,k,n) &
                        - (ONE/20.0d0)*s(i,j-2,k,n)

                   sedge = max(sedge,min(s(i,j-1,k,n),s(i,j,k,n)))
                   sedge = min(sedge,max(s(i,j-1,k,n),s(i,j,k,n)))
                   !
                   ! ! copy sedge into sp and sm
                   sm = sedge

                end if
             end if

             if (j .eq. hi(2)-2 .and. hi(2)-1 .eq. domhi(2)) then
                if (adv_bc(2,2,bccomp) .eq. EXT_DIR  .or. adv_bc(2,2,bccomp) .eq. HOEXTRAP) then

                   ! use a modified stencil to get sedge on the first interior edge
                   sedge = &
                        -FIFTH        *s(i,j+2,k,n) &
                        + (THREE/FOUR)*s(i,j+1,k,n) &
                        + HALF        *s(i,j,k,n) &
                        - (ONE/20.0d0)*s(i,j-1,k,n)

                   sedge = max(sedge,min(s(i,j,k,n),s(i,j+1,k,n)))
                   sedge = min(sedge,max(s(i,j,k,n),s(i,j+1,k,n)))
                   !
                   ! ! copy sedge into sp and sm
                   sp = sedge
                   !
                   ! ! modify using quadratic limiters
                   if ((sp-s(i,j,k,n))*(s(i,j,k,n)-sm) .le. ZERO) then
                      sp = s(i,j,k,n)
                      sm = s(i,j,k,n)
                   else if (abs(sp-s(i,j,k,n)) .ge. TWO*abs(sm-s(i,j,k,n))) then
                      sp = THREE*s(i,j,k,n) - TWO*sm
                   else if (abs(sm-s(i,j,k,n)) .ge. TWO*abs(sp-s(i,j,k,n))) then
                      sm = THREE*s(i,j,k,n) - TWO*sp
                   end if
<<<<<<< HEAD
                   ! end do
                end if
             end if
=======
                end do
             end do
             !$OMP END PARALLEL DO

          end if
       end if
>>>>>>> 4463a934

             !-------------------------------------------------------------------------
             ! compute y-component of Ip and Im
             !-------------------------------------------------------------------------

             if (is_umac == 1) then

                ! v here is vmac, so use edge-based indexing
                sigma = abs(v(i,j+1,k))*dt/dx(2)
                s6 = SIX*s(i,j,k,n) - THREE*(sm+sp)
                if (v(i,j+1,k) .gt. rel_eps) then
                   Ip(i,j,k,2) = sp - (sigma/TWO)*(sp-sm-(ONE-TWO3RD*sigma)*s6)
                else
                   Ip(i,j,k,2) = s(i,j,k,n)
                end if

                sigma = abs(v(i,j,k))*dt/dx(2)
                s6 = SIX*s(i,j,k,n) - THREE*(sm+sp)
                if (v(i,j,k) .lt. -rel_eps) then
                   Im(i,j,k,2) = sm + (sigma/TWO)*(sp-sm+(ONE-TWO3RD*sigma)*s6)
                else
                   Im(i,j,k,2) = s(i,j,k,n)
                end if

             else
                sigma = abs(v(i,j,k))*dt/dx(2)
                s6 = SIX*s(i,j,k,n) - THREE*(sm+sp)
                if (v(i,j,k) .gt. rel_eps) then
                   Ip(i,j,k,2) = sp - (sigma/TWO)*(sp-sm-(ONE-TWO3RD*sigma)*s6)
                else
                   Ip(i,j,k,2) = s(i,j,k,n)
                end if

                sigma = abs(v(i,j,k))*dt/dx(2)
                s6 = SIX*s(i,j,k,n) - THREE*(sm+sp)
                if (v(i,j,k) .lt. -rel_eps) then
                   Im(i,j,k,2) = sm + (sigma/TWO)*(sp-sm+(ONE-TWO3RD*sigma)*s6)
                else
                   Im(i,j,k,2) = s(i,j,k,n)
                end if
             endif

          end do
       end do

    else if (ppm_type .eq. 2) then

       !----------------------------------------------------------------------
       ! ppm_type = 2
       !---------------------------------------------------------

       ! interpolate s to y-edges
       do j=lo(2),hi(2)
          do i=lo(1),hi(1)
             ! -1
             sedgel = (7.d0/12.d0)*(s(i,j-2,k,n)+s(i,j-1,k,n)) - (1.d0/12.d0)*(s(i,j-3,k,n)+s(i,j,k,n))
             ! limit sedge
             if ((sedgel-s(i,j-2,k,n))*(s(i,j-1,k,n)-sedgel) .lt. ZERO) then
                D2  = THREE*(s(i,j-2,k,n)-TWO*sedgel+s(i,j-1,k,n))
                D2L = s(i,j-3,k,n)-TWO*s(i,j-2,k,n)+s(i,j-1,k,n)
                D2R = s(i,j-2,k,n)-TWO*s(i,j-1,k,n)+s(i,j,k,n)
                sgn = sign(ONE,D2)
                D2LIM = sgn*max(min(C*sgn*D2L,C*sgn*D2R,sgn*D2),ZERO)
                sedgel = HALF*(s(i,j-2,k,n)+s(i,j-1,k,n)) - SIXTH*D2LIM
             end if

             ! 0
             sedge = (7.d0/12.d0)*(s(i,j-1,k,n)+s(i,j,k,n)) - (1.d0/12.d0)*(s(i,j-2,k,n)+s(i,j+1,k,n))
             ! limit sedge
             if ((sedge-s(i,j-1,k,n))*(s(i,j,k,n)-sedge) .lt. ZERO) then
                D2  = THREE*(s(i,j-1,k,n)-TWO*sedge+s(i,j,k,n))
                D2L = s(i,j-2,k,n)-TWO*s(i,j-1,k,n)+s(i,j,k,n)
                D2R = s(i,j-1,k,n)-TWO*s(i,j,k,n)+s(i,j+1,k,n)
                sgn = sign(ONE,D2)
                D2LIM = sgn*max(min(C*sgn*D2L,C*sgn*D2R,sgn*D2),ZERO)
                sedge = HALF*(s(i,j-1,k,n)+s(i,j,k,n)) - SIXTH*D2LIM
             end if

             ! +1
             sedger = (7.d0/12.d0)*(s(i,j,k,n)+s(i,j+1,k,n)) - (1.d0/12.d0)*(s(i,j-1,k,n)+s(i,j+2,k,n))
             ! limit sedge
             if ((sedger-s(i,j,k,n))*(s(i,j+1,k,n)-sedger) .lt. ZERO) then
                D2  = THREE*(s(i,j,k,n)-TWO*sedger+s(i,j+1,k,n))
                D2L = s(i,j-1,k,n)-TWO*s(i,j,k,n)+s(i,j+1,k,n)
                D2R = s(i,j,k,n)-TWO*s(i,j+1,k,n)+s(i,j+2,k,n)
                sgn = sign(ONE,D2)
                D2LIM = sgn*max(min(C*sgn*D2L,C*sgn*D2R,sgn*D2),ZERO)
                sedger = HALF*(s(i,j,k,n)+s(i,j+1,k,n)) - SIXTH*D2LIM
             end if

             ! +2
             sedgerr = (7.d0/12.d0)*(s(i,j+1,k,n)+s(i,j+2,k,n)) - (1.d0/12.d0)*(s(i,j,k,n)+s(i,j+3,k,n))
             ! limit sedge
             if ((sedgerr-s(i,j+1,k,n))*(s(i,j+2,k,n)-sedgerr) .lt. ZERO) then
                D2  = THREE*(s(i,j+1,k,n)-TWO*sedgerr+s(i,j+2,k,n))
                D2L = s(i,j,k,n)-TWO*s(i,j+1,k,n)+s(i,j+2,k,n)
                D2R = s(i,j+1,k,n)-TWO*s(i,j+2,k,n)+s(i,j+3,k,n)
                sgn = sign(ONE,D2)
                D2LIM = sgn*max(min(C*sgn*D2L,C*sgn*D2R,sgn*D2),ZERO)
                sedgerr = HALF*(s(i,j+1,k,n)+s(i,j+2,k,n)) - SIXTH*D2LIM
             end if

             ! use Colella 2008 limiters
             ! This is a new version of the algorithm
             ! to eliminate sensitivity to roundoff.

             alphap = sedger-s(i,j,k,n)
             alpham = sedge-s(i,j,k,n)
             bigp = abs(alphap).gt.TWO*abs(alpham)
             bigm = abs(alpham).gt.TWO*abs(alphap)
             extremum = .false.

             if (alpham*alphap .ge. ZERO) then
                extremum = .true.
             else if (bigp .or. bigm) then
                ! Possible extremum. We look at cell centered values and face
                ! centered values for a change in sign in the differences adjacent to
                ! the cell. We use the pair of differences whose minimum magnitude is the
                ! largest, and thus least susceptible to sensitivity to roundoff.
                dafacem = sedge - sedgel
                dafacep = sedgerr - sedger
                dabarm = s(i,j,k,n) - s(i,j-1,k,n)
                dabarp = s(i,j+1,k,n) - s(i,j,k,n)
                dafacemin = min(abs(dafacem),abs(dafacep))
                dabarmin= min(abs(dabarm),abs(dabarp))
                if (dafacemin.ge.dabarmin) then
                   dachkm = dafacem
                   dachkp = dafacep
                else
                   dachkm = dabarm
                   dachkp = dabarp
                endif
                extremum = (dachkm*dachkp .le. 0.d0)
             end if

             if (extremum) then
                D2  = SIX*(alpham + alphap)
                D2L = s(i,j-2,k,n)-TWO*s(i,j-1,k,n)+s(i,j,k,n)
                D2R = s(i,j,k,n)-TWO*s(i,j+1,k,n)+s(i,j+2,k,n)
                D2C = s(i,j-1,k,n)-TWO*s(i,j,k,n)+s(i,j+1,k,n)
                sgn = sign(ONE,D2)
                D2LIM = max(min(sgn*D2,C*sgn*D2L,C*sgn*D2R,C*sgn*D2C),ZERO)
                D2ABS = max(abs(D2),1.d-10)
                alpham = alpham*D2LIM/D2ABS
                alphap = alphap*D2LIM/D2ABS
             else
                if (bigp) then
                   sgn = sign(ONE,alpham)
                   amax = -alphap**2 / (4*(alpham + alphap))
                   delam = s(i,j-1,k,n) - s(i,j,k,n)
                   if (sgn*amax .ge. sgn*delam) then
                      if (sgn*(delam - alpham).ge.1.d-10) then
                         alphap = (-TWO*delam - TWO*sgn*sqrt(delam**2 - delam*alpham))
                      else
                         alphap = -TWO*alpham
                      endif
                   endif
                end if
                if (bigm) then
                   sgn = sign(ONE,alphap)
                   amax = -alpham**2 / (4*(alpham + alphap))
                   delap = s(i,j+1,k,n) - s(i,j,k,n)
                   if (sgn*amax .ge. sgn*delap) then
                      if (sgn*(delap - alphap).ge.1.d-10) then
                         alpham = (-TWO*delap - TWO*sgn*sqrt(delap**2 - delap*alphap))
                      else
                         alpham = -TWO*alphap
                      endif
                   endif
                end if
             end if

             sm = s(i,j,k,n) + alpham
             sp = s(i,j,k,n) + alphap

             ! end do
             ! end do

             ! different stencil needed for y-component of EXT_DIR and HOEXTRAP adv_bc's
             if (lo(2)+1 .eq. domlo(2)) then
                if (adv_bc(2,1,bccomp) .eq. EXT_DIR  .or. adv_bc(2,1,bccomp) .eq. HOEXTRAP) then

                   if (j .eq. lo(2)+1) then
                      ! the value in the first cc ghost cell represents the edge value
                      sm    = s(i,j-1,k,n)

                      ! use a modified stencil to get sedge on the first interior edge
                      sp = &
                           -FIFTH        *s(i,j-1,k,n) &
                           + (THREE/FOUR)*s(i,j,k,n) &
                           + HALF        *s(i,j+1,k,n) &
                           - (ONE/20.0d0)*s(i,j+2,k,n)

                      sp = max(sp,min(s(i,j+1,k,n),s(i,j,k,n)))
                      sp = min(sp,max(s(i,j+1,k,n),s(i,j,k,n)))

                   elseif (j .eq. lo(2)+2) then

                      sedgel = s(i,j-2,k,n)

                      sedge = &
                           -FIFTH        *s(i,j-2,k,n) &
                           + (THREE/FOUR)*s(i,j-1,k,n) &
                           + HALF        *s(i,j,k,n) &
                           - (ONE/20.0d0)*s(i,j+1,k,n)

                      sedge = max(sedge,min(s(i,j,k,n),s(i,j-1,k,n)))
                      sedge = min(sedge,max(s(i,j,k,n),s(i,j-1,k,n)))

                   elseif (j .eq. lo(2)+3) then

                      ! use a modified stencil to get sedge on the first interior edge
                      sedgel = &
                           -FIFTH        *s(i,j-3,k,n) &
                           + (THREE/FOUR)*s(i,j-2,k,n) &
                           + HALF        *s(i,j-1,k,n) &
                           - (ONE/20.0d0)*s(i,j,k,n)

                      sedgel = max(sedgel,min(s(i,j-1,k,n),s(i,j-2,k,n)))
                      sedgel = min(sedgel,max(s(i,j-1,k,n),s(i,j-2,k,n)))

                   endif

                   ! apply Colella 2008 limiters to compute sm and sp in the second
                   ! and third inner cells

                   if (j .eq. lo(2)+2 .or. j .eq. lo(2)+3) then

                      alphap = sedger-s(i,j,k,n)
                      alpham = sedge-s(i,j,k,n)
                      bigp = abs(alphap).gt.TWO*abs(alpham)
                      bigm = abs(alpham).gt.TWO*abs(alphap)
                      extremum = .false.

                      if (alpham*alphap .ge. ZERO) then
                         extremum = .true.
                      else if (bigp .or. bigm) then
                         ! Possible extremum. We look at cell centered values and face
                         ! centered values for a change in sign in the differences adjacent to
                         ! the cell. We use the pair of differences whose minimum magnitude is the
                         ! largest, and thus least susceptible to sensitivity to roundoff.
                         dafacem = sedge - sedgel
                         dafacep = sedgerr - sedger
                         dabarm = s(i,j,k,n) - s(i,j-1,k,n)
                         dabarp = s(i,j+1,k,n) - s(i,j,k,n)
                         dafacemin = min(abs(dafacem),abs(dafacep))
                         dabarmin= min(abs(dabarm),abs(dabarp))
                         if (dafacemin.ge.dabarmin) then
                            dachkm = dafacem
                            dachkp = dafacep
                         else
                            dachkm = dabarm
                            dachkp = dabarp
                         endif
                         extremum = (dachkm*dachkp .le. 0.d0)
                      end if

                      if (extremum) then
                         D2  = SIX*(alpham + alphap)
                         D2L = s(i,j-2,k,n)-TWO*s(i,j-1,k,n)+s(i,j,k,n)
                         D2R = s(i,j,k,n)-TWO*s(i,j+1,k,n)+s(i,j+2,k,n)
                         D2C = s(i,j-1,k,n)-TWO*s(i,j,k,n)+s(i,j+1,k,n)
                         sgn = sign(ONE,D2)
                         D2LIM = max(min(sgn*D2,C*sgn*D2L,C*sgn*D2R,C*sgn*D2C),ZERO)
                         D2ABS = max(abs(D2),1.d-10)
                         alpham = alpham*D2LIM/D2ABS
                         alphap = alphap*D2LIM/D2ABS
                      else
                         if (bigp) then
                            sgn = sign(ONE,alpham)
                            amax = -alphap**2 / (4*(alpham + alphap))
                            delam = s(i,j-1,k,n) - s(i,j,k,n)
                            if (sgn*amax .ge. sgn*delam) then
                               if (sgn*(delam - alpham).ge.1.d-10) then
                                  alphap = (-TWO*delam - TWO*sgn*sqrt(delam**2 - delam*alpham))
                               else
                                  alphap = -TWO*alpham
                               endif
                            endif
                         end if
                         if (bigm) then
                            sgn = sign(ONE,alphap)
                            amax = -alpham**2 / (4*(alpham + alphap))
                            delap = s(i,j+1,k,n) - s(i,j,k,n)
                            if (sgn*amax .ge. sgn*delap) then
                               if (sgn*(delap - alphap).ge.1.d-10) then
                                  alpham = (-TWO*delap - TWO*sgn*sqrt(delap**2 - delap*alphap))
                               else
                                  alpham = -TWO*alphap
                               endif
                            endif
                         end if
                      end if

                      sm = s(i,j,k,n) + alpham
                      sp = s(i,j,k,n) + alphap
                   end if
                end if
             end if

             if (hi(2)-1 .eq. domhi(2)) then
                if (adv_bc(2,2,bccomp) .eq. EXT_DIR  .or. adv_bc(2,2,bccomp) .eq. HOEXTRAP) then

                   if (j .eq. hi(2)-1) then

                      sp     = s(i,j+1,k,n)

                      ! use a modified stencil to get sedge on the first interior edge
                      sm = &
                           -FIFTH        *s(i,j+1,k,n) &
                           + (THREE/FOUR)*s(i,j,k,n) &
                           + HALF        *s(i,j-1,k,n) &
                           - (ONE/20.0d0)*s(i,j-2,k,n)

                      sm = max(sm,min(s(i,j-1,k,n),s(i,j,k,n)))
                      sm = min(sm,max(s(i,j-1,k,n),s(i,j,k,n)))

                   elseif (j .eq. hi(2)-2) then

                      sedgerr = s(i,j+2,k,n)

                      sedger = &
                           -FIFTH        *s(i,j+2,k,n) &
                           + (THREE/FOUR)*s(i,j+1,k,n) &
                           + HALF        *s(i,j,k,n) &
                           - (ONE/20.0d0)*s(i,j-1,k,n)

                      sedger = max(sedger,min(s(i,j,k,n),s(i,j+1,k,n)))
                      sedger = min(sedger,max(s(i,j,k,n),s(i,j+1,k,n)))

                   elseif (j .eq. hi(2)-3) then

                      sedgerr = &
                           -FIFTH        *s(i,j+3,k,n) &
                           + (THREE/FOUR)*s(i,j+2,k,n) &
                           + HALF        *s(i,j+1,k,n) &
                           - (ONE/20.0d0)*s(i,j,k,n)

                      sedgerr = max(sedgerr,min(s(i,j+1,k,n),s(i,j+2,k,n)))
                      sedgerr = min(sedgerr,max(s(i,j+1,k,n),s(i,j+2,k,n)))

                   endif

                   ! apply Colella 2008 limiters to compute sm and sp in the second
                   ! and third inner cells
                   if (j .eq. hi(2)-3 .or. j .eq. hi(2)-2) then

                      alphap = sedger-s(i,j,k,n)
                      alpham = sedge-s(i,j,k,n)
                      bigp = abs(alphap).gt.TWO*abs(alpham)
                      bigm = abs(alpham).gt.TWO*abs(alphap)
                      extremum = .false.

                      if (alpham*alphap .ge. ZERO) then
                         extremum = .true.
                      else if (bigp .or. bigm) then
                         ! Possible extremum. We look at cell centered values and face
                         ! centered values for a change in sign in the differences adjacent to
                         ! the cell. We use the pair of differences whose minimum magnitude is the
                         ! largest, and thus least susceptible to sensitivity to roundoff.
                         dafacem = sedge - sedgel
                         dafacep = sedgerr - sedger
                         dabarm = s(i,j,k,n) - s(i,j-1,k,n)
                         dabarp = s(i,j+1,k,n) - s(i,j,k,n)
                         dafacemin = min(abs(dafacem),abs(dafacep))
                         dabarmin= min(abs(dabarm),abs(dabarp))
                         if (dafacemin.ge.dabarmin) then
                            dachkm = dafacem
                            dachkp = dafacep
                         else
                            dachkm = dabarm
                            dachkp = dabarp
                         endif
                         extremum = (dachkm*dachkp .le. 0.d0)
                      end if

                      if (extremum) then
                         D2  = SIX*(alpham + alphap)
                         D2L = s(i,j-2,k,n)-TWO*s(i,j-1,k,n)+s(i,j,k,n)
                         D2R = s(i,j,k,n)-TWO*s(i,j+1,k,n)+s(i,j+2,k,n)
                         D2C = s(i,j-1,k,n)-TWO*s(i,j,k,n)+s(i,j+1,k,n)
                         sgn = sign(ONE,D2)
                         D2LIM = max(min(sgn*D2,C*sgn*D2L,C*sgn*D2R,C*sgn*D2C),ZERO)
                         D2ABS = max(abs(D2),1.d-10)
                         alpham = alpham*D2LIM/D2ABS
                         alphap = alphap*D2LIM/D2ABS
                      else
                         if (bigp) then
                            sgn = sign(ONE,alpham)
                            amax = -alphap**2 / (4*(alpham + alphap))
                            delam = s(i,j-1,k,n) - s(i,j,k,n)
                            if (sgn*amax .ge. sgn*delam) then
                               if (sgn*(delam - alpham).ge.1.d-10) then
                                  alphap = (-TWO*delam - TWO*sgn*sqrt(delam**2 - delam*alpham))
                               else
                                  alphap = -TWO*alpham
                               endif
                            endif
                         end if
                         if (bigm) then
                            sgn = sign(ONE,alphap)
                            amax = -alpham**2 / (4*(alpham + alphap))
                            delap = s(i,j+1,k,n) - s(i,j,k,n)
                            if (sgn*amax .ge. sgn*delap) then
                               if (sgn*(delap - alphap).ge.1.d-10) then
                                  alpham = (-TWO*delap - TWO*sgn*sqrt(delap**2 - delap*alphap))
                               else
                                  alpham = -TWO*alphap
                               endif
                            endif
                         end if
                      end if

                      sm = s(i,j,k,n) + alpham
                      sp = s(i,j,k,n) + alphap
                   end if
                end if
             end if


             !-------------------------------------------------------------------------
             ! compute y-component of Ip and Im
             !-------------------------------------------------------------------------

             if (is_umac == 1) then

                ! v here is vmac, so use edge-based indexing

                sigma = abs(v(i,j+1,k))*dt/dx(2)
                s6 = SIX*s(i,j,k,n) - THREE*(sm+sp)
                if (v(i,j+1,k) .gt. rel_eps) then
                   Ip(i,j,k,2) = sp - (sigma/TWO)*(sp-sm-(ONE-TWO3RD*sigma)*s6)
                else
                   Ip(i,j,k,2) = s(i,j,k,n)
                end if

                sigma = abs(v(i,j,k))*dt/dx(2)
                s6 = SIX*s(i,j,k,n) - THREE*(sm+sp)
                if (v(i,j,k) .lt. -rel_eps) then
                   Im(i,j,k,2) = sm + (sigma/TWO)*(sp-sm+(ONE-TWO3RD*sigma)*s6)
                else
                   Im(i,j,k,2) = s(i,j,k,n)
                end if
             else
                sigma = abs(v(i,j,k))*dt/dx(2)
                s6 = SIX*s(i,j,k,n) - THREE*(sm+sp)
                if (v(i,j,k) .gt. rel_eps) then
                   Ip(i,j,k,2) = sp - (sigma/TWO)*(sp-sm-(ONE-TWO3RD*sigma)*s6)
                else
                   Ip(i,j,k,2) = s(i,j,k,n)
                end if
<<<<<<< HEAD
=======
             end do
          end do
       end do
       !$OMP END DO
       !$OMP END PARALLEL

    else
>>>>>>> 4463a934

                sigma = abs(v(i,j,k))*dt/dx(2)
                s6 = SIX*s(i,j,k,n) - THREE*(sm+sp)
                if (v(i,j,k) .lt. -rel_eps) then
                   Im(i,j,k,2) = sm + (sigma/TWO)*(sp-sm+(ONE-TWO3RD*sigma)*s6)
                else
                   Im(i,j,k,2) = s(i,j,k,n)
                end if
             endif

          end do
       end do

    end if

  end subroutine ppm_2d



  !===========================================================================
  ! 3-d version
  !===========================================================================

  ! characteristics based on u
subroutine ppm_3d(s,ng_s,u,v,w,ng_u,Ip,Im,domlo,domhi,lo,hi,adv_bc,dx,dt,is_umac)

  integer         , intent(in   ) :: domlo(:),domhi(:),lo(:),hi(:),ng_s,ng_u
  double precision, intent(in   ) ::  s(lo(1)-ng_s :,lo(2)-ng_s :,lo(3)-ng_s :)
  double precision, intent(in   ) ::  u(lo(1)-ng_u :,lo(2)-ng_u :,lo(3)-ng_u :)
  double precision, intent(in   ) ::  v(lo(1)-ng_u :,lo(2)-ng_u :,lo(3)-ng_u :)
  double precision, intent(in   ) ::  w(lo(1)-ng_u :,lo(2)-ng_u :,lo(3)-ng_u :)
  double precision, intent(inout) :: Ip(lo(1)-1    :,lo(2)-1    :,lo(3)-1    :,:)
  double precision, intent(inout) :: Im(lo(1)-1    :,lo(2)-1    :,lo(3)-1    :,:)
  integer         , intent(in   ) :: adv_bc(:,:)
  double precision, intent(in   ) :: dx(:),dt
  logical         , intent(in   ) :: is_umac

  ! local
  integer :: i,j,k

  logical :: extremum, bigp, bigm

  double precision :: dsl, dsr, dsc, D2, D2C, D2L, D2R, D2LIM, alphap, alpham
  double precision :: sgn, sigma, s6, D2ABS
  double precision :: dafacem, dafacep, dabarm, dabarp, dafacemin, dabarmin, dachkm, dachkp
  double precision :: amax, delam, delap
  double precision :: dsvl_l, dsvl_r, sedge, sm, sp
  double precision :: sedgel, sedger, sedgerr

  ! constant used in Colella 2008
  double precision, parameter :: C = 1.25d0

  !-------------------------------------------------------------------------
  ! x-direction
  !-------------------------------------------------------------------------

  ! compute s at x-edges
  if (ppm_type .eq. 1) then

     !----------------------------------------------------------------------
     ! ppm_type = 1
     !----------------------------------------------------------------------

     !$OMP PARALLEL PRIVATE(i,j,k,dsc,dsl,dsr)
     !$OMP DO
     do k=lo(3)-1,hi(3)+1
        do j=lo(2)-1,hi(2)+1
           do i=lo(1)-1,hi(1)+1
              !
              ! Compute van Leer slopes in x-direction.
              !

              ! sm
              dsvl_l = ZERO
              dsvl_r = ZERO

              ! left side
              dsc = HALF * (s(i,j,k) - s(i-2,j,k))
              dsl = TWO  * (s(i-1,j,k) - s(i-2,j,k))
              dsr = TWO  * (s(i,j,k) - s(i-1,j,k))
              if (dsl*dsr .gt. ZERO) dsvl_l = sign(ONE,dsc)*min(abs(dsc),abs(dsl),abs(dsr))

              ! right side
              dsc = HALF * (s(i+1,j,k) - s(i-1,j,k))
              dsl = TWO  * (s(i  ,j,k) - s(i-1,j,k))
              dsr = TWO  * (s(i+1,j,k) - s(i  ,j,k))
              if (dsl*dsr .gt. ZERO) dsvl_r = sign(ONE,dsc)*min(abs(dsc),abs(dsl),abs(dsr))

              !
              ! Interpolate s to x-edges.
              !
              sm = HALF*(s(i,j,k)+s(i-1,j,k)) - SIXTH*(dsvl_r-dsvl_l)
              !
              ! Make sure sedge lies in between adjacent cell-centered values.
              !
              sm = max(sm,min(s(i,j,k),s(i-1,j,k)))
              sm = min(sm,max(s(i,j,k),s(i-1,j,k)))

              ! sp
              dsvl_l = ZERO
              dsvl_r = ZERO

              ! left side
              dsc = HALF * (s(i+1,j,k) - s(i-1,j,k))
              dsl = TWO  * (s(i  ,j,k) - s(i-1,j,k))
              dsr = TWO  * (s(i+1,j,k) - s(i  ,j,k))
              if (dsl*dsr .gt. ZERO) dsvl_l = sign(ONE,dsc)*min(abs(dsc),abs(dsl),abs(dsr))

              ! right side
              dsc = HALF * (s(i+2,j,k) - s(i,j,k))
              dsl = TWO  * (s(i+1,j,k) - s(i,j,k))
              dsr = TWO  * (s(i+2,j,k) - s(i+1,j,k))
              if (dsl*dsr .gt. ZERO) dsvl_r = sign(ONE,dsc)*min(abs(dsc),abs(dsl),abs(dsr))

              !
              ! Interpolate s to x-edges.
              !
              sp = HALF*(s(i+1,j,k)+s(i,j,k)) - SIXTH*(dsvl_r-dsvl_l)
              !
              ! Make sure sedge lies in between adjacent cell-centered values.
              !
              sp = max(sp,min(s(i+1,j,k),s(i,j,k)))
              sp = min(sp,max(s(i+1,j,k),s(i,j,k)))

              !
              ! Modify using quadratic limiters.
              !
              if ((sp-s(i,j,k))*(s(i,j,k)-sm) .le. ZERO) then
                 sp = s(i,j,k)
                 sm = s(i,j,k)
              else if (abs(sp-s(i,j,k)) .ge. TWO*abs(sm-s(i,j,k))) then
                 sp = THREE*s(i,j,k) - TWO*sm
              else if (abs(sm-s(i,j,k)) .ge. TWO*abs(sp-s(i,j,k))) then
                 sm = THREE*s(i,j,k) - TWO*sp
              end if

             ! Different stencil needed for x-component of EXT_DIR and HOEXTRAP adv_bc's.
             !
             if (i .eq. lo(1) .and. lo(1) .eq. domlo(1)) then
                if (adv_bc(1,1) .eq. EXT_DIR  .or. adv_bc(1,1) .eq. HOEXTRAP) then

                !
                ! The value in the first cc ghost cell represents the edge value.
                !
                sm = s(lo(1)-1,j,k)
                 !
                 ! Use a modified stencil to get sedge on the first interior edge.
                 !
                 sedge = -FIFTH        *s(lo(1)-1,j,k) &
                      + (THREE/FOUR)*s(lo(1)  ,j,k) &
                      + HALF        *s(lo(1)+1,j,k) &
                      - (ONE/20.0d0)*s(lo(1)+2,j,k)
                 !
                 ! Make sure sedge lies in between adjacent cell-centered values.
                 !
                 sedge = max(sedge,min(s(lo(1)+1,j,k),s(lo(1),j,k)))
                 sedge = min(sedge,max(s(lo(1)+1,j,k),s(lo(1),j,k)))
                 !
                 ! Copy sedge into sp and sm.
                 !
                 sp = sedge

              end if
           end if

           if (i .eq. lo(1)+1 .and. lo(1) .eq. domlo(1)) then
              if (adv_bc(1,1) .eq. EXT_DIR  .or. adv_bc(1,1) .eq. HOEXTRAP) then

                 !
                 ! Use a modified stencil to get sedge on the first interior edge.
                 !
                 sedge = -FIFTH        *s(lo(1)-1,j,k) &
                      + (THREE/FOUR)*s(lo(1)  ,j,k) &
                      + HALF        *s(lo(1)+1,j,k) &
                      - (ONE/20.0d0)*s(lo(1)+2,j,k)
                 !
                 ! Make sure sedge lies in between adjacent cell-centered values.
                 !
                 sedge = max(sedge,min(s(lo(1)+1,j,k),s(lo(1),j,k)))
                 sedge = min(sedge,max(s(lo(1)+1,j,k),s(lo(1),j,k)))

                 sm = sedge

                 !
                 ! Modify using quadratic limiters.
                 !
                 if ((sp-s(i,j,k))*(s(i,j,k)-sm) .le. ZERO) then
                    sp = s(i,j,k)
                    sm = s(i,j,k)
                 else if (abs(sp-s(i,j,k)) .ge. TWO*abs(sm-s(i,j,k))) then
                    sp = THREE*s(i,j,k) - TWO*sm
                 else if (abs(sm-s(i,j,k)) .ge. TWO*abs(sp-s(i,j,k))) then
                    sm = THREE*s(i,j,k) - TWO*sp
                 end if

              end if
           end if

           if (i .eq. hi(1) .and. hi(1) .eq. domhi(1)) then
              if (adv_bc(1,2) .eq. EXT_DIR  .or. adv_bc(1,2) .eq. HOEXTRAP) then

                ! The value in the first cc ghost cell represents the edge value.
                !
                sp = s(hi(1)+1,j,k)

                 !
                 ! Use a modified stencil to get sedge on the first interior edge.
                 !
                 sedge = -FIFTH        *s(hi(1)+1,j,k) &
                      + (THREE/FOUR)*s(hi(1)  ,j,k) &
                      + HALF        *s(hi(1)-1,j,k) &
                      - (ONE/20.0d0)*s(hi(1)-2,j,k)
                 !
                 ! Make sure sedge lies in between adjacent cell-centered values.
                 !
                 sedge = max(sedge,min(s(hi(1)-1,j,k),s(hi(1),j,k)))
                 sedge = min(sedge,max(s(hi(1)-1,j,k),s(hi(1),j,k)))

                 sm = sedge

              end if
           end if

           if (i .eq. hi(1)-1 .and. hi(1) .eq. domhi(1)) then
              if (adv_bc(1,2) .eq. EXT_DIR  .or. adv_bc(1,2) .eq. HOEXTRAP) then

                 !
                 ! Use a modified stencil to get sedge on the first interior edge.
                 !
                 sedge = -FIFTH        *s(hi(1)+1,j,k) &
                      + (THREE/FOUR)*s(hi(1)  ,j,k) &
                      + HALF        *s(hi(1)-1,j,k) &
                      - (ONE/20.0d0)*s(hi(1)-2,j,k)
                 !
                 ! Make sure sedge lies in between adjacent cell-centered values.
                 !
                 sedge = max(sedge,min(s(hi(1)-1,j,k),s(hi(1),j,k)))
                 sedge = min(sedge,max(s(hi(1)-1,j,k),s(hi(1),j,k)))
                 !
                 ! Copy sedge into sp and sm.
                 !
                 sp = sedge

                 !
                 ! Modify using quadratic limiters.
                 !
                 if ((sp-s(i,j,k))*(s(i,j,k)-sm) .le. ZERO) then
                    sp = s(i,j,k)
                    sm = s(i,j,k)
                 else if (abs(sp-s(i,j,k)) .ge. TWO*abs(sm-s(i,j,k))) then
                    sp = THREE*s(i,j,k) - TWO*sm
                 else if (abs(sm-s(i,j,k)) .ge. TWO*abs(sp-s(i,j,k))) then
                    sm = THREE*s(i,j,k) - TWO*sp
                 end if
              end if
           end if

          !-------------------------------------------------------------------------
          ! Compute x-component of Ip and Im.
          !-------------------------------------------------------------------------

          if (is_umac) then

           ! u is MAC velocity -- use edge-based indexing
                sigma = abs(u(i+1,j,k))*dt/dx(1)
                s6 = SIX*s(i,j,k) - THREE*(sm+sp)
                if (u(i+1,j,k) .gt. rel_eps) then
                   Ip(i,j,k,1) = sp - &
                        (sigma/TWO)*(sp-sm-(ONE-TWO3RD*sigma)*s6)
                else
                   Ip(i,j,k,1) = s(i,j,k)
                end if

                sigma = abs(u(i,j,k))*dt/dx(1)
                s6 = SIX*s(i,j,k) - THREE*(sm+sp)
                if (u(i,j,k) .lt. -rel_eps) then
                   Im(i,j,k,1) = sm + &
                        (sigma/TWO)*(sp-sm+(ONE-TWO3RD*sigma)*s6)
                else
                   Im(i,j,k,1) = s(i,j,k)
                end if

          else

                sigma = abs(u(i,j,k))*dt/dx(1)
                s6 = SIX*s(i,j,k) - THREE*(sm+sp)
                if (u(i,j,k) .gt. rel_eps) then
                   Ip(i,j,k,1) = sp - &
                        (sigma/TWO)*(sp-sm-(ONE-TWO3RD*sigma)*s6)
                else
                   Ip(i,j,k,1) = s(i,j,k)
                end if

                sigma = abs(u(i,j,k))*dt/dx(1)
                s6 = SIX*s(i,j,k) - THREE*(sm+sp)
                if (u(i,j,k) .lt. -rel_eps) then
                   Im(i,j,k,1) = sm + &
                        (sigma/TWO)*(sp-sm+(ONE-TWO3RD*sigma)*s6)
                else
                   Im(i,j,k,1) = s(i,j,k)
                end if

          endif
       end do
<<<<<<< HEAD
      end do
    end do


  else if (ppm_type .eq. 2) then

     !----------------------------------------------------------------------
     ! ppm_type = 2
     !----------------------------------------------------------------------

     if (ng_s .lt. 4) then
        call amrex_error("Need 4 ghost cells for ppm_type=2")
     end if

     do k=lo(3)-1,hi(3)+1
        do j=lo(2)-1,hi(2)+1
           do i=lo(1)-1,hi(1)+1
              ! -1
              ! Interpolate s to x-edges.
              sedgel = (7.d0/12.d0)*(s(i-2,j,k)+s(i-1,j,k)) &
                   - (1.d0/12.d0)*(s(i-3,j,k)+s(i,j,k))

              ! Limit sedge.
              if ((sedgel-s(i-2,j,k))*(s(i-1,j,k)-sedgel) .lt. ZERO) then
                 D2  = THREE*(s(i-2,j,k)-TWO*sedgel+s(i-1,j,k))
                 D2L = s(i-3,j,k)-TWO*s(i-2,j,k)+s(i-1,j,k)
                 D2R = s(i-2,j,k)-TWO*s(i-1,j,k)+s(i,j,k)
                 sgn = sign(ONE,D2)
                 D2LIM = sgn*max(min(C*sgn*D2L,C*sgn*D2R,sgn*D2),ZERO)
                 sedgel = HALF*(s(i-2,j,k)+s(i-1,j,k)) - SIXTH*D2LIM
              end if

              ! 0
              ! Interpolate s to x-edges.
              sedge = (7.d0/12.d0)*(s(i-1,j,k)+s(i,j,k)) &
                   - (1.d0/12.d0)*(s(i-2,j,k)+s(i+1,j,k))

              ! Limit sedge.
              if ((sedge-s(i-1,j,k))*(s(i,j,k)-sedge) .lt. ZERO) then
                 D2  = THREE*(s(i-1,j,k)-TWO*sedge+s(i,j,k))
                 D2L = s(i-2,j,k)-TWO*s(i-1,j,k)+s(i,j,k)
                 D2R = s(i-1,j,k)-TWO*s(i,j,k)+s(i+1,j,k)
                 sgn = sign(ONE,D2)
                 D2LIM = sgn*max(min(C*sgn*D2L,C*sgn*D2R,sgn*D2),ZERO)
                 sedge = HALF*(s(i-1,j,k)+s(i,j,k)) - SIXTH*D2LIM
              end if

              ! +1
              ! Interpolate s to x-edges.
              sedger = (7.d0/12.d0)*(s(i,j,k)+s(i+1,j,k)) &
                   - (1.d0/12.d0)*(s(i-1,j,k)+s(i+2,j,k))

              ! Limit sedge.
              if ((sedger-s(i,j,k))*(s(i+1,j,k)-sedger) .lt. ZERO) then
                 D2  = THREE*(s(i,j,k)-TWO*sedger+s(i+1,j,k))
                 D2L = s(i-1,j,k)-TWO*s(i,j,k)+s(i+1,j,k)
                 D2R = s(i,j,k)-TWO*s(i+1,j,k)+s(i+2,j,k)
                 sgn = sign(ONE,D2)
                 D2LIM = sgn*max(min(C*sgn*D2L,C*sgn*D2R,sgn*D2),ZERO)
                 sedger = HALF*(s(i,j,k)+s(i+1,j,k)) - SIXTH*D2LIM
              end if

              ! +2
              ! Interpolate s to x-edges.
              sedgerr = (7.d0/12.d0)*(s(i+1,j,k)+s(i+2,j,k)) &
                   - (1.d0/12.d0)*(s(i,j,k)+s(i+3,j,k))

              ! Limit sedge.
              if ((sedgerr-s(i+1,j,k))*(s(i+2,j,k)-sedgerr) .lt. ZERO) then
                 D2  = THREE*(s(i+1,j,k)-TWO*sedgerr+s(i+2,j,k))
                 D2L = s(i,j,k)-TWO*s(i+1,j,k)+s(i+2,j,k)
                 D2R = s(i+1,j,k)-TWO*s(i+2,j,k)+s(i+3,j,k)
                 sgn = sign(ONE,D2)
                 D2LIM = sgn*max(min(C*sgn*D2L,C*sgn*D2R,sgn*D2),ZERO)
                 sedgerr = HALF*(s(i+1,j,k)+s(i+2,j,k)) - SIXTH*D2LIM
              end if

              alphap = sedger-s(i,j,k)
              alpham = sedge-s(i,j,k)
              bigp = abs(alphap).gt.TWO*abs(alpham)
              bigm = abs(alpham).gt.TWO*abs(alphap)
              extremum = .false.

              if (alpham*alphap .ge. ZERO) then
                 extremum = .true.
              else if (bigp .or. bigm) then
                 !
                 ! Possible extremum. We look at cell centered values and face
                 ! centered values for a change in sign in the differences adjacent to
                 ! the cell. We use the pair of differences whose minimum magnitude is the
                 ! largest, and thus least susceptible to sensitivity to roundoff.
                 !
                 dafacem = sedge - sedgel
                 dafacep = sedgerr - sedger
                 dabarm = s(i,j,k) - s(i-1,j,k)
                 dabarp = s(i+1,j,k) - s(i,j,k)
                 dafacemin = min(abs(dafacem),abs(dafacep))
                 dabarmin= min(abs(dabarm),abs(dabarp))
                 if (dafacemin.ge.dabarmin) then
                    dachkm = dafacem
                    dachkp = dafacep
                 else
                    dachkm = dabarm
                    dachkp = dabarp
                 endif
                 extremum = (dachkm*dachkp .le. 0.d0)
              end if

              if (extremum) then
                 D2  = SIX*(alpham + alphap)
                 D2L = s(i-2,j,k)-TWO*s(i-1,j,k)+s(i,j,k)
                 D2R = s(i,j,k)-TWO*s(i+1,j,k)+s(i+2,j,k)
                 D2C = s(i-1,j,k)-TWO*s(i,j,k)+s(i+1,j,k)
                 sgn = sign(ONE,D2)
                 D2LIM = max(min(sgn*D2,C*sgn*D2L,C*sgn*D2R,C*sgn*D2C),ZERO)
                 D2ABS = max(abs(D2),1.d-10)
                 alpham = alpham*D2LIM/D2ABS
                 alphap = alphap*D2LIM/D2ABS
              else
                 if (bigp) then
                    sgn = sign(ONE,alpham)
                    amax = -alphap**2 / (4*(alpham + alphap))
                    delam = s(i-1,j,k) - s(i,j,k)
                    if (sgn*amax .ge. sgn*delam) then
                       if (sgn*(delam - alpham).ge.1.d-10) then
                          alphap = (-TWO*delam - TWO*sgn*sqrt(delam**2 - delam*alpham))
                       else
                          alphap = -TWO*alpham
                       endif
                    endif
                 end if
                 if (bigm) then
                    sgn = sign(ONE,alphap)
                    amax = -alpham**2 / (4*(alpham + alphap))
                    delap = s(i+1,j,k) - s(i,j,k)
                    if (sgn*amax .ge. sgn*delap) then
                       if (sgn*(delap - alphap).ge.1.d-10) then
                          alpham = (-TWO*delap - TWO*sgn*sqrt(delap**2 - delap*alphap))
                       else
                          alpham = -TWO*alphap
                       endif
                    endif
                 end if
              end if

              sm = s(i,j,k) + alpham
              sp = s(i,j,k) + alphap

     ! different stencil needed for x-component of EXT_DIR and HOEXTRAP adv_bc's
     if (lo(1) .eq. domlo(1)) then
        if (adv_bc(1,1) .eq. EXT_DIR  .or. adv_bc(1,1) .eq. HOEXTRAP) then

          if (i .eq. lo(1)) then
            !
            ! The value in the first cc ghost cell represents the edge value.
            !
            sm    = s(lo(1)-1,j,k)

            ! use a modified stencil to get sedge on the first interior edge
            sp = -FIFTH        *s(lo(1)-1,j,k) &
                 + (THREE/FOUR)*s(lo(1)  ,j,k) &
                 + HALF        *s(lo(1)+1,j,k) &
                 - (ONE/20.0d0)*s(lo(1)+2,j,k)

            ! make sure sedge lies in between adjacent cell-centered values
            sp = max(sp,min(s(lo(1)+1,j,k),s(lo(1),j,k)))
            sp = min(sp,max(s(lo(1)+1,j,k),s(lo(1),j,k)))

          elseif (i .eq. lo(1)+1) then

            sedgel = s(lo(1)-1,j,k)

            ! use a modified stencil to get sedge on the first interior edge
            sedge = -FIFTH        *s(lo(1)-1,j,k) &
                 + (THREE/FOUR)*s(lo(1)  ,j,k) &
                 + HALF        *s(lo(1)+1,j,k) &
                 - (ONE/20.0d0)*s(lo(1)+2,j,k)

            ! make sure sedge lies in between adjacent cell-centered values
            sedge = max(sedge,min(s(lo(1)+1,j,k),s(lo(1),j,k)))
            sedge = min(sedge,max(s(lo(1)+1,j,k),s(lo(1),j,k)))

          elseif (i .eq. lo(1)+2) then

            ! use a modified stencil to get sedge on the first interior edge
            sedgel = -FIFTH        *s(lo(1)-1,j,k) &
                 + (THREE/FOUR)*s(lo(1)  ,j,k) &
                 + HALF        *s(lo(1)+1,j,k) &
                 - (ONE/20.0d0)*s(lo(1)+2,j,k)

            ! make sure sedge lies in between adjacent cell-centered values
            sedgel = max(sedgel,min(s(lo(1)+1,j,k),s(lo(1),j,k)))
            sedgel = min(sedgel,max(s(lo(1)+1,j,k),s(lo(1),j,k)))

          endif

           !
           ! Apply Colella 2008 limiters to compute sm and sp in the second
           ! and third inner cells.

           if (i .eq. lo(1)+1 .or. i .eq. lo(1)+2) then

                    alphap = sedger-s(i,j,k)
                    alpham = sedge-s(i,j,k)
                    bigp = abs(alphap).gt.TWO*abs(alpham)
                    bigm = abs(alpham).gt.TWO*abs(alphap)
                    extremum = .false.

                    if (alpham*alphap .ge. ZERO) then
                       extremum = .true.
                    else if (bigp .or. bigm) then
                       ! Possible extremum. We look at cell centered values and face
                       ! centered values for a change in sign in the differences adjacent to
                       ! the cell. We use the pair of differences whose minimum magnitude is
                       ! the largest, and thus least susceptible to sensitivity to roundoff.
                       dafacem = sedge - sedgel
                       dafacep = sedgerr - sedger
                       dabarm = s(i,j,k) - s(i-1,j,k)
                       dabarp = s(i+1,j,k) - s(i,j,k)
                       dafacemin = min(abs(dafacem),abs(dafacep))
                       dabarmin= min(abs(dabarm),abs(dabarp))
                       if (dafacemin.ge.dabarmin) then
                          dachkm = dafacem
                          dachkp = dafacep
                       else
                          dachkm = dabarm
                          dachkp = dabarp
                       endif
                       extremum = (dachkm*dachkp .le. 0.d0)
                    end if

                    if (extremum) then
                       D2  = SIX*(alpham + alphap)
                       D2L = s(i-2,j,k)-TWO*s(i-1,j,k)+s(i,j,k)
                       D2R = s(i,j,k)-TWO*s(i+1,j,k)+s(i+2,j,k)
                       D2C = s(i-1,j,k)-TWO*s(i,j,k)+s(i+1,j,k)
                       sgn = sign(ONE,D2)
                       D2LIM = max(min(sgn*D2,C*sgn*D2L,C*sgn*D2R,C*sgn*D2C),ZERO)
                       D2ABS = max(abs(D2),1.d-10)
                       alpham = alpham*D2LIM/D2ABS
                       alphap = alphap*D2LIM/D2ABS
                    else
                       if (bigp) then
                          sgn = sign(ONE,alpham)
                          amax = -alphap**2 / (4*(alpham + alphap))
                          delam = s(i-1,j,k) - s(i,j,k)
                          if (sgn*amax .ge. sgn*delam) then
                             if (sgn*(delam - alpham).ge.1.d-10) then
                                alphap = (-TWO*delam - TWO*sgn*sqrt(delam**2 - delam*alpham))
                             else
                                alphap = -TWO*alpham
                             endif
                          endif
                       end if
                       if (bigm) then
                          sgn = sign(ONE,alphap)
                          amax = -alpham**2 / (4*(alpham + alphap))
                          delap = s(i+1,j,k) - s(i,j,k)
                          if (sgn*amax .ge. sgn*delap) then
                             if (sgn*(delap - alphap).ge.1.d-10) then
                                alpham = (-TWO*delap - TWO*sgn*sqrt(delap**2 - delap*alphap))
                             else
                                alpham = -TWO*alphap
                             endif
                          endif
                       end if
                    end if

                    sm = s(i,j,k) + alpham
                    sp = s(i,j,k) + alphap

                 end if
        end if
     end if

     if (hi(1) .eq. domhi(1)) then
        if (adv_bc(1,2) .eq. EXT_DIR  .or. adv_bc(1,2) .eq. HOEXTRAP) then

          if (i .eq. hi(1)) then

            !
            ! The value in the first cc ghost cell represents the edge value.
            !
            sp = s(hi(1)+1,j,k)

            !
            ! Use a modified stencil to get sedge on the first interior edge.
            !
            sm = -FIFTH        *s(hi(1)+1,j,k) &
                 + (THREE/FOUR)*s(hi(1)  ,j,k) &
                 + HALF        *s(hi(1)-1,j,k) &
                 - (ONE/20.0d0)*s(hi(1)-2,j,k)
            !
            ! Make sure sedge lies in between adjacent cell-centered values.
            !
            sm = max(sm,min(s(hi(1)-1,j,k),s(hi(1),j,k)))
            sm = min(sm,max(s(hi(1)-1,j,k),s(hi(1),j,k)))


          elseif (i .eq. hi(1)-1) then

            !
            ! Use a modified stencil to get sedge on the first interior edge.
            !
            sedger = -FIFTH        *s(hi(1)+1,j,k) &
                 + (THREE/FOUR)*s(hi(1)  ,j,k) &
                 + HALF        *s(hi(1)-1,j,k) &
                 - (ONE/20.0d0)*s(hi(1)-2,j,k)
            !
            ! Make sure sedge lies in between adjacent cell-centered values.
            !
            sedger = max(sedger,min(s(hi(1)-1,j,k),s(hi(1),j,k)))
            sedger = min(sedger,max(s(hi(1)-1,j,k),s(hi(1),j,k)))

          elseif (i .eq. hi(1)-2) then

            !
            ! Use a modified stencil to get sedge on the first interior edge.
            !
            sedgerr = -FIFTH        *s(hi(1)+1,j,k) &
                 + (THREE/FOUR)*s(hi(1)  ,j,k) &
                 + HALF        *s(hi(1)-1,j,k) &
                 - (ONE/20.0d0)*s(hi(1)-2,j,k)
            !
            ! Make sure sedge lies in between adjacent cell-centered values.
            !
            sedgerr = max(sedgerr,min(s(hi(1)-1,j,k),s(hi(1),j,k)))
            sedgerr = min(sedgerr,max(s(hi(1)-1,j,k),s(hi(1),j,k)))

          endif

           !
           ! Apply Colella 2008 limiters to compute sm and sp in the second
           ! and third inner cells.

           if (i .eq. hi(1)-1 .or. i .eq. (hi(1)-2)) then

                    alphap = sedger-s(i,j,k)
                    alpham = sedge-s(i,j,k)
                    bigp = abs(alphap).gt.TWO*abs(alpham)
                    bigm = abs(alpham).gt.TWO*abs(alphap)
                    extremum = .false.

                    if (alpham*alphap .ge. ZERO) then
                       extremum = .true.
                    else if (bigp .or. bigm) then
                       !
                       ! Possible extremum. We look at cell centered values and face
                       ! centered values for a change in sign in the differences adjacent to
                       ! the cell. We use the pair of differences whose minimum magnitude is
                       ! the largest, and thus least susceptible to sensitivity to roundoff.
                       !
                       dafacem = sedge - sedgel
                       dafacep = sedgerr - sedger
                       dabarm = s(i,j,k) - s(i-1,j,k)
                       dabarp = s(i+1,j,k) - s(i,j,k)
                       dafacemin = min(abs(dafacem),abs(dafacep))
                       dabarmin= min(abs(dabarm),abs(dabarp))
                       if (dafacemin.ge.dabarmin) then
                          dachkm = dafacem
                          dachkp = dafacep
                       else
                          dachkm = dabarm
                          dachkp = dabarp
                       endif
                       extremum = (dachkm*dachkp .le. 0.d0)
                    end if

                    if (extremum) then
                       D2  = SIX*(alpham + alphap)
                       D2L = s(i-2,j,k)-TWO*s(i-1,j,k)+s(i,j,k)
                       D2R = s(i,j,k)-TWO*s(i+1,j,k)+s(i+2,j,k)
                       D2C = s(i-1,j,k)-TWO*s(i,j,k)+s(i+1,j,k)
                       sgn = sign(ONE,D2)
                       D2LIM = max(min(sgn*D2,C*sgn*D2L,C*sgn*D2R,C*sgn*D2C),ZERO)
                       D2ABS = max(abs(D2),1.d-10)
                       alpham = alpham*D2LIM/D2ABS
                       alphap = alphap*D2LIM/D2ABS
                    else
                       if (bigp) then
                          sgn = sign(ONE,alpham)
                          amax = -alphap**2 / (4*(alpham + alphap))
                          delam = s(i-1,j,k) - s(i,j,k)
                          if (sgn*amax .ge. sgn*delam) then
                             if (sgn*(delam - alpham).ge.1.d-10) then
                                alphap = (-TWO*delam - TWO*sgn*sqrt(delam**2 - delam*alpham))
                             else
                                alphap = -TWO*alpham
                             endif
                          endif
                       end if
                       if (bigm) then
                          sgn = sign(ONE,alphap)
                          amax = -alpham**2 / (4*(alpham + alphap))
                          delap = s(i+1,j,k) - s(i,j,k)
                          if (sgn*amax .ge. sgn*delap) then
                             if (sgn*(delap - alphap).ge.1.d-10) then
                                alpham = (-TWO*delap - TWO*sgn*sqrt(delap**2 - delap*alphap))
                             else
                                alpham = -TWO*alphap
                             endif
                          endif
                       end if
                    end if

                    sm = s(i,j,k) + alpham
                    sp = s(i,j,k) + alphap

                 end if

            end if

         end if

         !-------------------------------------------------------------------------
         ! Compute x-component of Ip and Im.
         !-------------------------------------------------------------------------

             if (is_umac) then

                ! u is MAC velocity -- use edge-based indexing
                 sigma = abs(u(i+1,j,k))*dt/dx(1)
                 s6 = SIX*s(i,j,k) - THREE*(sm+sp)
                 if (u(i+1,j,k) .gt. rel_eps) then
                    Ip(i,j,k,1) = sp - &
                         (sigma/TWO)*(sp-sm-(ONE-TWO3RD*sigma)*s6)
                 else
                    Ip(i,j,k,1) = s(i,j,k)
                 end if

                 sigma = abs(u(i,j,k))*dt/dx(1)
                 s6 = SIX*s(i,j,k) - THREE*(sm+sp)
                 if (u(i,j,k) .lt. -rel_eps) then
                    Im(i,j,k,1) = sm + &
                         (sigma/TWO)*(sp-sm+(ONE-TWO3RD*sigma)*s6)
                 else
                    Im(i,j,k,1) = s(i,j,k)
                 end if


             else

                 sigma = abs(u(i,j,k))*dt/dx(1)
                 s6 = SIX*s(i,j,k) - THREE*(sm+sp)
                 if (u(i,j,k) .gt. rel_eps) then
                    Ip(i,j,k,1) = sp - &
                         (sigma/TWO)*(sp-sm-(ONE-TWO3RD*sigma)*s6)
                 else
                    Ip(i,j,k,1) = s(i,j,k)
                 end if

                 sigma = abs(u(i,j,k))*dt/dx(1)
                 s6 = SIX*s(i,j,k) - THREE*(sm+sp)
                 if (u(i,j,k) .lt. -rel_eps) then
                    Im(i,j,k,1) = sm + &
                         (sigma/TWO)*(sp-sm+(ONE-TWO3RD*sigma)*s6)
                 else
                    Im(i,j,k,1) = s(i,j,k)
                 end if

             endif
          end do
        end do
      end do

    end if


  !-------------------------------------------------------------------------
  ! y-direction
  !-------------------------------------------------------------------------

  !
  ! Compute s at y-edges.
  !
  if (ppm_type .eq. 1) then

     !----------------------------------------------------------------------
     ! ppm_type = 1
     !----------------------------------------------------------------------

     !$OMP PARALLEL PRIVATE(i,j,k,dsc,dsl,dsr)
     !$OMP DO
     do k=lo(3)-1,hi(3)+1
        do j=lo(2)-1,hi(2)+1
           do i=lo(1)-1,hi(1)+1
              !
              ! Compute van Leer slopes in y-direction.
              !

              ! sm
              dsvl_l = ZERO
              dsvl_r = ZERO

              ! left side
              dsc = HALF * (s(i,j,k) - s(i,j-2,k))
              dsl = TWO  * (s(i,j-1,k) - s(i,j-2,k))
              dsr = TWO  * (s(i,j,k) - s(i,j-1,k))
              if (dsl*dsr .gt. ZERO) dsvl_l = sign(ONE,dsc)*min(abs(dsc),abs(dsl),abs(dsr))

              ! right side
              dsc = HALF * (s(i,j+1,k) - s(i,j-1,k))
              dsl = TWO  * (s(i,j  ,k) - s(i,j-1,k))
              dsr = TWO  * (s(i,j+1,k) - s(i,j  ,k))
              if (dsl*dsr .gt. ZERO) dsvl_r = sign(ONE,dsc)*min(abs(dsc),abs(dsl),abs(dsr))

              ! Interpolate s to y-edges.
              !
              sm = HALF*(s(i,j,k)+s(i,j-1,k)) - SIXTH*(dsvl_r-dsvl_l)
              !
              ! Make sure sedge lies in between adjacent cell-centered values.
              !
              sm = max(sm,min(s(i,j,k),s(i,j-1,k)))
              sm = min(sm,max(s(i,j,k),s(i,j-1,k)))

              ! sp
              dsvl_l = ZERO
              dsvl_r = ZERO

              ! left side
              dsc = HALF * (s(i,j+1,k) - s(i,j-1,k))
              dsl = TWO  * (s(i,j  ,k) - s(i,j-1,k))
              dsr = TWO  * (s(i,j+1,k) - s(i,j  ,k))
              if (dsl*dsr .gt. ZERO) dsvl_l = sign(ONE,dsc)*min(abs(dsc),abs(dsl),abs(dsr))

              ! right side
              dsc = HALF * (s(i,j+2,k) - s(i,j,k))
              dsl = TWO  * (s(i,j+1,k) - s(i,j,k))
              dsr = TWO  * (s(i,j+2,k) - s(i,j+1,k))
              if (dsl*dsr .gt. ZERO) dsvl_r = sign(ONE,dsc)*min(abs(dsc),abs(dsl),abs(dsr))

              ! Interpolate s to y-edges.
              !
              sp = HALF*(s(i,j+1,k)+s(i,j,k)) - SIXTH*(dsvl_r-dsvl_l)
              !
              ! Make sure sedge lies in between adjacent cell-centered values.
              !
              sp = max(sp,min(s(i,j+1,k),s(i,j,k)))
              sp = min(sp,max(s(i,j+1,k),s(i,j,k)))

              !
              ! Modify using quadratic limiters.
              !
              if ((sp-s(i,j,k))*(s(i,j,k)-sm) .le. ZERO) then
                 sp = s(i,j,k)
                 sm = s(i,j,k)
              else if (abs(sp-s(i,j,k)) .ge. TWO*abs(sm-s(i,j,k))) then
                 sp = THREE*s(i,j,k) - TWO*sm
              else if (abs(sm-s(i,j,k)) .ge. TWO*abs(sp-s(i,j,k))) then
                 sm = THREE*s(i,j,k) - TWO*sp
              end if
     !
     !
     ! Different stencil needed for y-component of EXT_DIR and HOEXTRAP adv_bc's.
     !
     if (j .eq. lo(2) .and. lo(2) .eq. domlo(2)) then
        if (adv_bc(2,1) .eq. EXT_DIR  .or. adv_bc(2,1) .eq. HOEXTRAP) then
                !
                ! The value in the first cc ghost cell represents the edge value.
                !
                sm = s(i,lo(2)-1,k)
                 !
                 ! Use a modified stencil to get sedge on the first interior edge.
                 !
                 sedge = -FIFTH        *s(i,lo(2)-1,k) &
                      + (THREE/FOUR)*s(i,lo(2)  ,k) &
                      + HALF        *s(i,lo(2)+1,k) &
                      - (ONE/20.0d0)*s(i,lo(2)+2,k)
                 !
                 ! Make sure sedge lies in between adjacent cell-centered values.
                 !
                 sedge = max(sedge,min(s(i,lo(2)+1,k),s(i,lo(2),k)))
                 sedge = min(sedge,max(s(i,lo(2)+1,k),s(i,lo(2),k)))
                 !
                 ! Copy sedge into sp and sm.
                 !
                 sp = sedge

        end if
     end if

     if (j .eq. lo(2)+1 .and. lo(2) .eq. domlo(2)) then
        if (adv_bc(2,1) .eq. EXT_DIR  .or. adv_bc(2,1) .eq. HOEXTRAP) then

                 !
                 ! Use a modified stencil to get sedge on the first interior edge.
                 !
                 sedge = -FIFTH        *s(i,lo(2)-1,k) &
                      + (THREE/FOUR)*s(i,lo(2)  ,k) &
                      + HALF        *s(i,lo(2)+1,k) &
                      - (ONE/20.0d0)*s(i,lo(2)+2,k)
                 !
                 ! Make sure sedge lies in between adjacent cell-centered values.
                 !
                 sedge = max(sedge,min(s(i,lo(2)+1,k),s(i,lo(2),k)))
                 sedge = min(sedge,max(s(i,lo(2)+1,k),s(i,lo(2),k)))
                 !
                 sm = sedge
                 !
                 ! Modify using quadratic limiters.
                 !
                 if ((sp-s(i,j,k))*(s(i,j,k)-sm) .le. ZERO) then
                    sp = s(i,j,k)
                    sm = s(i,j,k)
                 else if (abs(sp-s(i,j,k)) .ge. TWO*abs(sm-s(i,j,k))) then
                    sp = THREE*s(i,j,k) - TWO*sm
                 else if (abs(sm-s(i,j,k)) .ge. TWO*abs(sp-s(i,j,k))) then
                    sm = THREE*s(i,j,k) - TWO*sp
                 end if

        end if
     end if

     if (j .eq. hi(2) .and. hi(2) .eq. domhi(2)) then
        if (adv_bc(2,2) .eq. EXT_DIR  .or. adv_bc(2,2) .eq. HOEXTRAP) then
                !
                ! The value in the first cc ghost cell represents the edge value.
                !
                sp = s(i,hi(2)+1,k)
                 !
                 ! Use a modified stencil to get sedge on the first interior edge.
                 !
                 sedge = -FIFTH        *s(i,hi(2)+1,k) &
                      + (THREE/FOUR)*s(i,hi(2)  ,k) &
                      + HALF        *s(i,hi(2)-1,k) &
                      - (ONE/20.0d0)*s(i,hi(2)-2,k)
                 !
                 ! Make sure sedge lies in between adjacent cell-centered values.
                 !
                 sedge = max(sedge,min(s(i,hi(2)-1,k),s(i,hi(2),k)))
                 sedge = min(sedge,max(s(i,hi(2)-1,k),s(i,hi(2),k)))
                 !
                 sm = sedge

        end if
     end if

     if (j .eq. hi(2)-1 .and. hi(2) .eq. domhi(2)) then
        if (adv_bc(2,2) .eq. EXT_DIR  .or. adv_bc(2,2) .eq. HOEXTRAP) then

                 ! Use a modified stencil to get sedge on the first interior edge.
                 !
                 sedge = -FIFTH        *s(i,hi(2)+1,k) &
                      + (THREE/FOUR)*s(i,hi(2)  ,k) &
                      + HALF        *s(i,hi(2)-1,k) &
                      - (ONE/20.0d0)*s(i,hi(2)-2,k)
                 !
                 ! Make sure sedge lies in between adjacent cell-centered values.
                 !
                 sedge = max(sedge,min(s(i,hi(2)-1,k),s(i,hi(2),k)))
                 sedge = min(sedge,max(s(i,hi(2)-1,k),s(i,hi(2),k)))
                 !
                 ! Copy sedge into sp and sm.
                 !
                 sp = sedge
                 !
                 ! Modify using quadratic limiters.
                 !
                 if ((sp-s(i,j,k))*(s(i,j,k)-sm) .le. ZERO) then
                    sp = s(i,j,k)
                    sm = s(i,j,k)
                 else if (abs(sp-s(i,j,k)) .ge. TWO*abs(sm-s(i,j,k))) then
                    sp = THREE*s(i,j,k) - TWO*sm
                 else if (abs(sm-s(i,j,k)) .ge. TWO*abs(sp-s(i,j,k))) then
                    sm = THREE*s(i,j,k) - TWO*sp
                 end if

              end if
           end if

           !-------------------------------------------------------------------------
           ! Compute y-component of Ip and Im.
           !-------------------------------------------------------------------------

           if (is_umac) then

            ! v is MAC velocity -- use edge-based indexing

                 sigma = abs(v(i,j+1,k))*dt/dx(2)
                 s6 = SIX*s(i,j,k) - THREE*(sm+sp)
                 if (v(i,j+1,k) .gt. rel_eps) then
                    Ip(i,j,k,2) = sp - &
                         (sigma/TWO)*(sp-sm-(ONE-TWO3RD*sigma)*s6)
                 else
                    Ip(i,j,k,2) = s(i,j,k)
                 end if

                 sigma = abs(v(i,j,k))*dt/dx(2)
                 s6 = SIX*s(i,j,k) - THREE*(sm+sp)
                 if (v(i,j,k) .lt. -rel_eps) then
                    Im(i,j,k,2) = sm + &
                         (sigma/TWO)*(sp-sm+(ONE-TWO3RD*sigma)*s6)
                 else
                    Im(i,j,k,2) = s(i,j,k)
                 end if


     else

                 sigma = abs(v(i,j,k))*dt/dx(2)
                 s6 = SIX*s(i,j,k) - THREE*(sm+sp)
                 if (v(i,j,k) .gt. rel_eps) then
                    Ip(i,j,k,2) = sp - &
                         (sigma/TWO)*(sp-sm-(ONE-TWO3RD*sigma)*s6)
                 else
                    Ip(i,j,k,2) = s(i,j,k)
                 end if

                 sigma = abs(v(i,j,k))*dt/dx(2)
                 s6 = SIX*s(i,j,k) - THREE*(sm+sp)
                 if (v(i,j,k) .lt. -rel_eps) then
                    Im(i,j,k,2) = sm + &
                         (sigma/TWO)*(sp-sm+(ONE-TWO3RD*sigma)*s6)
                 else
                    Im(i,j,k,2) = s(i,j,k)
                 end if


               endif
            end do
          end do
        end do
        !$OMP END DO
        !$OMP END PARALLEL

  else if (ppm_type .eq. 2) then

     !----------------------------------------------------------------------
     ! ppm_type = 2
     !----------------------------------------------------------------------

  do k=lo(3)-1,hi(3)+1
    do j=lo(2)-1,hi(2)+1
      do i=lo(1)-1,hi(1)+1
         ! -1
         ! Interpolate s to y-edges.
         sedgel = (7.d0/12.d0)*(s(i,j-2,k)+s(i,j-1,k)) &
              - (1.d0/12.d0)*(s(i,j-3,k)+s(i,j,k))
         !
         ! Limit sedge.
         if ((sedgel-s(i,j-2,k))*(s(i,j-1,k)-sedgel) .lt. ZERO) then
            D2  = THREE*(s(i,j-2,k)-TWO*sedgel+s(i,j-1,k))
            D2L = s(i,j-3,k)-TWO*s(i,j-2,k)+s(i,j-1,k)
            D2R = s(i,j-2,k)-TWO*s(i,j-1,k)+s(i,j,k)
            sgn = sign(ONE,D2)
            D2LIM = sgn*max(min(C*sgn*D2L,C*sgn*D2R,sgn*D2),ZERO)
            sedgel = HALF*(s(i,j-2,k)+s(i,j-1,k)) - SIXTH*D2LIM
         end if

         ! 0
         ! Interpolate s to y-edges.
         sedge = (7.d0/12.d0)*(s(i,j-1,k)+s(i,j,k)) &
              - (1.d0/12.d0)*(s(i,j-2,k)+s(i,j+1,k))
         !
         ! Limit sedge.
         if ((sedge-s(i,j-1,k))*(s(i,j,k)-sedge) .lt. ZERO) then
            D2  = THREE*(s(i,j-1,k)-TWO*sedge+s(i,j,k))
            D2L = s(i,j-2,k)-TWO*s(i,j-1,k)+s(i,j,k)
            D2R = s(i,j-1,k)-TWO*s(i,j,k)+s(i,j+1,k)
            sgn = sign(ONE,D2)
            D2LIM = sgn*max(min(C*sgn*D2L,C*sgn*D2R,sgn*D2),ZERO)
            sedge = HALF*(s(i,j-1,k)+s(i,j,k)) - SIXTH*D2LIM
         end if

         ! +1
         ! Interpolate s to y-edges.
         sedger = (7.d0/12.d0)*(s(i,j,k)+s(i,j+1,k)) &
              - (1.d0/12.d0)*(s(i,j-1,k)+s(i,j+2,k))
         !
         ! Limit sedge.
         if ((sedger-s(i,j,k))*(s(i,j+1,k)-sedger) .lt. ZERO) then
            D2  = THREE*(s(i,j,k)-TWO*sedger+s(i,j+1,k))
            D2L = s(i,j-1,k)-TWO*s(i,j,k)+s(i,j+1,k)
            D2R = s(i,j,k)-TWO*s(i,j+1,k)+s(i,j+2,k)
            sgn = sign(ONE,D2)
            D2LIM = sgn*max(min(C*sgn*D2L,C*sgn*D2R,sgn*D2),ZERO)
            sedger = HALF*(s(i,j,k)+s(i,j+1,k)) - SIXTH*D2LIM
         end if

         ! +2
         ! Interpolate s to y-edges.
         sedgerr = (7.d0/12.d0)*(s(i,j+1,k)+s(i,j+2,k)) &
              - (1.d0/12.d0)*(s(i,j,k)+s(i,j+3,k))
         !
         ! Limit sedge.
         if ((sedgerr-s(i,j+1,k))*(s(i,j+2,k)-sedgerr) .lt. ZERO) then
            D2  = THREE*(s(i,j+1,k)-TWO*sedgerr+s(i,j+2,k))
            D2L = s(i,j,k)-TWO*s(i,j+1,k)+s(i,j+2,k)
            D2R = s(i,j+1,k)-TWO*s(i,j+2,k)+s(i,j+3,k)
            sgn = sign(ONE,D2)
            D2LIM = sgn*max(min(C*sgn*D2L,C*sgn*D2R,sgn*D2),ZERO)
            sedgerr = HALF*(s(i,j+1,k)+s(i,j+2,k)) - SIXTH*D2LIM
         end if

        !
        ! Use Colella 2008 limiters.
        ! This is a new version of the algorithm
        ! to eliminate sensitivity to roundoff.

         alphap = sedger-s(i,j,k)
         alpham = sedge-s(i,j,k)
         bigp = abs(alphap).gt.TWO*abs(alpham)
         bigm = abs(alpham).gt.TWO*abs(alphap)
         extremum = .false.

         if (alpham*alphap .ge. ZERO) then
            extremum = .true.
         else if (bigp .or. bigm) then
            !
            ! Possible extremum. We look at cell centered values and face
            ! centered values for a change in sign in the differences adjacent to
            ! the cell. We use the pair of differences whose minimum magnitude is the
            ! largest, and thus least susceptible to sensitivity to roundoff.
            !
            dafacem = sedge - sedgel
            dafacep = sedgerr - sedger
            dabarm = s(i,j,k) - s(i,j-1,k)
            dabarp = s(i,j+1,k) - s(i,j,k)
            dafacemin = min(abs(dafacem),abs(dafacep))
            dabarmin= min(abs(dabarm),abs(dabarp))
            if (dafacemin.ge.dabarmin) then
               dachkm = dafacem
               dachkp = dafacep
            else
               dachkm = dabarm
               dachkp = dabarp
            endif
            extremum = (dachkm*dachkp .le. 0.d0)
         end if

         if (extremum) then
            D2  = SIX*(alpham + alphap)
            D2L = s(i,j-2,k)-TWO*s(i,j-1,k)+s(i,j,k)
            D2R = s(i,j,k)-TWO*s(i,j+1,k)+s(i,j+2,k)
            D2C = s(i,j-1,k)-TWO*s(i,j,k)+s(i,j+1,k)
            sgn = sign(ONE,D2)
            D2LIM = max(min(sgn*D2,C*sgn*D2L,C*sgn*D2R,C*sgn*D2C),ZERO)
            D2ABS = max(abs(D2),1.d-10)
            alpham = alpham*D2LIM/D2ABS
            alphap = alphap*D2LIM/D2ABS
         else
            if (bigp) then
               sgn = sign(ONE,alpham)
               amax = -alphap**2 / (4*(alpham + alphap))
               delam = s(i,j-1,k) - s(i,j,k)
               if (sgn*amax .ge. sgn*delam) then
                  if (sgn*(delam - alpham).ge.1.d-10) then
                     alphap = (-TWO*delam - TWO*sgn*sqrt(delam**2 - delam*alpham))
                  else
                     alphap = -TWO*alpham
                  endif
               endif
            end if
            if (bigm) then
               sgn = sign(ONE,alphap)
               amax = -alpham**2 / (4*(alpham + alphap))
               delap = s(i,j+1,k) - s(i,j,k)
               if (sgn*amax .ge. sgn*delap) then
                  if (sgn*(delap - alphap).ge.1.d-10) then
                     alpham = (-TWO*delap - TWO*sgn*sqrt(delap**2 - delap*alphap))
                  else
                     alpham = -TWO*alphap
                  endif
               endif
            end if
         end if

         sm = s(i,j,k) + alpham
         sp = s(i,j,k) + alphap

      !
      ! Different stencil needed for y-component of EXT_DIR and HOEXTRAP adv_bc's.
      !
      if (lo(2) .eq. domlo(2)) then
         if (adv_bc(2,1) .eq. EXT_DIR  .or. adv_bc(2,1) .eq. HOEXTRAP) then

           if (j .eq. lo(2)) then

             !
             ! The value in the first cc ghost cell represents the edge value.
             !
             sm = s(i,lo(2)-1,k)
             sedge = s(i,lo(2)-1,k)
              !
              ! Use a modified stencil to get sedge on the first interior edge.
              !
              sp = -FIFTH        *s(i,lo(2)-1,k) &
                   + (THREE/FOUR)*s(i,lo(2)  ,k) &
                   + HALF        *s(i,lo(2)+1,k) &
                   - (ONE/20.0d0)*s(i,lo(2)+2,k)
              !
              ! Make sure sedge lies in between adjacent cell-centered values.
              !
              sp = max(sp,min(s(i,lo(2)+1,k),s(i,lo(2),k)))
              sp = min(sp,max(s(i,lo(2)+1,k),s(i,lo(2),k)))

           elseif (j .eq. lo(2)+1) then

             sedgel = s(i,lo(2)-1,k)
              !
              ! Use a modified stencil to get sedge on the first interior edge.
              !
              sedge = -FIFTH        *s(i,lo(2)-1,k) &
                   + (THREE/FOUR)*s(i,lo(2)  ,k) &
                   + HALF        *s(i,lo(2)+1,k) &
                   - (ONE/20.0d0)*s(i,lo(2)+2,k)
              !
              ! Make sure sedge lies in between adjacent cell-centered values.
              !
              sedge = max(sedge,min(s(i,lo(2)+1,k),s(i,lo(2),k)))
              sedge = min(sedge,max(s(i,lo(2)+1,k),s(i,lo(2),k)))

           elseif (j .eq. lo(2)+2) then
              ! Use a modified stencil to get sedge on the first interior edge.
              !
              sedgel = -FIFTH        *s(i,lo(2)-1,k) &
                   + (THREE/FOUR)*s(i,lo(2)  ,k) &
                   + HALF        *s(i,lo(2)+1,k) &
                   - (ONE/20.0d0)*s(i,lo(2)+2,k)
              !
              ! Make sure sedge lies in between adjacent cell-centered values.
              !
              sedgel = max(sedgel,min(s(i,lo(2)+1,k),s(i,lo(2),k)))
              sedgel = min(sedgel,max(s(i,lo(2)+1,k),s(i,lo(2),k)))

           endif

      !
      ! Apply Colella 2008 limiters to compute sm and sp in the second
      ! and third inner cells.

        if (j .eq. lo(2)+1 .or. j .eq. lo(2)+2) then

               alphap = sedger-s(i,j,k)
               alpham = sedge-s(i,j,k)
               bigp = abs(alphap).gt.TWO*abs(alpham)
               bigm = abs(alpham).gt.TWO*abs(alphap)
               extremum = .false.

               if (alpham*alphap .ge. ZERO) then
                  extremum = .true.
               else if (bigp .or. bigm) then
                  !
                  ! Possible extremum. We look at cell centered values and face
                  ! centered values for a change in sign in the differences adjacent to
                  ! the cell. We use the pair of differences whose minimum magnitude is
                  ! the largest, and thus least susceptible to sensitivity to roundoff.
                  !
                  dafacem = sedge - sedgel
                  dafacep = sedgerr - sedger
                  dabarm = s(i,j,k) - s(i,j-1,k)
                  dabarp = s(i,j+1,k) - s(i,j,k)
                  dafacemin = min(abs(dafacem),abs(dafacep))
                  dabarmin= min(abs(dabarm),abs(dabarp))
                  if (dafacemin.ge.dabarmin) then
                     dachkm = dafacem
                     dachkp = dafacep
                  else
                     dachkm = dabarm
                     dachkp = dabarp
                  endif
                  extremum = (dachkm*dachkp .le. 0.d0)
               end if

               if (extremum) then
                  D2  = SIX*(alpham + alphap)
                  D2L = s(i,j-2,k)-TWO*s(i,j-1,k)+s(i,j,k)
                  D2R = s(i,j,k)-TWO*s(i,j+1,k)+s(i,j+2,k)
                  D2C = s(i,j-1,k)-TWO*s(i,j,k)+s(i,j+1,k)
                  sgn = sign(ONE,D2)
                  D2LIM = max(min(sgn*D2,C*sgn*D2L,C*sgn*D2R,C*sgn*D2C),ZERO)
                  D2ABS = max(abs(D2),1.d-10)
                  alpham = alpham*D2LIM/D2ABS
                  alphap = alphap*D2LIM/D2ABS
               else
                  if (bigp) then
                     sgn = sign(ONE,alpham)
                     amax = -alphap**2 / (4*(alpham + alphap))
                     delam = s(i,j-1,k) - s(i,j,k)
                     if (sgn*amax .ge. sgn*delam) then
                        if (sgn*(delam - alpham).ge.1.d-10) then
                           alphap = (-TWO*delam - TWO*sgn*sqrt(delam**2 - delam*alpham))
                        else
                           alphap = -TWO*alpham
                        endif
                     endif
                  end if
                  if (bigm) then
                     sgn = sign(ONE,alphap)
                     amax = -alpham**2 / (4*(alpham + alphap))
                     delap = s(i,j+1,k) - s(i,j,k)
                     if (sgn*amax .ge. sgn*delap) then
                        if (sgn*(delap - alphap).ge.1.d-10) then
                           alpham = (-TWO*delap - TWO*sgn*sqrt(delap**2 - delap*alphap))
                        else
                           alpham = -TWO*alphap
                        endif
                     endif
                  end if
               end if

               sm = s(i,j,k) + alpham
               sp = s(i,j,k) + alphap

            end if

         end if
      end if

      if (hi(2) .eq. domhi(2)) then
         if (adv_bc(2,2) .eq. EXT_DIR  .or. adv_bc(2,2) .eq. HOEXTRAP) then

           if (j .eq. hi(2)) then

             !
             ! The value in the first cc ghost cell represents the edge value.
             !
             sp = s(i,hi(2)+1,k)
              !
              ! Use a modified stencil to get sedge on the first interior edge.
              !
              sm  = -FIFTH        *s(i,hi(2)+1,k) &
                   + (THREE/FOUR)*s(i,hi(2)  ,k) &
                   + HALF        *s(i,hi(2)-1,k) &
                   - (ONE/20.0d0)*s(i,hi(2)-2,k)
              !
              ! Make sure sedge lies in between adjacent cell-centered values.
              !
              sm  = max(sm,min(s(i,hi(2)-1,k),s(i,hi(2),k)))
              sm = min(sm,max(s(i,hi(2)-1,k),s(i,hi(2),k)))

           elseif (j .eq. hi(2)-1) then

             sedgerr = s(i,hi(2)+1,k)
              !
              ! Use a modified stencil to get sedge on the first interior edge.
              !
              sedger = -FIFTH        *s(i,hi(2)+1,k) &
                   + (THREE/FOUR)*s(i,hi(2)  ,k) &
                   + HALF        *s(i,hi(2)-1,k) &
                   - (ONE/20.0d0)*s(i,hi(2)-2,k)
              !
              ! Make sure sedge lies in between adjacent cell-centered values.
              !
              sedger = max(sedger,min(s(i,hi(2)-1,k),s(i,hi(2),k)))
              sedger = min(sedger,max(s(i,hi(2)-1,k),s(i,hi(2),k)))

           elseif (j .eq. hi(2)-2) then
              !
              ! Use a modified stencil to get sedge on the first interior edge.
              !
              sedgerr = -FIFTH        *s(i,hi(2)+1,k) &
                   + (THREE/FOUR)*s(i,hi(2)  ,k) &
                   + HALF        *s(i,hi(2)-1,k) &
                   - (ONE/20.0d0)*s(i,hi(2)-2,k)
              !
              ! Make sure sedge lies in between adjacent cell-centered values.
              !
              sedgerr = max(sedgerr,min(s(i,hi(2)-1,k),s(i,hi(2),k)))
              sedgerr = min(sedgerr,max(s(i,hi(2)-1,k),s(i,hi(2),k)))

           endif

      !
      ! Apply Colella 2008 limiters to compute sm and sp in the second
      ! and third inner cells.

      if (j .eq. hi(2)-1 .or. j .eq. hi(2)-2) then

               alphap = sedger-s(i,j,k)
               alpham = sedge-s(i,j,k)
               bigp = abs(alphap).gt.TWO*abs(alpham)
               bigm = abs(alpham).gt.TWO*abs(alphap)
               extremum = .false.

               if (alpham*alphap .ge. ZERO) then
                  extremum = .true.
               else if (bigp .or. bigm) then
                  !
                  ! Possible extremum. We look at cell centered values and face
                  ! centered values for a change in sign in the differences adjacent to
                  ! the cell. We use the pair of differences whose minimum magnitude is
                  ! the largest, and thus least susceptible to sensitivity to roundoff.
                  !
                  dafacem = sedge - sedgel
                  dafacep = sedgerr - sedger
                  dabarm = s(i,j,k) - s(i,j-1,k)
                  dabarp = s(i,j+1,k) - s(i,j,k)
                  dafacemin = min(abs(dafacem),abs(dafacep))
                  dabarmin= min(abs(dabarm),abs(dabarp))
                  if (dafacemin.ge.dabarmin) then
                     dachkm = dafacem
                     dachkp = dafacep
                  else
                     dachkm = dabarm
                     dachkp = dabarp
                  endif
                  extremum = (dachkm*dachkp .le. 0.d0)
               end if

               if (extremum) then
                  D2  = SIX*(alpham + alphap)
                  D2L = s(i,j-2,k)-TWO*s(i,j-1,k)+s(i,j,k)
                  D2R = s(i,j,k)-TWO*s(i,j+1,k)+s(i,j+2,k)
                  D2C = s(i,j-1,k)-TWO*s(i,j,k)+s(i,j+1,k)
                  sgn = sign(ONE,D2)
                  D2LIM = max(min(sgn*D2,C*sgn*D2L,C*sgn*D2R,C*sgn*D2C),ZERO)
                  D2ABS = max(abs(D2),1.d-10)
                  alpham = alpham*D2LIM/D2ABS
                  alphap = alphap*D2LIM/D2ABS
               else
                  if (bigp) then
                     sgn = sign(ONE,alpham)
                     amax = -alphap**2 / (4*(alpham + alphap))
                     delam = s(i,j-1,k) - s(i,j,k)
                     if (sgn*amax .ge. sgn*delam) then
                        if (sgn*(delam - alpham).ge.1.d-10) then
                           alphap = (-TWO*delam - TWO*sgn*sqrt(delam**2 - delam*alpham))
                        else
                           alphap = -TWO*alpham
                        endif
                     endif
                  end if
                  if (bigm) then
                     sgn = sign(ONE,alphap)
                     amax = -alpham**2 / (4*(alpham + alphap))
                     delap = s(i,j+1,k) - s(i,j,k)
                     if (sgn*amax .ge. sgn*delap) then
                        if (sgn*(delap - alphap).ge.1.d-10) then
                           alpham = (-TWO*delap - TWO*sgn*sqrt(delap**2 - delap*alphap))
                        else
                           alpham = -TWO*alphap
                        endif
                     endif
                  end if
               end if

               sm = s(i,j,k) + alpham
               sp = s(i,j,k) + alphap

            end if

       end if
    end if

    !-------------------------------------------------------------------------
    ! Compute y-component of Ip and Im.
    !-------------------------------------------------------------------------


    if (is_umac) then

       ! v is MAC velocity -- use edge-based indexing

            sigma = abs(v(i,j+1,k))*dt/dx(2)
            s6 = SIX*s(i,j,k) - THREE*(sm+sp)
            if (v(i,j+1,k) .gt. rel_eps) then
               Ip(i,j,k,2) = sp - &
                    (sigma/TWO)*(sp-sm-(ONE-TWO3RD*sigma)*s6)
            else
               Ip(i,j,k,2) = s(i,j,k)
            end if

            sigma = abs(v(i,j,k))*dt/dx(2)
            s6 = SIX*s(i,j,k) - THREE*(sm+sp)
            if (v(i,j,k) .lt. -rel_eps) then
               Im(i,j,k,2) = sm + &
                    (sigma/TWO)*(sp-sm+(ONE-TWO3RD*sigma)*s6)
            else
               Im(i,j,k,2) = s(i,j,k)
            end if

      else

            sigma = abs(v(i,j,k))*dt/dx(2)
            s6 = SIX*s(i,j,k) - THREE*(sm+sp)
            if (v(i,j,k) .gt. rel_eps) then
               Ip(i,j,k,2) = sp - &
                    (sigma/TWO)*(sp-sm-(ONE-TWO3RD*sigma)*s6)
            else
               Ip(i,j,k,2) = s(i,j,k)
            end if

            sigma = abs(v(i,j,k))*dt/dx(2)
            s6 = SIX*s(i,j,k) - THREE*(sm+sp)
            if (v(i,j,k) .lt. -rel_eps) then
               Im(i,j,k,2) = sm + &
                    (sigma/TWO)*(sp-sm+(ONE-TWO3RD*sigma)*s6)
            else
               Im(i,j,k,2) = s(i,j,k)
            end if

        endif
      end do
    end do
  end do

  end if

  !-------------------------------------------------------------------------
  ! z-direction
  !-------------------------------------------------------------------------

  !
  ! Compute s at z-edges.
  !
  if (ppm_type .eq. 1) then

     !----------------------------------------------------------------------
     ! ppm_type = 1
     !----------------------------------------------------------------------

     !$OMP PARALLEL PRIVATE(i,j,k,dsc,dsl,dsr)
     !$OMP DO
     do k=lo(3)-1,hi(3)+1
        do j=lo(2)-1,hi(2)+1
           do i=lo(1)-1,hi(1)+1
              !
              ! Compute van Leer slopes in z-direction.
              !

              ! sm
              dsvl_l = ZERO
              dsvl_r = ZERO

              ! left side
              dsc = HALF * (s(i,j,k) - s(i,j,k-2))
              dsl = TWO  * (s(i,j,k-1) - s(i,j,k-2))
              dsr = TWO  * (s(i,j,k) - s(i,j,k-1))
              if (dsl*dsr .gt. ZERO) dsvl_l = sign(ONE,dsc)*min(abs(dsc),abs(dsl),abs(dsr))

              ! right side
              dsc = HALF * (s(i,j,k+1) - s(i,j,k-1))
              dsl = TWO  * (s(i,j,k  ) - s(i,j,k-1))
              dsr = TWO  * (s(i,j,k+1) - s(i,j,k  ))
              if (dsl*dsr .gt. ZERO) dsvl_r = sign(ONE,dsc)*min(abs(dsc),abs(dsl),abs(dsr))

              !
              ! Interpolate s to z-edges.
              !
              sm = HALF*(s(i,j,k)+s(i,j,k-1)) - SIXTH*(dsvl_r-dsvl_l)
              !
              ! Make sure sedge lies in between adjacent cell-centered values.
              !
              sm = max(sm,min(s(i,j,k),s(i,j,k-1)))
              sm = min(sm,max(s(i,j,k),s(i,j,k-1)))

              ! sp
              dsvl_l = ZERO
              dsvl_r = ZERO

              ! left side
              dsc = HALF * (s(i,j,k+1) - s(i,j,k-1))
              dsl = TWO  * (s(i,j,k  ) - s(i,j,k-1))
              dsr = TWO  * (s(i,j,k+1) - s(i,j,k  ))
              if (dsl*dsr .gt. ZERO) dsvl_l = sign(ONE,dsc)*min(abs(dsc),abs(dsl),abs(dsr))

              ! right side
              dsc = HALF * (s(i,j,k+2) - s(i,j,k))
              dsl = TWO  * (s(i,j,k+1) - s(i,j,k))
              dsr = TWO  * (s(i,j,k+2) - s(i,j,k+1))
              if (dsl*dsr .gt. ZERO) dsvl_r = sign(ONE,dsc)*min(abs(dsc),abs(dsl),abs(dsr))

              !
              ! Interpolate s to z-edges.
              !
              sp = HALF*(s(i,j,k+1)+s(i,j,k)) - SIXTH*(dsvl_r-dsvl_l)
              !
              ! Make sure sedge lies in between adjacent cell-centered values.
              !
              sp = max(sp,min(s(i,j,k+1),s(i,j,k)))
              sp = min(sp,max(s(i,j,k+1),s(i,j,k)))

              !
              ! Modify using quadratic limiters.
              !
              if ((sp-s(i,j,k))*(s(i,j,k)-sm) .le. ZERO) then
                 sp = s(i,j,k)
                 sm = s(i,j,k)
              else if (abs(sp-s(i,j,k)) .ge. TWO*abs(sm-s(i,j,k))) then
                 sp = THREE*s(i,j,k) - TWO*sm
              else if (abs(sm-s(i,j,k)) .ge. TWO*abs(sp-s(i,j,k))) then
                 sm = THREE*s(i,j,k) - TWO*sp
              end if
             !
             ! Different stencil needed for z-component of EXT_DIR and HOEXTRAP adv_bc's.
             !
             if (k .eq. lo(3) .and. lo(3) .eq. domlo(3)) then
                if (adv_bc(3,1) .eq. EXT_DIR  .or. adv_bc(3,1) .eq. HOEXTRAP) then

                ! The value in the first cc ghost cell represents the edge value.
                !
                sm = s(i,j,lo(3)-1)

                 !
                 ! Use a modified stencil to get sedge on the first interior edge.
                 !
                 sedge = -FIFTH        *s(i,j,lo(3)-1) &
                      + (THREE/FOUR)*s(i,j,lo(3)  ) &
                      + HALF        *s(i,j,lo(3)+1) &
                      - (ONE/20.0d0)*s(i,j,lo(3)+2)
                 !
                 ! Make sure sedge lies in between adjacent cell-centered values.
                 !
                 sedge = max(sedge,min(s(i,j,lo(3)+1),s(i,j,lo(3))))
                 sedge = min(sedge,max(s(i,j,lo(3)+1),s(i,j,lo(3))))
                 !
                 ! Copy sedge into sp and sm.
                 !
                 sp = sedge

                end if
             end if

             if (k .eq. lo(3)+1 .and. lo(3) .eq. domlo(3)) then
                if (adv_bc(3,1) .eq. EXT_DIR  .or. adv_bc(3,1) .eq. HOEXTRAP) then

                 !
                 ! Use a modified stencil to get sedge on the first interior edge.
                 !
                 sedge = -FIFTH        *s(i,j,lo(3)-1) &
                      + (THREE/FOUR)*s(i,j,lo(3)  ) &
                      + HALF        *s(i,j,lo(3)+1) &
                      - (ONE/20.0d0)*s(i,j,lo(3)+2)
                 !
                 ! Make sure sedge lies in between adjacent cell-centered values.
                 !
                 sedge = max(sedge,min(s(i,j,lo(3)+1),s(i,j,lo(3))))
                 sedge = min(sedge,max(s(i,j,lo(3)+1),s(i,j,lo(3))))
                 !
                 sm = sedge
                 !
                 ! Modify using quadratic limiters.
                 !
                 if ((sp-s(i,j,k))*(s(i,j,k)-sm) .le. ZERO) then
                    sp = s(i,j,k)
                    sm = s(i,j,k)
                 else if (abs(sp-s(i,j,k)) .ge. TWO*abs(sm-s(i,j,k))) then
                    sp = THREE*s(i,j,k) - TWO*sm
                 else if (abs(sm-s(i,j,k)) .ge. TWO*abs(sp-s(i,j,k))) then
                    sm = THREE*s(i,j,k) - TWO*sp
                 end if

              end if
           end if

           if (k .eq. hi(3) .and. hi(3) .eq. domhi(3)) then
              if (adv_bc(3,2) .eq. EXT_DIR  .or. adv_bc(3,2) .eq. HOEXTRAP) then

                !
                ! The value in the first cc ghost cell represents the edge value.
                !
                sp = s(i,j,hi(3)+1)

                 !
                 ! Use a modified stencil to get sedge on the first interior edge.
                 !
                 sedge = -FIFTH        *s(i,j,hi(3)+1) &
                      + (THREE/FOUR)*s(i,j,hi(3)  ) &
                      + HALF        *s(i,j,hi(3)-1) &
                      - (ONE/20.0d0)*s(i,j,hi(3)-2)
                 !
                 ! Make sure sedge lies in between adjacent cell-centered values.
                 !
                 sedge = max(sedge,min(s(i,j,hi(3)-1),s(i,j,hi(3))))
                 sedge = min(sedge,max(s(i,j,hi(3)-1),s(i,j,hi(3))))
                 !
                 sm = sedge
              end if
           end if

           if (k .eq. hi(3)-1 .and. hi(3) .eq. domhi(3)) then
              if (adv_bc(3,2) .eq. EXT_DIR  .or. adv_bc(3,2) .eq. HOEXTRAP) then

                 !
                 ! Use a modified stencil to get sedge on the first interior edge.
                 !
                 sedge = -FIFTH        *s(i,j,hi(3)+1) &
                      + (THREE/FOUR)*s(i,j,hi(3)  ) &
                      + HALF        *s(i,j,hi(3)-1) &
                      - (ONE/20.0d0)*s(i,j,hi(3)-2)
                 !
                 ! Make sure sedge lies in between adjacent cell-centered values.
                 !
                 sedge = max(sedge,min(s(i,j,hi(3)-1),s(i,j,hi(3))))
                 sedge = min(sedge,max(s(i,j,hi(3)-1),s(i,j,hi(3))))
                 !
                 ! Copy sedge into sp and sm.
                 !
                 sp = sedge

                 ! Modify using quadratic limiters.
                 !
                 if ((sp-s(i,j,k))*(s(i,j,k)-sm) .le. ZERO) then
                    sp = s(i,j,k)
                    sm = s(i,j,k)
                 else if (abs(sp-s(i,j,k)) .ge. TWO*abs(sm-s(i,j,k))) then
                    sp = THREE*s(i,j,k) - TWO*sm
                 else if (abs(sm-s(i,j,k)) .ge. TWO*abs(sp-s(i,j,k))) then
                    sm = THREE*s(i,j,k) - TWO*sp
                 end if
              end if
           end if

           !-------------------------------------------------------------------------
           ! Compute z-component of Ip and Im.
           !-------------------------------------------------------------------------

           if (is_umac) then

              ! w is MAC velocity -- use edge-based indexing

                 sigma = abs(w(i,j,k+1))*dt/dx(3)
                 s6 = SIX*s(i,j,k) - THREE*(sm+sp)
                 if (w(i,j,k+1) .gt. rel_eps) then
                    Ip(i,j,k,3) = sp - &
                         (sigma/TWO)*(sp-sm-(ONE-TWO3RD*sigma)*s6)
                 else
                    Ip(i,j,k,3) = s(i,j,k)
                 end if

                 sigma = abs(w(i,j,k))*dt/dx(3)
                 s6 = SIX*s(i,j,k) - THREE*(sm+sp)
                 if (w(i,j,k) .lt. -rel_eps) then
                    Im(i,j,k,3) = sm + &
                         (sigma/TWO)*(sp-sm+(ONE-TWO3RD*sigma)*s6)
                 else
                    Im(i,j,k,3) = s(i,j,k)
                 end if

             else

                 sigma = abs(w(i,j,k))*dt/dx(3)
                 s6 = SIX*s(i,j,k) - THREE*(sm+sp)
                 if (w(i,j,k) .gt. rel_eps) then
                    Ip(i,j,k,3) = sp - &
                         (sigma/TWO)*(sp-sm-(ONE-TWO3RD*sigma)*s6)
                 else
                    Ip(i,j,k,3) = s(i,j,k)
                 end if

                 sigma = abs(w(i,j,k))*dt/dx(3)
                 s6 = SIX*s(i,j,k) - THREE*(sm+sp)
                 if (w(i,j,k) .lt. -rel_eps) then
                    Im(i,j,k,3) = sm + &
                         (sigma/TWO)*(sp-sm+(ONE-TWO3RD*sigma)*s6)
                 else
                    Im(i,j,k,3) = s(i,j,k)
                 end if

               endif
            end do
          end do
        end do

  else if (ppm_type .eq. 2) then

     !----------------------------------------------------------------------
     ! ppm_type = 2
     !----------------------------------------------------------------------
     do k=lo(3)-1,hi(3)+1
       do j=lo(2)-1,hi(2)+1
         do i=lo(1)-1,hi(1)+1
              ! -1
              ! Interpolate s to z-edges.
              sedgel = (7.d0/12.d0)*(s(i,j,k-2)+s(i,j,k-1)) &
                   - (1.d0/12.d0)*(s(i,j,k-3)+s(i,j,k))
              !
              ! Limit sedge.
              if ((sedgel-s(i,j,k-2))*(s(i,j,k-1)-sedgel) .lt. ZERO) then
                 D2  = THREE*(s(i,j,k-2)-TWO*sedgel+s(i,j,k-1))
                 D2L = s(i,j,k-3)-TWO*s(i,j,k-2)+s(i,j,k-1)
                 D2R = s(i,j,k-2)-TWO*s(i,j,k-1)+s(i,j,k)
                 sgn = sign(ONE,D2)
                 D2LIM = sgn*max(min(C*sgn*D2L,C*sgn*D2R,sgn*D2),ZERO)
                 sedgel = HALF*(s(i,j,k-2)+s(i,j,k-1)) - SIXTH*D2LIM
              end if

              ! 0
              ! Interpolate s to z-edges.
              sedge = (7.d0/12.d0)*(s(i,j,k-1)+s(i,j,k)) &
                   - (1.d0/12.d0)*(s(i,j,k-2)+s(i,j,k+1))
              !
              ! Limit sedge.
              if ((sedge-s(i,j,k-1))*(s(i,j,k)-sedge) .lt. ZERO) then
                 D2  = THREE*(s(i,j,k-1)-TWO*sedge+s(i,j,k))
                 D2L = s(i,j,k-2)-TWO*s(i,j,k-1)+s(i,j,k)
                 D2R = s(i,j,k-1)-TWO*s(i,j,k)+s(i,j,k+1)
                 sgn = sign(ONE,D2)
                 D2LIM = sgn*max(min(C*sgn*D2L,C*sgn*D2R,sgn*D2),ZERO)
                 sedge = HALF*(s(i,j,k-1)+s(i,j,k)) - SIXTH*D2LIM
              end if

              ! +1
              ! Interpolate s to z-edges.
              sedger = (7.d0/12.d0)*(s(i,j,k)+s(i,j,k+1)) &
                   - (1.d0/12.d0)*(s(i,j,k-1)+s(i,j,k+2))
              !
              ! Limit sedge.
              if ((sedger-s(i,j,k))*(s(i,j,k+1)-sedger) .lt. ZERO) then
                 D2  = THREE*(s(i,j,k)-TWO*sedger+s(i,j,k+1))
                 D2L = s(i,j,k-1)-TWO*s(i,j,k)+s(i,j,k+1)
                 D2R = s(i,j,k)-TWO*s(i,j,k+1)+s(i,j,k+2)
                 sgn = sign(ONE,D2)
                 D2LIM = sgn*max(min(C*sgn*D2L,C*sgn*D2R,sgn*D2),ZERO)
                 sedger = HALF*(s(i,j,k)+s(i,j,k+1)) - SIXTH*D2LIM
              end if

              ! +2
              ! Interpolate s to z-edges.
              sedgerr = (7.d0/12.d0)*(s(i,j,k+1)+s(i,j,k+2)) &
                   - (1.d0/12.d0)*(s(i,j,k)+s(i,j,k+3))
              !
              ! Limit sedge.
              if ((sedgerr-s(i,j,k+1))*(s(i,j,k+2)-sedgerr) .lt. ZERO) then
                 D2  = THREE*(s(i,j,k+1)-TWO*sedgerr+s(i,j,k+2))
                 D2L = s(i,j,k)-TWO*s(i,j,k+1)+s(i,j,k+2)
                 D2R = s(i,j,k+1)-TWO*s(i,j,k+2)+s(i,j,k+3)
                 sgn = sign(ONE,D2)
                 D2LIM = sgn*max(min(C*sgn*D2L,C*sgn*D2R,sgn*D2),ZERO)
                 sedgerr = HALF*(s(i,j,k+1)+s(i,j,k+2)) - SIXTH*D2LIM
              end if


              alphap = sedger-s(i,j,k)
              alpham = sedge-s(i,j,k)
              bigp = abs(alphap).gt.TWO*abs(alpham)
              bigm = abs(alpham).gt.TWO*abs(alphap)
              extremum = .false.

              if (alpham*alphap .ge. ZERO) then
                 extremum = .true.
              else if (bigp .or. bigm) then
                 !
                 ! Possible extremum. We look at cell centered values and face
                 ! centered values for a change in sign in the differences adjacent to
                 ! the cell. We use the pair of differences whose minimum magnitude is the
                 ! largest, and thus least susceptible to sensitivity to roundoff.
                 !
                 dafacem = sedge - sedgel
                 dafacep = sedgerr - sedger
                 dabarm = s(i,j,k) - s(i,j,k-1)
                 dabarp = s(i,j,k+1) - s(i,j,k)
                 dafacemin = min(abs(dafacem),abs(dafacep))
                 dabarmin= min(abs(dabarm),abs(dabarp))
                 if (dafacemin.ge.dabarmin) then
                    dachkm = dafacem
                    dachkp = dafacep
                 else
                    dachkm = dabarm
                    dachkp = dabarp
                 endif
                 extremum = (dachkm*dachkp .le. 0.d0)
              end if

              if (extremum) then
                 D2  = SIX*(alpham + alphap)
                 D2L = s(i,j,k-2)-TWO*s(i,j,k-1)+s(i,j,k)
                 D2R = s(i,j,k)-TWO*s(i,j,k+1)+s(i,j,k+2)
                 D2C = s(i,j,k-1)-TWO*s(i,j,k)+s(i,j,k+1)
                 sgn = sign(ONE,D2)
                 D2LIM = max(min(sgn*D2,C*sgn*D2L,C*sgn*D2R,C*sgn*D2C),ZERO)
                 D2ABS = max(abs(D2),1.d-10)
                 alpham = alpham*D2LIM/D2ABS
                 alphap = alphap*D2LIM/D2ABS
              else
                 if (bigp) then
                    sgn = sign(ONE,alpham)
                    amax = -alphap**2 / (4*(alpham + alphap))
                    delam = s(i,j,k-1) - s(i,j,k)
                    if (sgn*amax .ge. sgn*delam) then
                       if (sgn*(delam - alpham).ge.1.d-10) then
                          alphap = (-TWO*delam - TWO*sgn*sqrt(delam**2 - delam*alpham))
                       else
                          alphap = -TWO*alpham
                       endif
                    endif
                 end if
                 if (bigm) then
                    sgn = sign(ONE,alphap)
                    amax = -alpham**2 / (4*(alpham + alphap))
                    delap = s(i,j,k+1) - s(i,j,k)
                    if (sgn*amax .ge. sgn*delap) then
                       if (sgn*(delap - alphap).ge.1.d-10) then
                          alpham = (-TWO*delap - TWO*sgn*sqrt(delap**2 - delap*alphap))
                       else
                          alpham = -TWO*alphap
                       endif
                    endif
                 end if
              end if

              sm = s(i,j,k) + alpham
              sp = s(i,j,k) + alphap

         !
         ! Different stencil needed for z-component of EXT_DIR and HOEXTRAP adv_bc's.
         !
         if (lo(3) .eq. domlo(3)) then
            if (adv_bc(3,1) .eq. EXT_DIR  .or. adv_bc(3,1) .eq. HOEXTRAP) then

              if (k .eq. lo(3)) then

                !
                ! The value in the first cc ghost cell represents the edge value.
                !
                sm = s(i,j,lo(3)-1)
                !
                ! Use a modified stencil to get sedge on the first interior edge.
                !
                sp = -FIFTH        *s(i,j,lo(3)-1) &
                     + (THREE/FOUR)*s(i,j,lo(3)  ) &
                     + HALF        *s(i,j,lo(3)+1) &
                     - (ONE/20.0d0)*s(i,j,lo(3)+2)
                !
                ! Make sure sedge lies in between adjacent cell-centered values.
                !
                sp = max(sp,min(s(i,j,lo(3)+1),s(i,j,lo(3))))
                sp = min(sp,max(s(i,j,lo(3)+1),s(i,j,lo(3))))

              elseif (k .eq. lo(3)+1) then

                sedgel = s(i,j,lo(3)-1)
                !
                ! Use a modified stencil to get sedge on the first interior edge.
                !
                sedge = -FIFTH        *s(i,j,lo(3)-1) &
                     + (THREE/FOUR)*s(i,j,lo(3)  ) &
                     + HALF        *s(i,j,lo(3)+1) &
                     - (ONE/20.0d0)*s(i,j,lo(3)+2)
                !
                ! Make sure sedge lies in between adjacent cell-centered values.
                !
                sedge = max(sedge,min(s(i,j,lo(3)+1),s(i,j,lo(3))))
                sedge = min(sedge,max(s(i,j,lo(3)+1),s(i,j,lo(3))))

              elseif (k .eq. lo(3)+2) then

                !
                ! Use a modified stencil to get sedge on the first interior edge.
                !
                sedgel = -FIFTH        *s(i,j,lo(3)-1) &
                     + (THREE/FOUR)*s(i,j,lo(3)  ) &
                     + HALF        *s(i,j,lo(3)+1) &
                     - (ONE/20.0d0)*s(i,j,lo(3)+2)
                !
                ! Make sure sedge lies in between adjacent cell-centered values.
                !
                sedgel = max(sedgel,min(s(i,j,lo(3)+1),s(i,j,lo(3))))
                sedgel = min(sedgel,max(s(i,j,lo(3)+1),s(i,j,lo(3))))

              endif

           ! Apply Colella 2008 limiters to compute sm and sp in the second
           ! and third inner cells.

           if (k .eq. lo(3)+1 .or. k .eq. lo(3)+2) then

                    alphap = sedger-s(i,j,k)
                    alpham = sedge-s(i,j,k)
                    bigp = abs(alphap).gt.TWO*abs(alpham)
                    bigm = abs(alpham).gt.TWO*abs(alphap)
                    extremum = .false.

                    if (alpham*alphap .ge. ZERO) then
                       extremum = .true.
                    else if (bigp .or. bigm) then
                       !
                       ! Possible extremum. We look at cell centered values and face
                       ! centered values for a change in sign in the differences adjacent to
                       ! the cell. We use the pair of differences whose minimum magnitude is
                       ! the largest, and thus least susceptible to sensitivity to roundoff.
                       !
                       dafacem = sedge - sedgel
                       dafacep = sedgerr - sedger
                       dabarm = s(i,j,k) - s(i,j,k-1)
                       dabarp = s(i,j,k+1) - s(i,j,k)
                       dafacemin = min(abs(dafacem),abs(dafacep))
                       dabarmin= min(abs(dabarm),abs(dabarp))
                       if (dafacemin.ge.dabarmin) then
                          dachkm = dafacem
                          dachkp = dafacep
                       else
                          dachkm = dabarm
                          dachkp = dabarp
                       endif
                       extremum = (dachkm*dachkp .le. 0.d0)
                    end if

                    if (extremum) then
                       D2  = SIX*(alpham + alphap)
                       D2L = s(i,j,k-2)-TWO*s(i,j,k-1)+s(i,j,k)
                       D2R = s(i,j,k)-TWO*s(i,j,k+1)+s(i,j,k+2)
                       D2C = s(i,j,k-1)-TWO*s(i,j,k)+s(i,j,k+1)
                       sgn = sign(ONE,D2)
                       D2LIM = max(min(sgn*D2,C*sgn*D2L,C*sgn*D2R,C*sgn*D2C),ZERO)
                       D2ABS = max(abs(D2),1.d-10)
                       alpham = alpham*D2LIM/D2ABS
                       alphap = alphap*D2LIM/D2ABS
                    else
                       if (bigp) then
                          sgn = sign(ONE,alpham)
                          amax = -alphap**2 / (4*(alpham + alphap))
                          delam = s(i,j,k-1) - s(i,j,k)
                          if (sgn*amax .ge. sgn*delam) then
                             if (sgn*(delam - alpham).ge.1.d-10) then
                                alphap = (-TWO*delam - TWO*sgn*sqrt(delam**2 - delam*alpham))
                             else
                                alphap = -TWO*alpham
                             endif
                          endif
                       end if
                       if (bigm) then
                          sgn = sign(ONE,alphap)
                          amax = -alpham**2 / (4*(alpham + alphap))
                          delap = s(i,j,k+1) - s(i,j,k)
                          if (sgn*amax .ge. sgn*delap) then
                             if (sgn*(delap - alphap).ge.1.d-10) then
                                alpham = (-TWO*delap - TWO*sgn*sqrt(delap**2 - delap*alphap))
                             else
                                alpham = -TWO*alphap
                             endif
                          endif
                       end if
                    end if

                    sm = s(i,j,k) + alpham
                    sp = s(i,j,k) + alphap

                 end if

        end if
     end if

     if (hi(3) .eq. domhi(3)) then
        if (adv_bc(3,2) .eq. EXT_DIR  .or. adv_bc(3,2) .eq. HOEXTRAP) then

          if (k .eq. hi(3)) then

            !
            ! The value in the first cc ghost cell represents the edge value.
            !
            sp = s(i,j,hi(3)+1)
             !
             ! Use a modified stencil to get sedge on the first interior edge.
             !
             sm = -FIFTH        *s(i,j,hi(3)+1) &
                  + (THREE/FOUR)*s(i,j,hi(3)  ) &
                  + HALF        *s(i,j,hi(3)-1) &
                  - (ONE/20.0d0)*s(i,j,hi(3)-2)
             !
             ! Make sure sedge lies in between adjacent cell-centered values.
             !
             sm= max(sm,min(s(i,j,hi(3)-1),s(i,j,hi(3))))
             sm = min(sm,max(s(i,j,hi(3)-1),s(i,j,hi(3))))

          elseif (k .eq. hi(3)-1) then

            sedgerr = s(i,j,hi(3)+1)
             !
             ! Use a modified stencil to get sedge on the first interior edge.
             !
             sedger = -FIFTH        *s(i,j,hi(3)+1) &
                  + (THREE/FOUR)*s(i,j,hi(3)  ) &
                  + HALF        *s(i,j,hi(3)-1) &
                  - (ONE/20.0d0)*s(i,j,hi(3)-2)
             !
             ! Make sure sedge lies in between adjacent cell-centered values.
             !
             sedger = max(sedger,min(s(i,j,hi(3)-1),s(i,j,hi(3))))
             sedger = min(sedger,max(s(i,j,hi(3)-1),s(i,j,hi(3))))

          elseif (k .eq. hi(3)-2) then
=======
       !$OMP END DO
       !$OMP END PARALLEL

    endif
>>>>>>> 4463a934

             !
             ! Use a modified stencil to get sedge on the first interior edge.
             !
             sedgerr = -FIFTH        *s(i,j,hi(3)+1) &
                  + (THREE/FOUR)*s(i,j,hi(3)  ) &
                  + HALF        *s(i,j,hi(3)-1) &
                  - (ONE/20.0d0)*s(i,j,hi(3)-2)
             !
             ! Make sure sedge lies in between adjacent cell-centered values.
             !
             sedgerr = max(sedgerr,min(s(i,j,hi(3)-1),s(i,j,hi(3))))
             sedgerr = min(sedgerr,max(s(i,j,hi(3)-1),s(i,j,hi(3))))

          endif

           !
           ! Apply Colella 2008 limiters to compute sm and sp in the second
           ! and third inner cells.
           !
           if (k .eq. hi(3)-1 .or. k .eq. hi(3)-2) then

                    alphap = sedger-s(i,j,k)
                    alpham = sedge-s(i,j,k)
                    bigp = abs(alphap).gt.TWO*abs(alpham)
                    bigm = abs(alpham).gt.TWO*abs(alphap)
                    extremum = .false.

                    if (alpham*alphap .ge. ZERO) then
                       extremum = .true.
                    else if (bigp .or. bigm) then
                       !
                       ! Possible extremum. We look at cell centered values and face
                       ! centered values for a change in sign in the differences adjacent to
                       ! the cell. We use the pair of differences whose minimum magnitude is
                       ! the largest, and thus least susceptible to sensitivity to roundoff.
                       !
                       dafacem = sedge - sedgel
                       dafacep = sedgerr - sedger
                       dabarm = s(i,j,k) - s(i,j,k-1)
                       dabarp = s(i,j,k+1) - s(i,j,k)
                       dafacemin = min(abs(dafacem),abs(dafacep))
                       dabarmin= min(abs(dabarm),abs(dabarp))
                       if (dafacemin.ge.dabarmin) then
                          dachkm = dafacem
                          dachkp = dafacep
                       else
                          dachkm = dabarm
                          dachkp = dabarp
                       endif
                       extremum = (dachkm*dachkp .le. 0.d0)
                    end if

                    if (extremum) then
                       D2  = SIX*(alpham + alphap)
                       D2L = s(i,j,k-2)-TWO*s(i,j,k-1)+s(i,j,k)
                       D2R = s(i,j,k)-TWO*s(i,j,k+1)+s(i,j,k+2)
                       D2C = s(i,j,k-1)-TWO*s(i,j,k)+s(i,j,k+1)
                       sgn = sign(ONE,D2)
                       D2LIM = max(min(sgn*D2,C*sgn*D2L,C*sgn*D2R,C*sgn*D2C),ZERO)
                       D2ABS = max(abs(D2),1.d-10)
                       alpham = alpham*D2LIM/D2ABS
                       alphap = alphap*D2LIM/D2ABS
                    else
                       if (bigp) then
                          sgn = sign(ONE,alpham)
                          amax = -alphap**2 / (4*(alpham + alphap))
                          delam = s(i,j,k-1) - s(i,j,k)
                          if (sgn*amax .ge. sgn*delam) then
                             if (sgn*(delam - alpham).ge.1.d-10) then
                                alphap = (-TWO*delam - TWO*sgn*sqrt(delam**2 - delam*alpham))
                             else
                                alphap = -TWO*alpham
                             endif
                          endif
                       end if
                       if (bigm) then
                          sgn = sign(ONE,alphap)
                          amax = -alpham**2 / (4*(alpham + alphap))
                          delap = s(i,j,k+1) - s(i,j,k)
                          if (sgn*amax .ge. sgn*delap) then
                             if (sgn*(delap - alphap).ge.1.d-10) then
                                alpham = (-TWO*delap - TWO*sgn*sqrt(delap**2 - delap*alphap))
                             else
                                alpham = -TWO*alphap
                             endif
                          endif
                       end if
                    end if

                    sm = s(i,j,k) + alpham
                    sp = s(i,j,k) + alphap

                 end if
              end if
           end if

           !-------------------------------------------------------------------------
           ! Compute z-component of Ip and Im.
           !-------------------------------------------------------------------------

             if (is_umac) then

                ! w is MAC velocity -- use edge-based indexing

                 sigma = abs(w(i,j,k+1))*dt/dx(3)
                 s6 = SIX*s(i,j,k) - THREE*(sm+sp)
                 if (w(i,j,k+1) .gt. rel_eps) then
                    Ip(i,j,k,3) = sp - &
                         (sigma/TWO)*(sp-sm-(ONE-TWO3RD*sigma)*s6)
                 else
                    Ip(i,j,k,3) = s(i,j,k)
                 end if

                 sigma = abs(w(i,j,k))*dt/dx(3)
                 s6 = SIX*s(i,j,k) - THREE*(sm+sp)
                 if (w(i,j,k) .lt. -rel_eps) then
                    Im(i,j,k,3) = sm + &
                         (sigma/TWO)*(sp-sm+(ONE-TWO3RD*sigma)*s6)
                 else
                    Im(i,j,k,3) = s(i,j,k)
                 end if

           else
                 sigma = abs(w(i,j,k))*dt/dx(3)
                 s6 = SIX*s(i,j,k) - THREE*(sm+sp)
                 if (w(i,j,k) .gt. rel_eps) then
                    Ip(i,j,k,3) = sp - &
                         (sigma/TWO)*(sp-sm-(ONE-TWO3RD*sigma)*s6)
                 else
                    Ip(i,j,k,3) = s(i,j,k)
                 end if

                 sigma = abs(w(i,j,k))*dt/dx(3)
                 s6 = SIX*s(i,j,k) - THREE*(sm+sp)
                 if (w(i,j,k) .lt. -rel_eps) then
                    Im(i,j,k,3) = sm + &
                         (sigma/TWO)*(sp-sm+(ONE-TWO3RD*sigma)*s6)
                 else
                    Im(i,j,k,3) = s(i,j,k)
                 end if

           endif
        end do
      end do
    end do

  end if

end subroutine ppm_3d


end module ppm_module<|MERGE_RESOLUTION|>--- conflicted
+++ resolved
@@ -1079,8 +1079,6 @@
                       ! the value in the first cc ghost cell represents the edge value
                       sp      = s(i+1,j,k,n)
                       sedge = s(i+1,j,k,n)
-
-<<<<<<< HEAD
                       ! use a modified stencil to get sedge on the first interior edge
                       sedge = &
                            -FIFTH        *s(i+1,j,k,n) &
@@ -1090,1409 +1088,12 @@
 
                       sedge = max(sedge,min(s(i-1,j,k,n),s(i,j,k,n)))
                       sedge = min(sedge,max(s(i-1,j,k,n),s(i,j,k,n)))
-=======
-    !-------------------------------------------------------------------------
-    ! compute x-component of Ip and Im
-    !-------------------------------------------------------------------------
-
-    if (is_umac) then
-
-       ! u here is umac, so use edge-based indexing
-       do j=lo(2)-1,hi(2)+1
-          do i=lo(1)-1,hi(1)
-             sigma = abs(u(i+1,j))*dt/dx(1)
-             s6 = SIX*s(i,j) - THREE*(sm(i,j)+sp(i,j))
-             if (u(i+1,j) .gt. rel_eps) then
-                Ip(i,j,1) = sp(i,j) - (sigma/TWO)*(sp(i,j)-sm(i,j)-(ONE-TWO3RD*sigma)*s6)
-             else
-                Ip(i,j,1) = s(i,j)
-             end if
-          end do
-
-          do i=lo(1),hi(1)+1
-             sigma = abs(u(i,j))*dt/dx(1)
-             s6 = SIX*s(i,j) - THREE*(sm(i,j)+sp(i,j))
-             if (u(i,j) .lt. -rel_eps) then
-                Im(i,j,1) = sm(i,j) + (sigma/TWO)*(sp(i,j)-sm(i,j)+(ONE-TWO3RD*sigma)*s6)
-             else
-                Im(i,j,1) = s(i,j)
-             end if
-          end do
-       end do
-
-    else
-       do j=lo(2)-1,hi(2)+1
-          do i=lo(1)-1,hi(1)
-             sigma = abs(u(i,j))*dt/dx(1)
-             s6 = SIX*s(i,j) - THREE*(sm(i,j)+sp(i,j))
-             if (u(i,j) .gt. rel_eps) then
-                Ip(i,j,1) = sp(i,j) - (sigma/TWO)*(sp(i,j)-sm(i,j)-(ONE-TWO3RD*sigma)*s6)
-             else
-                Ip(i,j,1) = s(i,j)
-             end if
-          end do
-
-          do i=lo(1),hi(1)+1
-             sigma = abs(u(i,j))*dt/dx(1)
-             s6 = SIX*s(i,j) - THREE*(sm(i,j)+sp(i,j))
-             if (u(i,j) .lt. -rel_eps) then
-                Im(i,j,1) = sm(i,j) + (sigma/TWO)*(sp(i,j)-sm(i,j)+(ONE-TWO3RD*sigma)*s6)
-             else
-                Im(i,j,1) = s(i,j)
-             end if
-          end do
-       end do
-    endif
-
-    call bl_deallocate(sedge)
-    call bl_deallocate(dsvl)
-
-
-    !-------------------------------------------------------------------------
-    ! y-direction
-    !-------------------------------------------------------------------------
-
-    ! cell-centered indexing w/extra y-ghost cell
-    call bl_allocate(dsvl,lo(1)-1,hi(1)+1,lo(2)-2,hi(2)+2)
-
-    ! edge-centered indexing for y-faces
-    if (ppm_type .eq. 1) then
-       call bl_allocate(sedge,lo(1)-1,hi(1)+1,lo(2)-1,hi(2)+2)
-    else if (ppm_type .eq. 2) then
-       call bl_allocate(sedge,lo(1)-1,hi(1)+1,lo(2)-2,hi(2)+3)
-    end if
-
-    ! compute s at y-edges
-    if (ppm_type .eq. 1) then
-
-       !----------------------------------------------------------------------
-       ! ppm_type = 1
-       !----------------------------------------------------------------------
-
-       ! compute van Leer slopes in y-direction
-       dsvl = ZERO
-       do j=lo(2)-2,hi(2)+2
-          do i=lo(1)-1,hi(1)+1
-             dsc = HALF * (s(i,j+1) - s(i,j-1))
-             dsl = TWO  * (s(i,j  ) - s(i,j-1))
-             dsr = TWO  * (s(i,j+1) - s(i,j  ))
-             if (dsl*dsr .gt. ZERO) dsvl(i,j) = sign(ONE,dsc)*min(abs(dsc),abs(dsl),abs(dsr))
-          end do
-       end do
-
-       ! interpolate s to y-edges
-       do j=lo(2)-1,hi(2)+2
-          do i=lo(1)-1,hi(1)+1
-             sedge(i,j) = HALF*(s(i,j)+s(i,j-1)) - SIXTH*(dsvl(i,j)-dsvl(i,j-1))
-             ! make sure sedge lies in between adjacent cell-centered values
-             sedge(i,j) = max(sedge(i,j),min(s(i,j),s(i,j-1)))
-             sedge(i,j) = min(sedge(i,j),max(s(i,j),s(i,j-1)))
-          end do
-       end do
-
-       ! copy sedge into sp and sm
-       do j=lo(2)-1,hi(2)+1
-          do i=lo(1)-1,hi(1)+1
-             sp(i,j) = sedge(i,j+1)
-             sm(i,j) = sedge(i,j  )
-          end do
-       end do
-
-       ! modify using quadratic limiters
-       do j=lo(2)-1,hi(2)+1
-          do i=lo(1)-1,hi(1)+1
-             if ((sp(i,j)-s(i,j))*(s(i,j)-sm(i,j)) .le. ZERO) then
-                sp(i,j) = s(i,j)
-                sm(i,j) = s(i,j)
-             else if (abs(sp(i,j)-s(i,j)) .ge. TWO*abs(sm(i,j)-s(i,j))) then
-                sp(i,j) = THREE*s(i,j) - TWO*sm(i,j)
-             else if (abs(sm(i,j)-s(i,j)) .ge. TWO*abs(sp(i,j)-s(i,j))) then
-                sm(i,j) = THREE*s(i,j) - TWO*sp(i,j)
-             end if
-          end do
-       end do
-
-       ! different stencil needed for y-component of EXT_DIR and HOEXTRAP adv_bc's
-       if (lo(2) .eq. domlo(2)) then
-          if (adv_bc(2,1) .eq. EXT_DIR  .or. adv_bc(2,1) .eq. HOEXTRAP) then
-             ! the value in the first cc ghost cell represents the edge value
-             sm(lo(1)-1:hi(1)+1,lo(2)) = s(lo(1)-1:hi(1)+1,lo(2)-1)
-
-             ! use a modified stencil to get sedge on the first interior edge
-             sedge(lo(1)-1:hi(1)+1,lo(2)+1) = &
-                  -FIFTH        *s(lo(1)-1:hi(1)+1,lo(2)-1) &
-                  + (THREE/FOUR)*s(lo(1)-1:hi(1)+1,lo(2)  ) &
-                  + HALF        *s(lo(1)-1:hi(1)+1,lo(2)+1) &
-                  - (ONE/20.0d0)*s(lo(1)-1:hi(1)+1,lo(2)+2)
-
-             ! make sure sedge lies in between adjacent cell-centered values
-             do i=lo(1)-1,hi(1)+1
-                sedge(i,lo(2)+1) = max(sedge(i,lo(2)+1),min(s(i,lo(2)+1),s(i,lo(2))))
-                sedge(i,lo(2)+1) = min(sedge(i,lo(2)+1),max(s(i,lo(2)+1),s(i,lo(2))))
-             end do
-
-             ! copy sedge into sp and sm
-             do i=lo(1)-1,hi(1)+1
-                sp(i,lo(2)  ) = sedge(i,lo(2)+1)
-                sm(i,lo(2)+1) = sedge(i,lo(2)+1)
-             end do
-
-             ! reset sp on second interior edge
-             do i=lo(1)-1,hi(1)+1
-                sp(i,lo(2)+1) = sedge(i,lo(2)+2)
-             end do
-
-             ! modify using quadratic limiters
-             do i=lo(1)-1,hi(1)+1
-                j = lo(2)+1
-                if ((sp(i,j)-s(i,j))*(s(i,j)-sm(i,j)) .le. ZERO) then
-                   sp(i,j) = s(i,j)
-                   sm(i,j) = s(i,j)
-                else if (abs(sp(i,j)-s(i,j)) .ge. TWO*abs(sm(i,j)-s(i,j))) then
-                   sp(i,j) = THREE*s(i,j) - TWO*sm(i,j)
-                else if (abs(sm(i,j)-s(i,j)) .ge. TWO*abs(sp(i,j)-s(i,j))) then
-                   sm(i,j) = THREE*s(i,j) - TWO*sp(i,j)
-                end if
-             end do
-          end if
-       end if
-
-       if (hi(2) .eq. domhi(2)) then
-          if (adv_bc(2,2) .eq. EXT_DIR  .or. adv_bc(2,2) .eq. HOEXTRAP) then
-             ! the value in the first cc ghost cell represents the edge value
-             sp(lo(1)-1:hi(1)+1,hi(2)) = s(lo(1)-1:hi(1)+1,hi(2)+1)
-
-             ! use a modified stencil to get sedge on the first interior edge
-             sedge(lo(1)-1:hi(1)+1,hi(2)) = &
-                  -FIFTH        *s(lo(1)-1:hi(1)+1,hi(2)+1) &
-                  + (THREE/FOUR)*s(lo(1)-1:hi(1)+1,hi(2)  ) &
-                  + HALF        *s(lo(1)-1:hi(1)+1,hi(2)-1) &
-                  - (ONE/20.0d0)*s(lo(1)-1:hi(1)+1,hi(2)-2)
-
-             ! make sure sedge lies in between adjacent cell-centered values
-             do i=lo(1)-1,hi(1)+1
-                sedge(i,hi(2)) = max(sedge(i,hi(2)),min(s(i,hi(2)-1),s(i,hi(2))))
-                sedge(i,hi(2)) = min(sedge(i,hi(2)),max(s(i,hi(2)-1),s(i,hi(2))))
-             end do
-
-             ! copy sedge into sp and sm
-             do i=lo(1)-1,hi(1)+1
-                sp(i,hi(2)-1) = sedge(i,hi(2))
-                sm(i,hi(2)  ) = sedge(i,hi(2))
-             end do
-
-             ! reset sm on second interior edge
-             do i=lo(1)-1,hi(1)+1
-                sm(i,hi(2)-1) = sedge(i,hi(2)-1)
-             end do
-
-             ! modify using quadratic limiters
-             do i=lo(1)-1,hi(1)+1
-                j = hi(2)-1
-                if ((sp(i,j)-s(i,j))*(s(i,j)-sm(i,j)) .le. ZERO) then
-                   sp(i,j) = s(i,j)
-                   sm(i,j) = s(i,j)
-                else if (abs(sp(i,j)-s(i,j)) .ge. TWO*abs(sm(i,j)-s(i,j))) then
-                   sp(i,j) = THREE*s(i,j) - TWO*sm(i,j)
-                else if (abs(sm(i,j)-s(i,j)) .ge. TWO*abs(sp(i,j)-s(i,j))) then
-                   sm(i,j) = THREE*s(i,j) - TWO*sp(i,j)
-                end if
-             end do
-          end if
-       end if
-
-    else if (ppm_type .eq. 2) then
-
-       !----------------------------------------------------------------------
-       ! ppm_type = 2
-       !----------------------------------------------------------------------
-
-       ! interpolate s to y-edges
-       do j=lo(2)-2,hi(2)+3
-          do i=lo(1)-1,hi(1)+1
-             sedge(i,j) = (7.d0/12.d0)*(s(i,j-1)+s(i,j)) - (1.d0/12.d0)*(s(i,j-2)+s(i,j+1))
-             ! limit sedge
-             if ((sedge(i,j)-s(i,j-1))*(s(i,j)-sedge(i,j)) .lt. ZERO) then
-                D2  = THREE*(s(i,j-1)-TWO*sedge(i,j)+s(i,j))
-                D2L = s(i,j-2)-TWO*s(i,j-1)+s(i,j)
-                D2R = s(i,j-1)-TWO*s(i,j)+s(i,j+1)
-                sgn = sign(ONE,D2)
-                D2LIM = sgn*max(min(C*sgn*D2L,C*sgn*D2R,sgn*D2),ZERO)
-                sedge(i,j) = HALF*(s(i,j-1)+s(i,j)) - SIXTH*D2LIM
-             end if
-          end do
-       end do
-
-       ! use Colella 2008 limiters
-       ! This is a new version of the algorithm
-       ! to eliminate sensitivity to roundoff.
-       do j=lo(2)-1,hi(2)+1
-          do i=lo(1)-1,hi(1)+1
-
-             alphap = sedge(i,j+1)-s(i,j)
-             alpham = sedge(i,j  )-s(i,j)
-             bigp = abs(alphap).gt.TWO*abs(alpham)
-             bigm = abs(alpham).gt.TWO*abs(alphap)
-             extremum = .false.
-
-             if (alpham*alphap .ge. ZERO) then
-                extremum = .true.
-             else if (bigp .or. bigm) then
-                ! Possible extremum. We look at cell centered values and face
-                ! centered values for a change in sign in the differences adjacent to
-                ! the cell. We use the pair of differences whose minimum magnitude is the
-                ! largest, and thus least susceptible to sensitivity to roundoff.
-                dafacem = sedge(i,j) - sedge(i,j-1)
-                dafacep = sedge(i,j+2) - sedge(i,j+1)
-                dabarm = s(i,j) - s(i,j-1)
-                dabarp = s(i,j+1) - s(i,j)
-                dafacemin = min(abs(dafacem),abs(dafacep))
-                dabarmin= min(abs(dabarm),abs(dabarp))
-                if (dafacemin.ge.dabarmin) then
-                   dachkm = dafacem
-                   dachkp = dafacep
-                else
-                   dachkm = dabarm
-                   dachkp = dabarp
-                endif
-                extremum = (dachkm*dachkp .le. 0.d0)
-             end if
-
-             if (extremum) then
-                D2  = SIX*(alpham + alphap)
-                D2L = s(i,j-2)-TWO*s(i,j-1)+s(i,j)
-                D2R = s(i,j)-TWO*s(i,j+1)+s(i,j+2)
-                D2C = s(i,j-1)-TWO*s(i,j)+s(i,j+1)
-                sgn = sign(ONE,D2)
-                D2LIM = max(min(sgn*D2,C*sgn*D2L,C*sgn*D2R,C*sgn*D2C),ZERO)
-                D2ABS = max(abs(D2),1.d-10)
-                alpham = alpham*D2LIM/D2ABS
-                alphap = alphap*D2LIM/D2ABS
-             else
-                if (bigp) then
-                   sgn = sign(ONE,alpham)
-                   amax = -alphap**2 / (4*(alpham + alphap))
-                   delam = s(i,j-1) - s(i,j)
-                   if (sgn*amax .ge. sgn*delam) then
-                      if (sgn*(delam - alpham).ge.1.d-10) then
-                         alphap = (-TWO*delam - TWO*sgn*sqrt(delam**2 - delam*alpham))
-                      else
-                         alphap = -TWO*alpham
-                      endif
-                   endif
-                end if
-                if (bigm) then
-                   sgn = sign(ONE,alphap)
-                   amax = -alpham**2 / (4*(alpham + alphap))
-                   delap = s(i,j+1) - s(i,j)
-                   if (sgn*amax .ge. sgn*delap) then
-                      if (sgn*(delap - alphap).ge.1.d-10) then
-                         alpham = (-TWO*delap - TWO*sgn*sqrt(delap**2 - delap*alphap))
-                      else
-                         alpham = -TWO*alphap
-                      endif
-                   endif
-                end if
-             end if
-
-             sm(i,j) = s(i,j) + alpham
-             sp(i,j) = s(i,j) + alphap
-
-          end do
-       end do
-
-       ! different stencil needed for y-component of EXT_DIR and HOEXTRAP adv_bc's
-       if (lo(2) .eq. domlo(2)) then
-          if (adv_bc(2,1) .eq. EXT_DIR  .or. adv_bc(2,1) .eq. HOEXTRAP) then
-             ! the value in the first cc ghost cell represents the edge value
-             sm(lo(1)-1:hi(1)+1,lo(2))    = s(lo(1)-1:hi(1)+1,lo(2)-1)
-             sedge(lo(1)-1:hi(1)+1,lo(2)) = s(lo(1)-1:hi(1)+1,lo(2)-1)
-
-             ! use a modified stencil to get sedge on the first interior edge
-             sedge(lo(1)-1:hi(1)+1,lo(2)+1) = &
-                  -FIFTH        *s(lo(1)-1:hi(1)+1,lo(2)-1) &
-                  + (THREE/FOUR)*s(lo(1)-1:hi(1)+1,lo(2)  ) &
-                  + HALF        *s(lo(1)-1:hi(1)+1,lo(2)+1) &
-                  - (ONE/20.0d0)*s(lo(1)-1:hi(1)+1,lo(2)+2)
-
-             ! make sure sedge lies in between adjacent cell-centered values
-             do i=lo(1)-1,hi(1)+1
-                sedge(i,lo(2)+1) = max(sedge(i,lo(2)+1),min(s(i,lo(2)+1),s(i,lo(2))))
-                sedge(i,lo(2)+1) = min(sedge(i,lo(2)+1),max(s(i,lo(2)+1),s(i,lo(2))))
-             end do
-
-             ! copy sedge into sp
-             do i=lo(1)-1,hi(1)+1
-                sp(i,lo(2)  ) = sedge(i,lo(2)+1)
-             end do
-
-             ! apply Colella 2008 limiters to compute sm and sp in the second
-             ! and third inner cells
-             do j=lo(2)+1,lo(2)+2
-                do i=lo(1)-1,hi(1)+1
-
-                   alphap = sedge(i,j+1)-s(i,j)
-                   alpham = sedge(i,j  )-s(i,j)
-                   bigp = abs(alphap).gt.TWO*abs(alpham)
-                   bigm = abs(alpham).gt.TWO*abs(alphap)
-                   extremum = .false.
-
-                   if (alpham*alphap .ge. ZERO) then
-                      extremum = .true.
-                   else if (bigp .or. bigm) then
-                      ! Possible extremum. We look at cell centered values and face
-                      ! centered values for a change in sign in the differences adjacent to
-                      ! the cell. We use the pair of differences whose minimum magnitude is the
-                      ! largest, and thus least susceptible to sensitivity to roundoff.
-                      dafacem = sedge(i,j) - sedge(i,j-1)
-                      dafacep = sedge(i,j+2) - sedge(i,j+1)
-                      dabarm = s(i,j) - s(i,j-1)
-                      dabarp = s(i,j+1) - s(i,j)
-                      dafacemin = min(abs(dafacem),abs(dafacep))
-                      dabarmin= min(abs(dabarm),abs(dabarp))
-                      if (dafacemin.ge.dabarmin) then
-                         dachkm = dafacem
-                         dachkp = dafacep
-                      else
-                         dachkm = dabarm
-                         dachkp = dabarp
-                      endif
-                      extremum = (dachkm*dachkp .le. 0.d0)
-                   end if
-
-                   if (extremum) then
-                      D2  = SIX*(alpham + alphap)
-                      D2L = s(i,j-2)-TWO*s(i,j-1)+s(i,j)
-                      D2R = s(i,j)-TWO*s(i,j+1)+s(i,j+2)
-                      D2C = s(i,j-1)-TWO*s(i,j)+s(i,j+1)
-                      sgn = sign(ONE,D2)
-                      D2LIM = max(min(sgn*D2,C*sgn*D2L,C*sgn*D2R,C*sgn*D2C),ZERO)
-                      D2ABS = max(abs(D2),1.d-10)
-                      alpham = alpham*D2LIM/D2ABS
-                      alphap = alphap*D2LIM/D2ABS
-                   else
-                      if (bigp) then
-                         sgn = sign(ONE,alpham)
-                         amax = -alphap**2 / (4*(alpham + alphap))
-                         delam = s(i,j-1) - s(i,j)
-                         if (sgn*amax .ge. sgn*delam) then
-                            if (sgn*(delam - alpham).ge.1.d-10) then
-                               alphap = (-TWO*delam - TWO*sgn*sqrt(delam**2 - delam*alpham))
-                            else
-                               alphap = -TWO*alpham
-                            endif
-                         endif
-                      end if
-                      if (bigm) then
-                         sgn = sign(ONE,alphap)
-                         amax = -alpham**2 / (4*(alpham + alphap))
-                         delap = s(i,j+1) - s(i,j)
-                         if (sgn*amax .ge. sgn*delap) then
-                            if (sgn*(delap - alphap).ge.1.d-10) then
-                               alpham = (-TWO*delap - TWO*sgn*sqrt(delap**2 - delap*alphap))
-                            else
-                               alpham = -TWO*alphap
-                            endif
-                         endif
-                      end if
-                   end if
-
-                   sm(i,j) = s(i,j) + alpham
-                   sp(i,j) = s(i,j) + alphap
-
-                end do
-             end do
-          end if
-       end if
-
-       if (hi(2) .eq. domhi(2)) then
-          if (adv_bc(2,2) .eq. EXT_DIR  .or. adv_bc(2,2) .eq. HOEXTRAP) then
-             ! the value in the first cc ghost cell represents the edge value
-             sp(lo(1)-1:hi(1)+1,hi(2))      = s(lo(1)-1:hi(1)+1,hi(2)+1)
-             sedge(lo(1)-1:hi(1)+1,hi(2)+1) = s(lo(1)-1:hi(1)+1,hi(2)+1)
-
-             ! use a modified stencil to get sedge on the first interior edge
-             sedge(lo(1)-1:hi(1)+1,hi(2)) = &
-                  -FIFTH        *s(lo(1)-1:hi(1)+1,hi(2)+1) &
-                  + (THREE/FOUR)*s(lo(1)-1:hi(1)+1,hi(2)  ) &
-                  + HALF        *s(lo(1)-1:hi(1)+1,hi(2)-1) &
-                  - (ONE/20.0d0)*s(lo(1)-1:hi(1)+1,hi(2)-2)
-
-             ! make sure sedge lies in between adjacent cell-centered values
-             do i=lo(1)-1,hi(1)+1
-                sedge(i,hi(2)) = max(sedge(i,hi(2)),min(s(i,hi(2)-1),s(i,hi(2))))
-                sedge(i,hi(2)) = min(sedge(i,hi(2)),max(s(i,hi(2)-1),s(i,hi(2))))
-             end do
-
-             ! copy sedge into sm
-             do i=lo(1)-1,hi(1)+1
-                sm(i,hi(2)  ) = sedge(i,hi(2))
-             end do
-
-             ! apply Colella 2008 limiters to compute sm and sp in the second
-             ! and third inner cells
-             do j=hi(2)-2,hi(2)-1
-                do i=lo(1)-1,hi(1)+1
-
-                   alphap = sedge(i,j+1)-s(i,j)
-                   alpham = sedge(i,j  )-s(i,j)
-                   bigp = abs(alphap).gt.TWO*abs(alpham)
-                   bigm = abs(alpham).gt.TWO*abs(alphap)
-                   extremum = .false.
-
-                   if (alpham*alphap .ge. ZERO) then
-                      extremum = .true.
-                   else if (bigp .or. bigm) then
-                      ! Possible extremum. We look at cell centered values and face
-                      ! centered values for a change in sign in the differences adjacent to
-                      ! the cell. We use the pair of differences whose minimum magnitude is the
-                      ! largest, and thus least susceptible to sensitivity to roundoff.
-                      dafacem = sedge(i,j) - sedge(i,j-1)
-                      dafacep = sedge(i,j+2) - sedge(i,j+1)
-                      dabarm = s(i,j) - s(i,j-1)
-                      dabarp = s(i,j+1) - s(i,j)
-                      dafacemin = min(abs(dafacem),abs(dafacep))
-                      dabarmin= min(abs(dabarm),abs(dabarp))
-                      if (dafacemin.ge.dabarmin) then
-                         dachkm = dafacem
-                         dachkp = dafacep
-                      else
-                         dachkm = dabarm
-                         dachkp = dabarp
-                      endif
-                      extremum = (dachkm*dachkp .le. 0.d0)
-                   end if
-
-                   if (extremum) then
-                      D2  = SIX*(alpham + alphap)
-                      D2L = s(i,j-2)-TWO*s(i,j-1)+s(i,j)
-                      D2R = s(i,j)-TWO*s(i,j+1)+s(i,j+2)
-                      D2C = s(i,j-1)-TWO*s(i,j)+s(i,j+1)
-                      sgn = sign(ONE,D2)
-                      D2LIM = max(min(sgn*D2,C*sgn*D2L,C*sgn*D2R,C*sgn*D2C),ZERO)
-                      D2ABS = max(abs(D2),1.d-10)
-                      alpham = alpham*D2LIM/D2ABS
-                      alphap = alphap*D2LIM/D2ABS
-                   else
-                      if (bigp) then
-                         sgn = sign(ONE,alpham)
-                         amax = -alphap**2 / (4*(alpham + alphap))
-                         delam = s(i,j-1) - s(i,j)
-                         if (sgn*amax .ge. sgn*delam) then
-                            if (sgn*(delam - alpham).ge.1.d-10) then
-                               alphap = (-TWO*delam - TWO*sgn*sqrt(delam**2 - delam*alpham))
-                            else
-                               alphap = -TWO*alpham
-                            endif
-                         endif
-                      end if
-                      if (bigm) then
-                         sgn = sign(ONE,alphap)
-                         amax = -alpham**2 / (4*(alpham + alphap))
-                         delap = s(i,j+1) - s(i,j)
-                         if (sgn*amax .ge. sgn*delap) then
-                            if (sgn*(delap - alphap).ge.1.d-10) then
-                               alpham = (-TWO*delap - TWO*sgn*sqrt(delap**2 - delap*alphap))
-                            else
-                               alpham = -TWO*alphap
-                            endif
-                         endif
-                      end if
-                   end if
-
-                   sm(i,j) = s(i,j) + alpham
-                   sp(i,j) = s(i,j) + alphap
-
-                end do
-             end do
-          end if
-
-       end if
-    end if
-
-    !-------------------------------------------------------------------------
-    ! compute y-component of Ip and Im
-    !-------------------------------------------------------------------------
-
-    if (is_umac) then
-
-       ! v here is vmac, so use edge-based indexing
-       do j=lo(2)-1,hi(2)
-          do i=lo(1)-1,hi(1)+1
-             sigma = abs(v(i,j+1))*dt/dx(2)
-             s6 = SIX*s(i,j) - THREE*(sm(i,j)+sp(i,j))
-             if (v(i,j+1) .gt. rel_eps) then
-                Ip(i,j,2) = sp(i,j) - (sigma/TWO)*(sp(i,j)-sm(i,j)-(ONE-TWO3RD*sigma)*s6)
-             else
-                Ip(i,j,2) = s(i,j)
-             end if
-          end do
-       end do
-
-       do j=lo(2),hi(2)+1
-          do i=lo(1)-1,hi(1)+1
-             sigma = abs(v(i,j))*dt/dx(2)
-             s6 = SIX*s(i,j) - THREE*(sm(i,j)+sp(i,j))
-             if (v(i,j) .lt. -rel_eps) then
-                Im(i,j,2) = sm(i,j) + (sigma/TWO)*(sp(i,j)-sm(i,j)+(ONE-TWO3RD*sigma)*s6)
-             else
-                Im(i,j,2) = s(i,j)
-             end if
-          end do
-       end do
-
-    else
-       do j=lo(2)-1,hi(2)
-          do i=lo(1)-1,hi(1)+1
-             sigma = abs(v(i,j))*dt/dx(2)
-             s6 = SIX*s(i,j) - THREE*(sm(i,j)+sp(i,j))
-             if (v(i,j) .gt. rel_eps) then
-                Ip(i,j,2) = sp(i,j) - (sigma/TWO)*(sp(i,j)-sm(i,j)-(ONE-TWO3RD*sigma)*s6)
-             else
-                Ip(i,j,2) = s(i,j)
-             end if
-          end do
-       end do
-
-       do j=lo(2),hi(2)+1
-          do i=lo(1)-1,hi(1)+1
-             sigma = abs(v(i,j))*dt/dx(2)
-             s6 = SIX*s(i,j) - THREE*(sm(i,j)+sp(i,j))
-             if (v(i,j) .lt. -rel_eps) then
-                Im(i,j,2) = sm(i,j) + (sigma/TWO)*(sp(i,j)-sm(i,j)+(ONE-TWO3RD*sigma)*s6)
-             else
-                Im(i,j,2) = s(i,j)
-             end if
-          end do
-       end do
-    endif
-
-    call bl_deallocate(sp)
-    call bl_deallocate(sm)
-    call bl_deallocate(dsvl)
-    call bl_deallocate(sedge)
-
-  end subroutine ppm_2d
-
-
-  !===========================================================================
-  ! 3-d version
-  !===========================================================================
-
-  ! characteristics based on u
-  subroutine ppm_3d(s,ng_s,u,v,w,ng_u,Ip,Im,domlo,domhi,lo,hi,adv_bc,dx,dt,is_umac)
-
-    integer         , intent(in   ) :: domlo(:),domhi(:),lo(:),hi(:),ng_s,ng_u
-    double precision, intent(in   ) ::  s(lo(1)-ng_s :,lo(2)-ng_s :,lo(3)-ng_s :)
-    double precision, intent(in   ) ::  u(lo(1)-ng_u :,lo(2)-ng_u :,lo(3)-ng_u :)
-    double precision, intent(in   ) ::  v(lo(1)-ng_u :,lo(2)-ng_u :,lo(3)-ng_u :)
-    double precision, intent(in   ) ::  w(lo(1)-ng_u :,lo(2)-ng_u :,lo(3)-ng_u :)
-    double precision, intent(inout) :: Ip(lo(1)-1    :,lo(2)-1    :,lo(3)-1    :,:)
-    double precision, intent(inout) :: Im(lo(1)-1    :,lo(2)-1    :,lo(3)-1    :,:)
-    integer         , intent(in   ) :: adv_bc(:,:)
-    double precision, intent(in   ) :: dx(:),dt
-    logical         , intent(in   ) :: is_umac
-
-    ! local
-    integer :: i,j,k
-
-    logical :: extremum, bigp, bigm
-
-    double precision :: dsl, dsr, dsc, D2, D2C, D2L, D2R, D2LIM, alphap, alpham
-    double precision :: sgn, sigma, s6, D2ABS
-    double precision :: dafacem, dafacep, dabarm, dabarp, dafacemin, dabarmin, dachkm, dachkp
-    double precision :: amax, delam, delap
-
-    ! constant used in Colella 2008
-    double precision, parameter :: C = 1.25d0
-
-    ! s_{\ib,+}, s_{\ib,-}
-    double precision, pointer :: sp(:,:,:)
-    double precision, pointer :: sm(:,:,:)
-
-    ! \delta s_{\ib}^{vL}
-    double precision, pointer :: dsvl(:,:,:)
-
-    ! s_{i+\half}^{H.O.}
-    double precision, pointer :: sedge(:,:,:)
-
-    ! cell-centered indexing
-    call bl_allocate(sp,lo(1)-1,hi(1)+1,lo(2)-1,hi(2)+1,lo(3)-1,hi(3)+1)
-    call bl_allocate(sm,lo(1)-1,hi(1)+1,lo(2)-1,hi(2)+1,lo(3)-1,hi(3)+1)
-
-    !-------------------------------------------------------------------------
-    ! x-direction
-    !-------------------------------------------------------------------------
-
-    ! cell-centered indexing w/extra x-ghost cell
-    call bl_allocate(dsvl,lo(1)-2,hi(1)+2,lo(2)-1,hi(2)+1,lo(3)-1,hi(3)+1)
-
-    ! edge-centered indexing for x-faces
-    if (ppm_type .eq. 1) then
-       call bl_allocate(sedge,lo(1)-1,hi(1)+2,lo(2)-1,hi(2)+1,lo(3)-1,hi(3)+1)
-    else if (ppm_type .eq. 2) then
-       call bl_allocate(sedge,lo(1)-2,hi(1)+3,lo(2)-1,hi(2)+1,lo(3)-1,hi(3)+1)
-    end if
-
-    ! compute s at x-edges
-    if (ppm_type .eq. 1) then
-
-       !----------------------------------------------------------------------
-       ! ppm_type = 1
-       !----------------------------------------------------------------------
-
-       dsvl = ZERO
-
-       !$OMP PARALLEL PRIVATE(i,j,k,dsc,dsl,dsr)
-       !$OMP DO
-       do k=lo(3)-1,hi(3)+1
-          do j=lo(2)-1,hi(2)+1
-             do i=lo(1)-2,hi(1)+2
-                !
-                ! Compute van Leer slopes in x-direction.
-                !
-                dsc = HALF * (s(i+1,j,k) - s(i-1,j,k))
-                dsl = TWO  * (s(i  ,j,k) - s(i-1,j,k))
-                dsr = TWO  * (s(i+1,j,k) - s(i  ,j,k))
-                if (dsl*dsr .gt. ZERO) dsvl(i,j,k) = sign(ONE,dsc)*min(abs(dsc),abs(dsl),abs(dsr))
-             end do
-          end do
-       end do
-       !$OMP END DO
-
-       !$OMP DO
-       do k=lo(3)-1,hi(3)+1
-          do j=lo(2)-1,hi(2)+1
-             do i=lo(1)-1,hi(1)+2
-                !
-                ! Interpolate s to x-edges.
-                !
-                sedge(i,j,k) = HALF*(s(i,j,k)+s(i-1,j,k)) - SIXTH*(dsvl(i,j,k)-dsvl(i-1,j,k))
-                !
-                ! Make sure sedge lies in between adjacent cell-centered values.
-                !
-                sedge(i,j,k) = max(sedge(i,j,k),min(s(i,j,k),s(i-1,j,k)))
-                sedge(i,j,k) = min(sedge(i,j,k),max(s(i,j,k),s(i-1,j,k)))
-             end do
-          end do
-       end do
-       !$OMP END DO
-
-       !$OMP DO
-       do k=lo(3)-1,hi(3)+1
-          do j=lo(2)-1,hi(2)+1
-             do i=lo(1)-1,hi(1)+1
-                !
-                ! Copy sedge into sp and sm.
-                !
-                sp(i,j,k) = sedge(i+1,j,k)
-                sm(i,j,k) = sedge(i  ,j,k)
-                !
-                ! Modify using quadratic limiters.
-                !
-                if ((sp(i,j,k)-s(i,j,k))*(s(i,j,k)-sm(i,j,k)) .le. ZERO) then
-                   sp(i,j,k) = s(i,j,k)
-                   sm(i,j,k) = s(i,j,k)
-                else if (abs(sp(i,j,k)-s(i,j,k)) .ge. TWO*abs(sm(i,j,k)-s(i,j,k))) then
-                   sp(i,j,k) = THREE*s(i,j,k) - TWO*sm(i,j,k)
-                else if (abs(sm(i,j,k)-s(i,j,k)) .ge. TWO*abs(sp(i,j,k)-s(i,j,k))) then
-                   sm(i,j,k) = THREE*s(i,j,k) - TWO*sp(i,j,k)
-                end if
-             end do
-          end do
-       end do
-       !$OMP END DO
-       !$OMP END PARALLEL
-       !
-       ! Different stencil needed for x-component of EXT_DIR and HOEXTRAP adv_bc's.
-       !
-       if (lo(1) .eq. domlo(1)) then
-          if (adv_bc(1,1) .eq. EXT_DIR  .or. adv_bc(1,1) .eq. HOEXTRAP) then
-             !
-             ! The value in the first cc ghost cell represents the edge value.
-             !
-             sm(lo(1),lo(2)-1:hi(2)+1,lo(3)-1:hi(3)+1) = &
-                  s(lo(1)-1,lo(2)-1:hi(2)+1,lo(3)-1:hi(3)+1)
-
-             i = lo(1)+1
-
-             !$OMP PARALLEL DO PRIVATE(j,k)
-             do k=lo(3)-1,hi(3)+1
-                do j=lo(2)-1,hi(2)+1
-                   !
-                   ! Use a modified stencil to get sedge on the first interior edge.
-                   !
-                   sedge(lo(1)+1,j,k) = -FIFTH        *s(lo(1)-1,j,k) &
-                        + (THREE/FOUR)*s(lo(1)  ,j,k) &
-                        + HALF        *s(lo(1)+1,j,k) &
-                        - (ONE/20.0d0)*s(lo(1)+2,j,k)
-                   !
-                   ! Make sure sedge lies in between adjacent cell-centered values.
-                   !
-                   sedge(lo(1)+1,j,k) = max(sedge(lo(1)+1,j,k),min(s(lo(1)+1,j,k),s(lo(1),j,k)))
-                   sedge(lo(1)+1,j,k) = min(sedge(lo(1)+1,j,k),max(s(lo(1)+1,j,k),s(lo(1),j,k)))
-                   !
-                   ! Copy sedge into sp and sm.
-                   !
-                   sp(lo(1)  ,j,k) = sedge(lo(1)+1,j,k)
-                   sm(lo(1)+1,j,k) = sedge(lo(1)+1,j,k)
-                   !
-                   ! Reset sp on second interior edge.
-                   !
-                   sp(lo(1)+1,j,k) = sedge(lo(1)+2,j,k)
-                   !
-                   ! Modify using quadratic limiters.
-                   !
-                   if ((sp(i,j,k)-s(i,j,k))*(s(i,j,k)-sm(i,j,k)) .le. ZERO) then
-                      sp(i,j,k) = s(i,j,k)
-                      sm(i,j,k) = s(i,j,k)
-                   else if (abs(sp(i,j,k)-s(i,j,k)) .ge. TWO*abs(sm(i,j,k)-s(i,j,k))) then
-                      sp(i,j,k) = THREE*s(i,j,k) - TWO*sm(i,j,k)
-                   else if (abs(sm(i,j,k)-s(i,j,k)) .ge. TWO*abs(sp(i,j,k)-s(i,j,k))) then
-                      sm(i,j,k) = THREE*s(i,j,k) - TWO*sp(i,j,k)
-                   end if
-                end do
-             end do
-             !$OMP END PARALLEL DO
-
-          end if
-       end if
-
-
-       if (hi(1) .eq. domhi(1)) then
-          if (adv_bc(1,2) .eq. EXT_DIR  .or. adv_bc(1,2) .eq. HOEXTRAP) then
-             !
-             ! The value in the first cc ghost cell represents the edge value.
-             !
-             sp(hi(1),lo(2)-1:hi(2)+1,lo(3)-1:hi(3)+1) = &
-                  s(hi(1)+1,lo(2)-1:hi(2)+1,lo(3)-1:hi(3)+1)
-
-             i = hi(1)-1
-
-             !$OMP PARALLEL DO PRIVATE(j,k)
-             do k=lo(3)-1,hi(3)+1
-                do j=lo(2)-1,hi(2)+1
-                   !
-                   ! Use a modified stencil to get sedge on the first interior edge.
-                   !
-                   sedge(hi(1),j,k) = -FIFTH        *s(hi(1)+1,j,k) &
-                        + (THREE/FOUR)*s(hi(1)  ,j,k) &
-                        + HALF        *s(hi(1)-1,j,k) &
-                        - (ONE/20.0d0)*s(hi(1)-2,j,k)
-                   !
-                   ! Make sure sedge lies in between adjacent cell-centered values.
-                   !
-                   sedge(hi(1),j,k) = max(sedge(hi(1),j,k),min(s(hi(1)-1,j,k),s(hi(1),j,k)))
-                   sedge(hi(1),j,k) = min(sedge(hi(1),j,k),max(s(hi(1)-1,j,k),s(hi(1),j,k)))
-                   !
-                   ! Copy sedge into sp and sm.
-                   !
-                   sp(hi(1)-1,j,k) = sedge(hi(1),j,k)
-                   sm(hi(1)  ,j,k) = sedge(hi(1),j,k)
-                   !
-                   ! Reset sm on second interior edge.
-                   !
-                   sm(hi(1)-1,j,k) = sedge(hi(1)-1,j,k)
-                   !
-                   ! Modify using quadratic limiters.
-                   !
-                   if ((sp(i,j,k)-s(i,j,k))*(s(i,j,k)-sm(i,j,k)) .le. ZERO) then
-                      sp(i,j,k) = s(i,j,k)
-                      sm(i,j,k) = s(i,j,k)
-                   else if (abs(sp(i,j,k)-s(i,j,k)) .ge. TWO*abs(sm(i,j,k)-s(i,j,k))) then
-                      sp(i,j,k) = THREE*s(i,j,k) - TWO*sm(i,j,k)
-                   else if (abs(sm(i,j,k)-s(i,j,k)) .ge. TWO*abs(sp(i,j,k)-s(i,j,k))) then
-                      sm(i,j,k) = THREE*s(i,j,k) - TWO*sp(i,j,k)
-                   end if
-                end do
-             end do
-             !$OMP END PARALLEL DO
-
-          end if
-       end if
-
-    else if (ppm_type .eq. 2) then
-
-       !----------------------------------------------------------------------
-       ! ppm_type = 2
-       !----------------------------------------------------------------------
-
-       if (ng_s .lt. 4) then
-          call amrex_error("Need 4 ghost cells for ppm_type=2")
-       end if
-
-       !$OMP PARALLEL PRIVATE(i,j,k,alphap,alpham,bigp,bigm,extremum,dafacem,dafacep) &
-       !$OMP PRIVATE(dabarm,dabarp,dafacemin,dabarmin,dachkm,dachkp,D2,D2L,D2R,D2C,sgn,D2LIM,amax) &
-       !$OMP PRIVATE(delam,delap,D2ABS)
-       !$OMP DO
-       do k=lo(3)-1,hi(3)+1
-          do j=lo(2)-1,hi(2)+1
-             do i=lo(1)-2,hi(1)+3
-                !
-                ! Interpolate s to x-edges.
-                !
-                sedge(i,j,k) = (7.d0/12.d0)*(s(i-1,j,k)+s(i,j,k)) &
-                     - (1.d0/12.d0)*(s(i-2,j,k)+s(i+1,j,k))
-                !
-                ! Limit sedge.
-                !
-                if ((sedge(i,j,k)-s(i-1,j,k))*(s(i,j,k)-sedge(i,j,k)) .lt. ZERO) then
-                   D2  = THREE*(s(i-1,j,k)-TWO*sedge(i,j,k)+s(i,j,k))
-                   D2L = s(i-2,j,k)-TWO*s(i-1,j,k)+s(i,j,k)
-                   D2R = s(i-1,j,k)-TWO*s(i,j,k)+s(i+1,j,k)
-                   sgn = sign(ONE,D2)
-                   D2LIM = sgn*max(min(C*sgn*D2L,C*sgn*D2R,sgn*D2),ZERO)
-                   sedge(i,j,k) = HALF*(s(i-1,j,k)+s(i,j,k)) - SIXTH*D2LIM
-                end if
-             end do
-          end do
-       end do
-       !$OMP END DO
-       !
-       ! Use Colella 2008 limiters.
-       ! This is a new version of the algorithm
-       ! to eliminate sensitivity to roundoff.
-       !
-       !$OMP DO
-       do k=lo(3)-1,hi(3)+1
-          do j=lo(2)-1,hi(2)+1
-             do i=lo(1)-1,hi(1)+1
-
-                alphap = sedge(i+1,j,k)-s(i,j,k)
-                alpham = sedge(i  ,j,k)-s(i,j,k)
-                bigp = abs(alphap).gt.TWO*abs(alpham)
-                bigm = abs(alpham).gt.TWO*abs(alphap)
-                extremum = .false.
-
-                if (alpham*alphap .ge. ZERO) then
-                   extremum = .true.
-                else if (bigp .or. bigm) then
-                   !
-                   ! Possible extremum. We look at cell centered values and face
-                   ! centered values for a change in sign in the differences adjacent to
-                   ! the cell. We use the pair of differences whose minimum magnitude is the
-                   ! largest, and thus least susceptible to sensitivity to roundoff.
-                   !
-                   dafacem = sedge(i,j,k) - sedge(i-1,j,k)
-                   dafacep = sedge(i+2,j,k) - sedge(i+1,j,k)
-                   dabarm = s(i,j,k) - s(i-1,j,k)
-                   dabarp = s(i+1,j,k) - s(i,j,k)
-                   dafacemin = min(abs(dafacem),abs(dafacep))
-                   dabarmin= min(abs(dabarm),abs(dabarp))
-                   if (dafacemin.ge.dabarmin) then
-                      dachkm = dafacem
-                      dachkp = dafacep
-                   else
-                      dachkm = dabarm
-                      dachkp = dabarp
-                   endif
-                   extremum = (dachkm*dachkp .le. 0.d0)
-                end if
-
-                if (extremum) then
-                   D2  = SIX*(alpham + alphap)
-                   D2L = s(i-2,j,k)-TWO*s(i-1,j,k)+s(i,j,k)
-                   D2R = s(i,j,k)-TWO*s(i+1,j,k)+s(i+2,j,k)
-                   D2C = s(i-1,j,k)-TWO*s(i,j,k)+s(i+1,j,k)
-                   sgn = sign(ONE,D2)
-                   D2LIM = max(min(sgn*D2,C*sgn*D2L,C*sgn*D2R,C*sgn*D2C),ZERO)
-                   D2ABS = max(abs(D2),1.d-10)
-                   alpham = alpham*D2LIM/D2ABS
-                   alphap = alphap*D2LIM/D2ABS
-                else
-                   if (bigp) then
-                      sgn = sign(ONE,alpham)
-                      amax = -alphap**2 / (4*(alpham + alphap))
-                      delam = s(i-1,j,k) - s(i,j,k)
-                      if (sgn*amax .ge. sgn*delam) then
-                         if (sgn*(delam - alpham).ge.1.d-10) then
-                            alphap = (-TWO*delam - TWO*sgn*sqrt(delam**2 - delam*alpham))
-                         else
-                            alphap = -TWO*alpham
-                         endif
-                      endif
-                   end if
-                   if (bigm) then
-                      sgn = sign(ONE,alphap)
-                      amax = -alpham**2 / (4*(alpham + alphap))
-                      delap = s(i+1,j,k) - s(i,j,k)
-                      if (sgn*amax .ge. sgn*delap) then
-                         if (sgn*(delap - alphap).ge.1.d-10) then
-                            alpham = (-TWO*delap - TWO*sgn*sqrt(delap**2 - delap*alphap))
-                         else
-                            alpham = -TWO*alphap
-                         endif
-                      endif
-                   end if
-                end if
-
-                sm(i,j,k) = s(i,j,k) + alpham
-                sp(i,j,k) = s(i,j,k) + alphap
-
-             end do
-          end do
-       end do
-       !$OMP END DO
-       !$OMP END PARALLEL
-
-       ! different stencil needed for x-component of EXT_DIR and HOEXTRAP adv_bc's
-       if (lo(1) .eq. domlo(1)) then
-          if (adv_bc(1,1) .eq. EXT_DIR  .or. adv_bc(1,1) .eq. HOEXTRAP) then
-             !
-             ! The value in the first cc ghost cell represents the edge value.
-             !
-             sm(lo(1),lo(2)-1:hi(2)+1,lo(3)-1:hi(3)+1)    = &
-                  s(lo(1)-1,lo(2)-1:hi(2)+1,lo(3)-1:hi(3)+1)
-             sedge(lo(1),lo(2)-1:hi(2)+1,lo(3)-1:hi(3)+1) = &
-                  s(lo(1)-1,lo(2)-1:hi(2)+1,lo(3)-1:hi(3)+1)
-
-             !$OMP PARALLEL PRIVATE(i,j,k,alphap,alpham,bigp,bigm,extremum,dafacem,dafacep) &
-             !$OMP PRIVATE(dabarm,dabarp,dafacemin,dabarmin,dachkm,dachkp,D2,D2L,D2R,D2C,sgn,D2LIM,amax) &
-             !$OMP PRIVATE(delam,delap,D2ABS)
-
-             !$OMP DO
-             do k=lo(3)-1,hi(3)+1
-                do j=lo(2)-1,hi(2)+1
-                   ! use a modified stencil to get sedge on the first interior edge
-                   sedge(lo(1)+1,j,k) = -FIFTH        *s(lo(1)-1,j,k) &
-                        + (THREE/FOUR)*s(lo(1)  ,j,k) &
-                        + HALF        *s(lo(1)+1,j,k) &
-                        - (ONE/20.0d0)*s(lo(1)+2,j,k)
-
-                   ! make sure sedge lies in between adjacent cell-centered values
-                   sedge(lo(1)+1,j,k) = max(sedge(lo(1)+1,j,k),min(s(lo(1)+1,j,k),s(lo(1),j,k)))
-                   sedge(lo(1)+1,j,k) = min(sedge(lo(1)+1,j,k),max(s(lo(1)+1,j,k),s(lo(1),j,k)))
-
-                   ! copy sedge into sp
-                   sp(lo(1)  ,j,k) = sedge(lo(1)+1,j,k)
-                end do
-             end do
-             !$OMP END DO
-             !
-             ! Apply Colella 2008 limiters to compute sm and sp in the second
-             ! and third inner cells.
-             !
-             !$OMP DO
-             do k=lo(3)-1,hi(3)+1
-                do j=lo(2)-1,hi(2)+1
-                   do i=lo(1)+1,lo(1)+2
-
-                      alphap = sedge(i+1,j,k)-s(i,j,k)
-                      alpham = sedge(i  ,j,k)-s(i,j,k)
-                      bigp = abs(alphap).gt.TWO*abs(alpham)
-                      bigm = abs(alpham).gt.TWO*abs(alphap)
-                      extremum = .false.
-
-                      if (alpham*alphap .ge. ZERO) then
-                         extremum = .true.
-                      else if (bigp .or. bigm) then
-                         ! Possible extremum. We look at cell centered values and face
-                         ! centered values for a change in sign in the differences adjacent to
-                         ! the cell. We use the pair of differences whose minimum magnitude is
-                         ! the largest, and thus least susceptible to sensitivity to roundoff.
-                         dafacem = sedge(i,j,k) - sedge(i-1,j,k)
-                         dafacep = sedge(i+2,j,k) - sedge(i+1,j,k)
-                         dabarm = s(i,j,k) - s(i-1,j,k)
-                         dabarp = s(i+1,j,k) - s(i,j,k)
-                         dafacemin = min(abs(dafacem),abs(dafacep))
-                         dabarmin= min(abs(dabarm),abs(dabarp))
-                         if (dafacemin.ge.dabarmin) then
-                            dachkm = dafacem
-                            dachkp = dafacep
-                         else
-                            dachkm = dabarm
-                            dachkp = dabarp
-                         endif
-                         extremum = (dachkm*dachkp .le. 0.d0)
-                      end if
-
-                      if (extremum) then
-                         D2  = SIX*(alpham + alphap)
-                         D2L = s(i-2,j,k)-TWO*s(i-1,j,k)+s(i,j,k)
-                         D2R = s(i,j,k)-TWO*s(i+1,j,k)+s(i+2,j,k)
-                         D2C = s(i-1,j,k)-TWO*s(i,j,k)+s(i+1,j,k)
-                         sgn = sign(ONE,D2)
-                         D2LIM = max(min(sgn*D2,C*sgn*D2L,C*sgn*D2R,C*sgn*D2C),ZERO)
-                         D2ABS = max(abs(D2),1.d-10)
-                         alpham = alpham*D2LIM/D2ABS
-                         alphap = alphap*D2LIM/D2ABS
-                      else
-                         if (bigp) then
-                            sgn = sign(ONE,alpham)
-                            amax = -alphap**2 / (4*(alpham + alphap))
-                            delam = s(i-1,j,k) - s(i,j,k)
-                            if (sgn*amax .ge. sgn*delam) then
-                               if (sgn*(delam - alpham).ge.1.d-10) then
-                                  alphap = (-TWO*delam - TWO*sgn*sqrt(delam**2 - delam*alpham))
-                               else
-                                  alphap = -TWO*alpham
-                               endif
-                            endif
-                         end if
-                         if (bigm) then
-                            sgn = sign(ONE,alphap)
-                            amax = -alpham**2 / (4*(alpham + alphap))
-                            delap = s(i+1,j,k) - s(i,j,k)
-                            if (sgn*amax .ge. sgn*delap) then
-                               if (sgn*(delap - alphap).ge.1.d-10) then
-                                  alpham = (-TWO*delap - TWO*sgn*sqrt(delap**2 - delap*alphap))
-                               else
-                                  alpham = -TWO*alphap
-                               endif
-                            endif
-                         end if
-                      end if
-
-                      sm(i,j,k) = s(i,j,k) + alpham
-                      sp(i,j,k) = s(i,j,k) + alphap
-
-                   end do
-                end do
-             end do
-             !$OMP END DO
-             !$OMP END PARALLEL
-          end if
-       end if
-
-       if (hi(1) .eq. domhi(1)) then
-          if (adv_bc(1,2) .eq. EXT_DIR  .or. adv_bc(1,2) .eq. HOEXTRAP) then
-             !
-             ! The value in the first cc ghost cell represents the edge value.
-             !
-             sp(hi(1),lo(2)-1:hi(2)+1,lo(3)-1:hi(3)+1) = &
-                  s(hi(1)+1,lo(2)-1:hi(2)+1,lo(3)-1:hi(3)+1)
-
-             !$OMP PARALLEL PRIVATE(i,j,k,alphap,alpham,bigp,bigm,extremum,dafacem,dafacep) &
-             !$OMP PRIVATE(dabarm,dabarp,dafacemin,dabarmin,dachkm,dachkp,D2,D2L,D2R,D2C,sgn,D2LIM,amax) &
-             !$OMP PRIVATE(delam,delap,D2ABS)
-             !$OMP DO
-             do k=lo(3)-1,hi(3)+1
-                do j=lo(2)-1,hi(2)+1
-                   !
-                   ! Use a modified stencil to get sedge on the first interior edge.
-                   !
-                   sedge(hi(1),j,k) = -FIFTH        *s(hi(1)+1,j,k) &
-                        + (THREE/FOUR)*s(hi(1)  ,j,k) &
-                        + HALF        *s(hi(1)-1,j,k) &
-                        - (ONE/20.0d0)*s(hi(1)-2,j,k)
-                   !
-                   ! Make sure sedge lies in between adjacent cell-centered values.
-                   !
-                   sedge(hi(1),j,k) = max(sedge(hi(1),j,k),min(s(hi(1)-1,j,k),s(hi(1),j,k)))
-                   sedge(hi(1),j,k) = min(sedge(hi(1),j,k),max(s(hi(1)-1,j,k),s(hi(1),j,k)))
-                   !
-                   ! Copy sedge into sm.
-                   !
-                   sm(hi(1)  ,j,k) = sedge(hi(1),j,k)
-                end do
-             end do
-             !$OMP END DO
-             !
-             ! Apply Colella 2008 limiters to compute sm and sp in the second
-             ! and third inner cells.
-             !
-             !$OMP DO
-             do k=lo(3)-1,hi(3)+1
-                do j=lo(2)-1,hi(2)+1
-                   do i=hi(1)-2,hi(1)-1
-
-                      alphap = sedge(i+1,j,k)-s(i,j,k)
-                      alpham = sedge(i  ,j,k)-s(i,j,k)
-                      bigp = abs(alphap).gt.TWO*abs(alpham)
-                      bigm = abs(alpham).gt.TWO*abs(alphap)
-                      extremum = .false.
-
-                      if (alpham*alphap .ge. ZERO) then
-                         extremum = .true.
-                      else if (bigp .or. bigm) then
-                         !
-                         ! Possible extremum. We look at cell centered values and face
-                         ! centered values for a change in sign in the differences adjacent to
-                         ! the cell. We use the pair of differences whose minimum magnitude is
-                         ! the largest, and thus least susceptible to sensitivity to roundoff.
-                         !
-                         dafacem = sedge(i,j,k) - sedge(i-1,j,k)
-                         dafacep = sedge(i+2,j,k) - sedge(i+1,j,k)
-                         dabarm = s(i,j,k) - s(i-1,j,k)
-                         dabarp = s(i+1,j,k) - s(i,j,k)
-                         dafacemin = min(abs(dafacem),abs(dafacep))
-                         dabarmin= min(abs(dabarm),abs(dabarp))
-                         if (dafacemin.ge.dabarmin) then
-                            dachkm = dafacem
-                            dachkp = dafacep
-                         else
-                            dachkm = dabarm
-                            dachkp = dabarp
-                         endif
-                         extremum = (dachkm*dachkp .le. 0.d0)
-                      end if
-
-                      if (extremum) then
-                         D2  = SIX*(alpham + alphap)
-                         D2L = s(i-2,j,k)-TWO*s(i-1,j,k)+s(i,j,k)
-                         D2R = s(i,j,k)-TWO*s(i+1,j,k)+s(i+2,j,k)
-                         D2C = s(i-1,j,k)-TWO*s(i,j,k)+s(i+1,j,k)
-                         sgn = sign(ONE,D2)
-                         D2LIM = max(min(sgn*D2,C*sgn*D2L,C*sgn*D2R,C*sgn*D2C),ZERO)
-                         D2ABS = max(abs(D2),1.d-10)
-                         alpham = alpham*D2LIM/D2ABS
-                         alphap = alphap*D2LIM/D2ABS
-                      else
-                         if (bigp) then
-                            sgn = sign(ONE,alpham)
-                            amax = -alphap**2 / (4*(alpham + alphap))
-                            delam = s(i-1,j,k) - s(i,j,k)
-                            if (sgn*amax .ge. sgn*delam) then
-                               if (sgn*(delam - alpham).ge.1.d-10) then
-                                  alphap = (-TWO*delam - TWO*sgn*sqrt(delam**2 - delam*alpham))
-                               else
-                                  alphap = -TWO*alpham
-                               endif
-                            endif
-                         end if
-                         if (bigm) then
-                            sgn = sign(ONE,alphap)
-                            amax = -alpham**2 / (4*(alpham + alphap))
-                            delap = s(i+1,j,k) - s(i,j,k)
-                            if (sgn*amax .ge. sgn*delap) then
-                               if (sgn*(delap - alphap).ge.1.d-10) then
-                                  alpham = (-TWO*delap - TWO*sgn*sqrt(delap**2 - delap*alphap))
-                               else
-                                  alpham = -TWO*alphap
-                               endif
-                            endif
-                         end if
-                      end if
-
-                      sm(i,j,k) = s(i,j,k) + alpham
-                      sp(i,j,k) = s(i,j,k) + alphap
-
-                   end do
-                end do
-             end do
-             !$OMP END DO
-             !$OMP END PARALLEL
-          end if
-
-       end if
-    end if
-
-    !-------------------------------------------------------------------------
-    ! Compute x-component of Ip and Im.
-    !-------------------------------------------------------------------------
-
-    if (is_umac) then
-
-       ! u is MAC velocity -- use edge-based indexing
-
-       !$OMP PARALLEL DO PRIVATE(i,j,k,sigma,s6)
-       do k=lo(3)-1,hi(3)+1
-          do j=lo(2)-1,hi(2)+1
-             do i=lo(1)-1,hi(1)
-                sigma = abs(u(i+1,j,k))*dt/dx(1)
-                s6 = SIX*s(i,j,k) - THREE*(sm(i,j,k)+sp(i,j,k))
-                if (u(i+1,j,k) .gt. rel_eps) then
-                   Ip(i,j,k,1) = sp(i,j,k) - &
-                        (sigma/TWO)*(sp(i,j,k)-sm(i,j,k)-(ONE-TWO3RD*sigma)*s6)
-                else
-                   Ip(i,j,k,1) = s(i,j,k)
-                end if
-             end do
-
-             do i=lo(1),hi(1)+1
-                sigma = abs(u(i,j,k))*dt/dx(1)
-                s6 = SIX*s(i,j,k) - THREE*(sm(i,j,k)+sp(i,j,k))
-                if (u(i,j,k) .lt. -rel_eps) then
-                   Im(i,j,k,1) = sm(i,j,k) + &
-                        (sigma/TWO)*(sp(i,j,k)-sm(i,j,k)+(ONE-TWO3RD*sigma)*s6)
-                else
-                   Im(i,j,k,1) = s(i,j,k)
-                end if
-             end do
-          end do
-       end do
-       !$OMP END PARALLEL DO
-
-    else
-
-       !$OMP PARALLEL DO PRIVATE(i,j,k,sigma,s6)
-       do k=lo(3)-1,hi(3)+1
-          do j=lo(2)-1,hi(2)+1
-             do i=lo(1)-1,hi(1)
-                sigma = abs(u(i,j,k))*dt/dx(1)
-                s6 = SIX*s(i,j,k) - THREE*(sm(i,j,k)+sp(i,j,k))
-                if (u(i,j,k) .gt. rel_eps) then
-                   Ip(i,j,k,1) = sp(i,j,k) - &
-                        (sigma/TWO)*(sp(i,j,k)-sm(i,j,k)-(ONE-TWO3RD*sigma)*s6)
-                else
-                   Ip(i,j,k,1) = s(i,j,k)
-                end if
-             end do
-
-             do i=lo(1),hi(1)+1
-                sigma = abs(u(i,j,k))*dt/dx(1)
-                s6 = SIX*s(i,j,k) - THREE*(sm(i,j,k)+sp(i,j,k))
-                if (u(i,j,k) .lt. -rel_eps) then
-                   Im(i,j,k,1) = sm(i,j,k) + &
-                        (sigma/TWO)*(sp(i,j,k)-sm(i,j,k)+(ONE-TWO3RD*sigma)*s6)
-                else
-                   Im(i,j,k,1) = s(i,j,k)
-                end if
-             end do
-          end do
-       end do
-       !$OMP END PARALLEL DO
-
-    endif
-
-    call bl_deallocate(sedge)
-    call bl_deallocate(dsvl)
-
-
-    !-------------------------------------------------------------------------
-    ! y-direction
-    !-------------------------------------------------------------------------
-
-    ! cell-centered indexing w/extra y-ghost cell
-    call bl_allocate( dsvl,lo(1)-1,hi(1)+1,lo(2)-2,hi(2)+2,lo(3)-1,hi(3)+1)
-
-    ! edge-centered indexing for y-faces
-    if (ppm_type .eq. 1) then
-       call bl_allocate(sedge,lo(1)-1,hi(1)+1,lo(2)-1,hi(2)+2,lo(3)-1,hi(3)+1)
-    else if (ppm_type .eq. 2) then
-       call bl_allocate(sedge,lo(1)-1,hi(1)+1,lo(2)-2,hi(2)+3,lo(3)-1,hi(3)+1)
-    end if
-    !
-    ! Compute s at y-edges.
-    !
-    if (ppm_type .eq. 1) then
-
-       !----------------------------------------------------------------------
-       ! ppm_type = 1
-       !----------------------------------------------------------------------
-
-       dsvl = ZERO
-
-       !$OMP PARALLEL PRIVATE(i,j,k,dsc,dsl,dsr)
-       !$OMP DO
-       do k=lo(3)-1,hi(3)+1
-          do j=lo(2)-2,hi(2)+2
-             do i=lo(1)-1,hi(1)+1
-                !
-                ! Compute van Leer slopes in y-direction.
-                !
-                dsc = HALF * (s(i,j+1,k) - s(i,j-1,k))
-                dsl = TWO  * (s(i,j  ,k) - s(i,j-1,k))
-                dsr = TWO  * (s(i,j+1,k) - s(i,j  ,k))
-                if (dsl*dsr .gt. ZERO) dsvl(i,j,k) = sign(ONE,dsc)*min(abs(dsc),abs(dsl),abs(dsr))
-             end do
-          end do
-       end do
-       !$OMP END DO
-
-       !$OMP DO
-       do k=lo(3)-1,hi(3)+1
-          do j=lo(2)-1,hi(2)+2
-             do i=lo(1)-1,hi(1)+1
-                !
-                ! Interpolate s to y-edges.
-                !
-                sedge(i,j,k) = HALF*(s(i,j,k)+s(i,j-1,k)) - SIXTH*(dsvl(i,j,k)-dsvl(i,j-1,k))
-                !
-                ! Make sure sedge lies in between adjacent cell-centered values.
-                !
-                sedge(i,j,k) = max(sedge(i,j,k),min(s(i,j,k),s(i,j-1,k)))
-                sedge(i,j,k) = min(sedge(i,j,k),max(s(i,j,k),s(i,j-1,k)))
-             end do
-          end do
-       end do
-       !$OMP END DO
-
-       !$OMP DO
-       do k=lo(3)-1,hi(3)+1
-          do j=lo(2)-1,hi(2)+1
-             do i=lo(1)-1,hi(1)+1
-                !
-                ! Copy sedge into sp and sm.
-                !
-                sp(i,j,k) = sedge(i,j+1,k)
-                sm(i,j,k) = sedge(i,j  ,k)
-                !
-                ! Modify using quadratic limiters.
-                !
-                if ((sp(i,j,k)-s(i,j,k))*(s(i,j,k)-sm(i,j,k)) .le. ZERO) then
-                   sp(i,j,k) = s(i,j,k)
-                   sm(i,j,k) = s(i,j,k)
-                else if (abs(sp(i,j,k)-s(i,j,k)) .ge. TWO*abs(sm(i,j,k)-s(i,j,k))) then
-                   sp(i,j,k) = THREE*s(i,j,k) - TWO*sm(i,j,k)
-                else if (abs(sm(i,j,k)-s(i,j,k)) .ge. TWO*abs(sp(i,j,k)-s(i,j,k))) then
-                   sm(i,j,k) = THREE*s(i,j,k) - TWO*sp(i,j,k)
-                end if
-             end do
-          end do
-       end do
-       !$OMP END DO
-       !$OMP END PARALLEL
-       !
-       !
-       ! Different stencil needed for y-component of EXT_DIR and HOEXTRAP adv_bc's.
-       !
-       if (lo(2) .eq. domlo(2)) then
-          if (adv_bc(2,1) .eq. EXT_DIR  .or. adv_bc(2,1) .eq. HOEXTRAP) then
-             !
-             ! The value in the first cc ghost cell represents the edge value.
-             !
-             sm(lo(1)-1:hi(1)+1,lo(2),lo(3)-1:hi(3)+1) = &
-                  s(lo(1)-1:hi(1)+1,lo(2)-1,lo(3)-1:hi(3)+1)
->>>>>>> 4463a934
+
 
                       sm = sedge
 
-<<<<<<< HEAD
                    elseif (i .eq. hi(1)-2) then
-=======
-             !$OMP PARALLEL DO PRIVATE(i,k)
-             do k=lo(3)-1,hi(3)+1
-                do i=lo(1)-1,hi(1)+1
-                   !
-                   ! Use a modified stencil to get sedge on the first interior edge.
-                   !
-                   sedge(i,lo(2)+1,k) = -FIFTH        *s(i,lo(2)-1,k) &
-                        + (THREE/FOUR)*s(i,lo(2)  ,k) &
-                        + HALF        *s(i,lo(2)+1,k) &
-                        - (ONE/20.0d0)*s(i,lo(2)+2,k)
-                   !
-                   ! Make sure sedge lies in between adjacent cell-centered values.
-                   !
-                   sedge(i,lo(2)+1,k) = max(sedge(i,lo(2)+1,k),min(s(i,lo(2)+1,k),s(i,lo(2),k)))
-                   sedge(i,lo(2)+1,k) = min(sedge(i,lo(2)+1,k),max(s(i,lo(2)+1,k),s(i,lo(2),k)))
-                   !
-                   ! Copy sedge into sp and sm.
-                   !
-                   sp(i,lo(2)  ,k) = sedge(i,lo(2)+1,k)
-                   sm(i,lo(2)+1,k) = sedge(i,lo(2)+1,k)
-                   !
-                   ! Reset sp on second interior edge.
-                   !
-                   sp(i,lo(2)+1,k) = sedge(i,lo(2)+2,k)
-                   !
-                   ! Modify using quadratic limiters.
-                   !
-                   if ((sp(i,j,k)-s(i,j,k))*(s(i,j,k)-sm(i,j,k)) .le. ZERO) then
-                      sp(i,j,k) = s(i,j,k)
-                      sm(i,j,k) = s(i,j,k)
-                   else if (abs(sp(i,j,k)-s(i,j,k)) .ge. TWO*abs(sm(i,j,k)-s(i,j,k))) then
-                      sp(i,j,k) = THREE*s(i,j,k) - TWO*sm(i,j,k)
-                   else if (abs(sm(i,j,k)-s(i,j,k)) .ge. TWO*abs(sp(i,j,k)-s(i,j,k))) then
-                      sm(i,j,k) = THREE*s(i,j,k) - TWO*sp(i,j,k)
-                   end if
-                end do
-             end do
-             !$OMP END PARALLEL DO
-
-          end if
-       end if
->>>>>>> 4463a934
+
 
                       sedgerr = s(i+2,j,k,n)
 
@@ -2502,52 +1103,8 @@
                            + HALF        *s(i,j,k,n) &
                            - (ONE/20.0d0)*s(i-1,j,k,n)
 
-<<<<<<< HEAD
                       sedger = max(sedger,min(s(i,j,k,n),s(i-1,j,k,n)))
                       sedger = min(sedger,max(s(i,j,k,n),s(i-1,j,k,n)))
-=======
-             !$OMP PARALLEL DO PRIVATE(i,k)
-             do k=lo(3)-1,hi(3)+1
-                do i=lo(1)-1,hi(1)+1
-                   !
-                   ! Use a modified stencil to get sedge on the first interior edge.
-                   !
-                   sedge(i,hi(2),k) = -FIFTH        *s(i,hi(2)+1,k) &
-                        + (THREE/FOUR)*s(i,hi(2)  ,k) &
-                        + HALF        *s(i,hi(2)-1,k) &
-                        - (ONE/20.0d0)*s(i,hi(2)-2,k)
-                   !
-                   ! Make sure sedge lies in between adjacent cell-centered values.
-                   !
-                   sedge(i,hi(2),k) = max(sedge(i,hi(2),k),min(s(i,hi(2)-1,k),s(i,hi(2),k)))
-                   sedge(i,hi(2),k) = min(sedge(i,hi(2),k),max(s(i,hi(2)-1,k),s(i,hi(2),k)))
-                   !
-                   ! Copy sedge into sp and sm.
-                   !
-                   sp(i,hi(2)-1,k) = sedge(i,hi(2),k)
-                   sm(i,hi(2)  ,k) = sedge(i,hi(2),k)
-                   !
-                   ! Reset sm on second interior edge.
-                   !
-                   sm(i,hi(2)-1,k) = sedge(i,hi(2)-1,k)
-                   !
-                   ! Modify using quadratic limiters.
-                   !
-                   if ((sp(i,j,k)-s(i,j,k))*(s(i,j,k)-sm(i,j,k)) .le. ZERO) then
-                      sp(i,j,k) = s(i,j,k)
-                      sm(i,j,k) = s(i,j,k)
-                   else if (abs(sp(i,j,k)-s(i,j,k)) .ge. TWO*abs(sm(i,j,k)-s(i,j,k))) then
-                      sp(i,j,k) = THREE*s(i,j,k) - TWO*sm(i,j,k)
-                   else if (abs(sm(i,j,k)-s(i,j,k)) .ge. TWO*abs(sp(i,j,k)-s(i,j,k))) then
-                      sm(i,j,k) = THREE*s(i,j,k) - TWO*sp(i,j,k)
-                   end if
-                end do
-             end do
-             !$OMP END PARALLEL DO
-
-          end if
-       end if
->>>>>>> 4463a934
 
                    elseif (i .eq. hi(1)-3) then
 
@@ -2682,12 +1239,6 @@
           end do
 
        end do
-<<<<<<< HEAD
-=======
-       !$OMP END PARALLEL DO
-
-    endif
->>>>>>> 4463a934
 
     end if
 
@@ -2855,18 +1406,9 @@
                    else if (abs(sm-s(i,j,k,n)) .ge. TWO*abs(sp-s(i,j,k,n))) then
                       sm = THREE*s(i,j,k,n) - TWO*sp
                    end if
-<<<<<<< HEAD
                    ! end do
                 end if
              end if
-=======
-                end do
-             end do
-             !$OMP END PARALLEL DO
-
-          end if
-       end if
->>>>>>> 4463a934
 
              !-------------------------------------------------------------------------
              ! compute y-component of Ip and Im
@@ -3318,16 +1860,6 @@
                 else
                    Ip(i,j,k,2) = s(i,j,k,n)
                 end if
-<<<<<<< HEAD
-=======
-             end do
-          end do
-       end do
-       !$OMP END DO
-       !$OMP END PARALLEL
-
-    else
->>>>>>> 4463a934
 
                 sigma = abs(v(i,j,k))*dt/dx(2)
                 s6 = SIX*s(i,j,k,n) - THREE*(sm+sp)
@@ -3632,7 +2164,6 @@
 
           endif
        end do
-<<<<<<< HEAD
       end do
     end do
 
@@ -5406,12 +3937,6 @@
              sedger = min(sedger,max(s(i,j,hi(3)-1),s(i,j,hi(3))))
 
           elseif (k .eq. hi(3)-2) then
-=======
-       !$OMP END DO
-       !$OMP END PARALLEL
-
-    endif
->>>>>>> 4463a934
 
              !
              ! Use a modified stencil to get sedge on the first interior edge.
