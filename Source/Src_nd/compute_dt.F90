module compute_dt_module

  use amrex_mempool_module, only : bl_allocate, bl_deallocate
  use eos_type_module
  use eos_module
  use network, only: nspec
  use meth_params_module, only: rho_comp, temp_comp, spec_comp, &
       cfl, use_soundspeed_firstdt, use_divu_firstdt, &
       use_exact_base_state
  use base_state_geometry_module, only:  max_radial_level, nr_fine, nr, dr

  implicit none

  private

contains

  subroutine estdt(lev, dt, umax, lo, hi, dx, &
       scal,  s_lo, s_hi, nc_s, &
       u,     u_lo, u_hi, nc_u, &
       force, f_lo, f_hi, nc_f, &
       divu,  d_lo, d_hi, &
       dSdt,  t_lo, t_hi, &
       w0, p0, gamma1bar) bind (C,name="estdt")

    use amrex_fort_module, only: amrex_min, amrex_max
    
    integer  , value, intent(in   ) :: lev
    double precision, intent(inout) :: dt, umax
    integer         , intent(in   ) :: lo(3), hi(3)
    double precision, intent(in   ) :: dx(3)
    integer         , intent(in   ) :: s_lo(3), s_hi(3), nc_s
    integer         , intent(in   ) :: u_lo(3), u_hi(3), nc_u
    integer         , intent(in   ) :: f_lo(3), f_hi(3), nc_f
    integer         , intent(in   ) :: d_lo(3), d_hi(3)
    integer         , intent(in   ) :: t_lo(3), t_hi(3)
    double precision, intent(in   ) :: scal (s_lo(1):s_hi(1),s_lo(2):s_hi(2),s_lo(3):s_hi(3),nc_s)
    double precision, intent(in   ) :: u    (u_lo(1):u_hi(1),u_lo(2):u_hi(2),u_lo(3):u_hi(3),nc_u)
    double precision, intent(in   ) :: force(f_lo(1):f_hi(1),f_lo(2):f_hi(2),f_lo(3):f_hi(3),nc_f)
    double precision, intent(in   ) :: divu (d_lo(1):d_hi(1),d_lo(2):d_hi(2),d_lo(3):d_hi(3))
    double precision, intent(in   ) :: dSdt (t_lo(1):t_hi(1),t_lo(2):t_hi(2),t_lo(3):t_hi(3))
    double precision, intent(in   ) :: w0       (0:max_radial_level,0:nr_fine)
    double precision, intent(in   ) :: p0       (0:max_radial_level,0:nr_fine-1)
    double precision, intent(in   ) :: gamma1bar(0:max_radial_level,0:nr_fine-1)

    ! local variables
    double precision :: spdx, spdy, spdz, spdr, rho_min
    double precision :: fx, fy, fz, dt_temp
    double precision :: eps,denom,gradp0
    double precision :: a, b, c
    integer          :: i,j,k,r

    !$gpu
    
    rho_min = 1.d-20
    dt_temp = 1.e99

    eps = 1.d-8

    spdx    = 0.d0
    spdy    = 0.d0
    spdz    = 0.d0
    spdr    = 0.d0
    
    !
    ! Limit dt based on velocity terms.
    !
    do k = lo(3), hi(3)
       do j = lo(2), hi(2)
          do i = lo(1), hi(1)
             spdx = max(spdx ,abs(u(i,j,k,1)))
#if (AMREX_SPACEDIM == 2)
             spdy = max(spdy ,abs(u(i,j,k,2)+0.5d0*(w0(lev,j)+w0(lev,j+1))))
#elif (AMREX_SPACEDIM == 3)
             spdy = max(spdy ,abs(u(i,j,k,2)))
             spdz = max(spdz ,abs(u(i,j,k,3)+0.5d0*(w0(lev,k)+w0(lev,k+1))))
#endif
          enddo
       enddo
    enddo

#if (AMREX_SPACEDIM == 2)
    do j = lo(2),hi(2)
       spdr = max(spdr ,abs(w0(lev,j)))
    enddo
#elif (AMREX_SPACEDIM == 3)
    do k = lo(3),hi(3)
       spdr = max(spdr ,abs(w0(lev,k)))
    enddo
#endif

    call amrex_max(umax, max(spdx,spdy,spdz,spdr))

    if (spdx > eps) dt_temp = min(dt_temp, dx(1)/spdx)
    if (spdy > eps) dt_temp = min(dt_temp, dx(2)/spdy)
    if (spdz > eps) dt_temp = min(dt_temp, dx(3)/spdz)
    if (spdr > eps) dt_temp = min(dt_temp, dx(AMREX_SPACEDIM)/spdr)

    dt_temp = dt_temp * cfl
    !
    ! Limit dt based on forcing terms
    !
    fx = 0.d0
    fy = 0.d0
    fz = 0.d0

    do k = lo(3), hi(3)
       do j = lo(2), hi(2)
          do i = lo(1), hi(1)
             fx = max(fx,abs(force(i,j,k,1)))
             fy = max(fy,abs(force(i,j,k,2)))
#if (AMREX_SPACEDIM == 3)
             fz = max(fz,abs(force(i,j,k,3)))
#endif
          enddo
       enddo
    enddo

    if (fx > eps) &
         dt_temp = min(dt_temp,sqrt(2.0d0*dx(1)/fx))

    if (fy > eps) &
         dt_temp = min(dt_temp,sqrt(2.0d0*dx(2)/fy))

#if (AMREX_SPACEDIM == 3)
    if (fz > eps) &
         dt_temp = min(dt_temp,sqrt(2.0d0*dx(3)/fz))
#endif

    !
    ! divU constraint
    !
    do k = lo(3), hi(3)

#if (AMREX_SPACEDIM == 3)
       if (k .eq. 0) then
          gradp0 = (p0(lev,k+1) - p0(lev,k))/dx(3)
       else if (k .eq. nr(lev)-1) then
          gradp0 = (p0(lev,k) - p0(lev,k-1))/dx(3)
       else
          gradp0 = 0.5d0*(p0(lev,k+1) - p0(lev,k-1))/dx(3)
       endif
       r = k
#endif

       do j = lo(2), hi(2)

#if (AMREX_SPACEDIM == 2)
          if (j .eq. 0) then
             gradp0 = (p0(lev,j+1) - p0(lev,j))/dx(2)
          else if (j .eq. nr(lev)-1) then
             gradp0 = (p0(lev,j) - p0(lev,j-1))/dx(2)
          else
             gradp0 = 0.5d0*(p0(lev,j+1) - p0(lev,j-1))/dx(2)
          endif
          r = j
#endif

          do i = lo(1), hi(1)

             denom = divU(i,j,k) - u(i,j,k,AMREX_SPACEDIM)*gradp0/(gamma1bar(lev,r)*p0(lev,r))

             if (denom > 0.d0) then
                dt_temp = min(dt_temp, 0.4d0*(1.d0 - rho_min/scal(i,j,k,rho_comp))/denom)
             endif

          enddo
       enddo
    enddo

    do k = lo(3), hi(3)
       do j = lo(2), hi(2)
          do i = lo(1), hi(1)
             !
             ! An additional dS/dt timestep constraint originally
             ! used in nova
             ! solve the quadratic equation
             ! (rho - rho_min)/(rho dt) = S + (dt/2)*(dS/dt)
             ! which is equivalent to
             ! (rho/2)*dS/dt*dt^2 + rho*S*dt + (rho_min-rho) = 0
             ! which has solution dt = 2.0d0*c/(-b-sqrt(b**2-4.0d0*a*c))
             !
             if (dSdt(i,j,k) .gt. 1.d-20) then
                a = 0.5d0*scal(i,j,k,rho_comp)*dSdt(i,j,k)
                b = scal(i,j,k,rho_comp)*divU(i,j,k)
                c = rho_min - scal(i,j,k,rho_comp)
                dt_temp = min(dt_temp,0.4d0*2.0d0*c/(-b-sqrt(b**2-4.0d0*a*c)))
             endif

          enddo
       enddo
    enddo

    ! set dt to local min
    call amrex_min(dt, dt_temp)

  end subroutine estdt

  subroutine estdt_sphr(dt, umax, lo, hi, dx, &
       scal,  s_lo, s_hi, nc_s, &
       u,     u_lo, u_hi, nc_u, &
       force, f_lo, f_hi, nc_f, &
       divu,  d_lo, d_hi, &
       dSdt,  t_lo, t_hi, &
       w0, &
       w0macx, x_lo, x_hi, &
       w0macy, y_lo, y_hi, &
       w0macz, z_lo, z_hi, &
       gp0_cart, g_lo, g_hi) bind (C,name="estdt_sphr")

<<<<<<< HEAD
    use fill_3d_data_module, only: put_1d_array_on_cart_sphr

=======
    use amrex_fort_module, only: amrex_min, amrex_max
    
>>>>>>> 3b8c7834
    double precision, intent(inout) :: dt, umax
    integer         , intent(in   ) :: lo(3), hi(3)
    double precision, intent(in   ) :: dx(3)
    integer         , intent(in   ) :: s_lo(3), s_hi(3), nc_s
    integer         , intent(in   ) :: u_lo(3), u_hi(3), nc_u
    integer         , intent(in   ) :: f_lo(3), f_hi(3), nc_f
    integer         , intent(in   ) :: d_lo(3), d_hi(3)
    integer         , intent(in   ) :: t_lo(3), t_hi(3)
    integer         , intent(in   ) :: g_lo(3), g_hi(3)
    integer         , intent(in   ) :: x_lo(3), x_hi(3)
    integer         , intent(in   ) :: y_lo(3), y_hi(3)
    integer         , intent(in   ) :: z_lo(3), z_hi(3)
    double precision, intent(in   ) :: scal  (s_lo(1):s_hi(1),s_lo(2):s_hi(2),s_lo(3):s_hi(3),nc_s)
    double precision, intent(in   ) :: u     (u_lo(1):u_hi(1),u_lo(2):u_hi(2),u_lo(3):u_hi(3),nc_u)
    double precision, intent(in   ) :: force (f_lo(1):f_hi(1),f_lo(2):f_hi(2),f_lo(3):f_hi(3),nc_f)
    double precision, intent(in   ) :: divu  (d_lo(1):d_hi(1),d_lo(2):d_hi(2),d_lo(3):d_hi(3))
    double precision, intent(in   ) :: dSdt  (t_lo(1):t_hi(1),t_lo(2):t_hi(2),t_lo(3):t_hi(3))
    double precision, intent(in   ) :: gp0_cart(g_lo(1):g_hi(1),g_lo(2):g_hi(2),g_lo(3):g_hi(3),3)
    double precision, intent(in   ) :: w0macx(x_lo(1):x_hi(1),x_lo(2):x_hi(2),x_lo(3):x_hi(3))
    double precision, intent(in   ) :: w0macy(y_lo(1):y_hi(1),y_lo(2):y_hi(2),y_lo(3):y_hi(3))
    double precision, intent(in   ) :: w0macz(z_lo(1):z_hi(1),z_lo(2):z_hi(2),z_lo(3):z_hi(3))
    double precision, intent(in   ) :: w0       (0:max_radial_level,0:nr_fine)

    double precision :: spdx, spdy, spdz, spdr, rho_min
    double precision :: gp_dot_u, dt_temp
    double precision :: fx, fy, fz, eps, denom, a, b, c
    integer          :: i,j,k,r

    !$gpu
    
    rho_min = 1.d-20
    dt_temp = 1.e99

    eps = 1.0d-8

    spdx = 0.d0
    spdy = 0.d0
    spdz = 0.d0
    spdr = 0.d0
    umax = 0.d0
    !
    ! Limit dt based on velocity terms
    !
    do k = lo(3), hi(3)
       do j = lo(2), hi(2)
          do i = lo(1), hi(1)
             spdx = max(spdx ,abs(u(i,j,k,1)+0.5d0*(w0macx(i,j,k)+w0macx(i+1,j,k))))
          enddo
       enddo
    enddo

    do k = lo(3), hi(3)
       do j = lo(2), hi(2)
          do i = lo(1), hi(1)
             spdy = max(spdy ,abs(u(i,j,k,2)+0.5d0*(w0macy(i,j,k)+w0macy(i,j+1,k))))
          enddo
       enddo
    enddo

    do k = lo(3), hi(3)
       do j = lo(2), hi(2)
          do i = lo(1), hi(1)
             spdz = max(spdz ,abs(u(i,j,k,3)+0.5d0*(w0macz(i,j,k)+w0macz(i,j,k+1))))
          enddo
       enddo
    enddo

    do k=0,nr_fine
       spdr = max(spdr ,abs(w0(0,k)))
    enddo

    call amrex_max(umax,max(spdx,spdy,spdz,spdr))

    if (spdx > eps) dt_temp = min(dt_temp, dx(1)/spdx)
    if (spdy > eps) dt_temp = min(dt_temp, dx(2)/spdy)
    if (spdz > eps) dt_temp = min(dt_temp, dx(3)/spdz)
    if (spdr > eps) dt_temp = min(dt_temp, dr(0)/spdr)

    dt_temp = dt_temp*cfl
    
    ! Limit dt based on forcing terms
    fx = 0.d0
    fy = 0.d0
    fz = 0.d0

    do k = lo(3), hi(3)
       do j = lo(2), hi(2)
          do i = lo(1), hi(1)
             fx = max(fx,abs(force(i,j,k,1)))
          enddo
       enddo
    enddo

    do k = lo(3), hi(3)
       do j = lo(2), hi(2)
          do i = lo(1), hi(1)
             fy = max(fy,abs(force(i,j,k,2)))
          enddo
       enddo
    enddo

    do k = lo(3), hi(3)
       do j = lo(2), hi(2)
          do i = lo(1), hi(1)
             fz = max(fz,abs(force(i,j,k,3)))
          enddo
       enddo
    enddo

    if (fx > eps) &
         dt_temp = min(dt_temp,sqrt(2.0D0*dx(1)/fx))

    if (fy > eps) &
         dt_temp = min(dt_temp,sqrt(2.0D0*dx(2)/fy))

    if (fz > eps) &
         dt_temp = min(dt_temp,sqrt(2.0D0*dx(3)/fz))

    ! divU constraint
    do k = lo(3), hi(3)
       do j = lo(2), hi(2)
          do i = lo(1), hi(1)

             gp_dot_u = u(i,j,k,1) * gp0_cart(i,j,k,1) + &
                  u(i,j,k,2) * gp0_cart(i,j,k,2) + &
                  u(i,j,k,3) * gp0_cart(i,j,k,3)

             denom = divU(i,j,k) - gp_dot_u

             if (denom > 0.d0) then
                dt_temp = min(dt_temp,0.4d0*(1.d0 - rho_min/scal(i,j,k,rho_comp))/denom)
             endif
             !
             ! An additional dS/dt timestep constraint originally
             ! used in nova
             ! solve the quadratic equation
             ! (rho - rho_min)/(rho dt) = S + (dt/2)*(dS/dt)
             ! which is equivalent to
             ! (rho/2)*dS/dt*dt^2 + rho*S*dt + (rho_min-rho) = 0
             ! which has solution dt = 2.0d0*c/(-b-sqrt(b**2-4.0d0*a*c))
             !
             if (dSdt(i,j,k) .gt. 1.d-20) then
                a = 0.5d0*scal(i,j,k,rho_comp)*dSdt(i,j,k)
                b = scal(i,j,k,rho_comp)*divU(i,j,k)
                c = rho_min - scal(i,j,k,rho_comp)
                dt_temp = min(dt_temp,0.4d0*2.0d0*c/(-b-sqrt(b**2-4.0d0*a*c)))
             endif

          enddo
       enddo
    enddo
    
    ! set dt to local min
    call amrex_min(dt, dt_temp)
    
  end subroutine estdt_sphr

  subroutine firstdt(lev, dt, umax, lo, hi, dx, &
       scal,  s_lo, s_hi, nc_s, &
       u,     u_lo, u_hi, nc_u, &
       force, f_lo, f_hi, nc_f, &
       divu,  d_lo, d_hi, &
       p0, gamma1bar) bind (C,name="firstdt")

    integer         , intent(in   ) :: lev
    double precision, intent(inout) :: dt, umax
    integer         , intent(in   ) :: lo(3), hi(3)
    double precision, intent(in   ) :: dx(3)
    integer         , intent(in   ) :: s_lo(3), s_hi(3), nc_s
    integer         , intent(in   ) :: u_lo(3), u_hi(3), nc_u
    integer         , intent(in   ) :: f_lo(3), f_hi(3), nc_f
    integer         , intent(in   ) :: d_lo(3), d_hi(3)
    double precision, intent(in   ) :: scal (s_lo(1):s_hi(1),s_lo(2):s_hi(2),s_lo(3):s_hi(3),nc_s)
    double precision, intent(in   ) :: u    (u_lo(1):u_hi(1),u_lo(2):u_hi(2),u_lo(3):u_hi(3),nc_u)
    double precision, intent(in   ) :: force(f_lo(1):f_hi(1),f_lo(2):f_hi(2),f_lo(3):f_hi(3),nc_f)
    double precision, intent(in   ) :: divu (d_lo(1):d_hi(1),d_lo(2):d_hi(2),d_lo(3):d_hi(3))
    double precision, intent(in   ) :: p0       (0:max_radial_level,0:nr_fine-1)
    double precision, intent(in   ) :: gamma1bar(0:max_radial_level,0:nr_fine-1)

    ! local variables
    double precision :: spdx,spdy,spdz,pforcex,pforcey,pforcez,ux,uy,uz
    double precision :: eps,dt_divu,dt_sound,gradp0,denom,rho_min
    integer          :: i,j,k

    integer :: pt_index(3)
    type(eos_t) :: eos_state

    eps = 1.d-8

    rho_min = 1.d-20

    spdx    = 0.d0
    spdy    = 0.d0
    spdz    = 0.d0
    pforcex = 0.d0
    pforcey = 0.d0
    pforcez = 0.d0
    ux      = 0.d0
    uy      = 0.d0
    uz      = 0.d0

    dt = 1.d99
    umax = 0.d0

    ! loop over the data
    do k = lo(3),hi(3)
       do j = lo(2),hi(2)
          do i = lo(1),hi(1)

             ! compute the sound speed from rho and temp
             eos_state%rho = scal(i,j,k,rho_comp)
             eos_state%T = scal(i,j,k,temp_comp)
             eos_state%xn(:) = scal(i,j,k,spec_comp:spec_comp+nspec-1)/eos_state%rho

             pt_index(:) = (/i, j, k/)

             ! dens, temp, and xmass are inputs
             call eos(eos_input_rt, eos_state, pt_index)

             spdx    = max(spdx,eos_state%cs)
             ux      = max(ux,abs(u(i,j,k,1)))
             pforcex = max(pforcex,abs(force(i,j,k,1)))
#if (AMREX_SPACEDIM >= 2)
             spdy    = max(spdy,eos_state%cs)
             uy      = max(uy,abs(u(i,j,k,2)))
             pforcey = max(pforcey,abs(force(i,j,k,2)))
#if (AMREX_SPACEDIM == 3)
             spdz    = max(spdz,eos_state%cs)
             uz      = max(uz,abs(u(i,j,k,3)))
             pforcez = max(pforcez,abs(force(i,j,k,3)))
#endif
#endif

          enddo
       enddo
    enddo

    umax = max(umax,ux,uy,uz)

    ux = ux / dx(1)
    spdx = spdx / dx(1)
#if (AMREX_SPACEDIM >= 2)
    uy = uy / dx(2)
    spdy = spdy / dx(2)
#if (AMREX_SPACEDIM == 3)
    uz = uz / dx(3)
    spdz = spdz / dx(3)
#endif
#endif

    ! use advective constraint unless velocities are zero everywhere
    ! in which case we use the sound speed
    if (ux .ne. 0.d0 .or. uy .ne. 0.d0 .or. uz .ne. 0.d0) then
       dt = cfl / max(ux,uy,uz)
    else if (spdx .ne. 0.d0 .or. spdy .ne. 0.d0 .or. spdz .ne. 0.d0) then
       dt = cfl / max(spdx,spdy,spdz)
    end if

    ! sound speed constraint
    if (use_soundspeed_firstdt) then
       if (spdx .eq. 0.d0 .and. spdy .eq. 0.d0 .and. spdz .eq. 0.d0) then
          dt_sound = 1.d99
       else
          dt_sound = cfl / max(spdx,spdy,spdz)
       end if
       dt = min(dt,dt_sound)
    end if

    ! force constraints
    if (pforcex > eps) dt = min(dt,sqrt(2.0D0*dx(1)/pforcex))
    if (pforcey > eps) dt = min(dt,sqrt(2.0D0*dx(2)/pforcey))
#if (AMREX_SPACEDIM == 3)
    if (pforcez > eps) dt = min(dt,sqrt(2.0D0*dx(3)/pforcez))
#endif

    ! divU constraint
    if (use_divu_firstdt) then

       dt_divu = 1.d99

#if (AMREX_SPACEDIM == 2)

       do j = lo(2), hi(2)
          if (j .eq. 0) then
             gradp0 = (p0(lev,j+1) - p0(lev,j))/dx(2)
          else if (j .eq. nr(lev)-1) then
             gradp0 = (p0(lev,j) - p0(lev,j-1))/dx(2)
          else
             gradp0 = 0.5d0*(p0(lev,j+1) - p0(lev,j-1))/dx(2)
          endif

          do i = lo(1), hi(1)
             denom = divU(i,j,k) - u(i,j,k,2)*gradp0/(gamma1bar(lev,j)*p0(lev,j))
             if (denom > 0.d0) then
                dt_divu = min(dt_divu,0.4d0*(1.d0 - rho_min/scal(i,j,k,rho_comp))/denom)
             endif
          enddo
       enddo


#elif (AMREX_SPACEDIM == 3)

       do k = lo(3), hi(3)
          if (k .eq. 0) then
             gradp0 = (p0(lev,k+1) - p0(lev,k))/dx(3)
          else if (k .eq. nr(lev)-1) then
             gradp0 = (p0(lev,k) - p0(lev,k-1))/dx(3)
          else
             gradp0 = 0.5d0*(p0(lev,k+1) - p0(lev,k-1))/dx(3)
          endif

          do j = lo(2), hi(2)
             do i = lo(1), hi(1)
                denom = divU(i,j,k) - u(i,j,k,3)*gradp0/(gamma1bar(lev,k)*p0(lev,k))
                if (denom > 0.d0) then
                   dt_divu = min(dt_divu,0.4d0*(1.d0 - rho_min/scal(i,j,k,rho_comp))/denom)
                endif
             enddo
          enddo
       enddo

#endif

       dt = min(dt,dt_divu)

    end if

  end subroutine firstdt

  subroutine firstdt_sphr(dt, umax, lo, hi, dx, &
       scal,  s_lo, s_hi, nc_s, &
       u,     u_lo, u_hi, nc_u, &
       force, f_lo, f_hi, nc_f, &
       divu,  d_lo, d_hi, &
<<<<<<< HEAD
       p0, gamma1bar, &
       r_cc_loc, r_edge_loc, &
       cc_to_r, ccr_lo, ccr_hi) bind (C,name="firstdt_sphr")
=======
       gp0_cart, g_lo, g_hi) bind (C,name="firstdt_sphr")
>>>>>>> 3b8c7834

    use amrex_fort_module, only: amrex_min, amrex_max

    double precision, intent(inout) :: dt, umax
    integer         , intent(in   ) :: lo(3), hi(3)
    double precision, intent(in   ) :: dx(3)
    integer         , intent(in   ) :: s_lo(3), s_hi(3), nc_s
    integer         , intent(in   ) :: u_lo(3), u_hi(3), nc_u
    integer         , intent(in   ) :: f_lo(3), f_hi(3), nc_f
    integer         , intent(in   ) :: d_lo(3), d_hi(3)
    double precision, intent(in   ) :: scal (s_lo(1):s_hi(1),s_lo(2):s_hi(2),s_lo(3):s_hi(3),nc_s)
    double precision, intent(in   ) :: u    (u_lo(1):u_hi(1),u_lo(2):u_hi(2),u_lo(3):u_hi(3),nc_u)
    double precision, intent(in   ) :: force(f_lo(1):f_hi(1),f_lo(2):f_hi(2),f_lo(3):f_hi(3),nc_f)
    double precision, intent(in   ) :: divu (d_lo(1):d_hi(1),d_lo(2):d_hi(2),d_lo(3):d_hi(3))
<<<<<<< HEAD
    double precision, intent(in   ) :: p0       (0:max_radial_level,0:nr_fine-1)
    double precision, intent(in   ) :: gamma1bar(0:max_radial_level,0:nr_fine-1)
    double precision, intent(in   ) :: r_cc_loc (0:max_radial_level,0:nr_fine-1)
    double precision, intent(in   ) :: r_edge_loc(0:max_radial_level,0:nr_fine)
    integer         , intent(in   ) :: ccr_lo(3), ccr_hi(3)
    double precision, intent(in   ) :: cc_to_r(ccr_lo(1):ccr_hi(1), &
         ccr_lo(2):ccr_hi(2),ccr_lo(3):ccr_hi(3))
=======
    double precision, intent(in   ) :: gp0_cart(g_lo(1):g_hi(1),g_lo(2):g_hi(2),g_lo(3):g_hi(3),3)
>>>>>>> 3b8c7834

    ! local variables
    double precision :: spdx,spdy,spdz,pforcex,pforcey,pforcez,ux,uy,uz
    double precision :: gp_dot_u,eps,dt_divu,dt_sound,denom,rho_min
    integer          :: i,j,k,r

<<<<<<< HEAD
    double precision, pointer :: gp0_cart(:,:,:,:)

    double precision :: gp0(0:max_radial_level,0:nr_fine)

    integer pt_index(3)
    type (eos_t) :: eos_state

    call bl_allocate(gp0_cart,lo,hi,3)
=======
    integer pt_index(3)
    type (eos_t) :: eos_state

    !$gpu
>>>>>>> 3b8c7834

    eps = 1.0d-8

    rho_min = 1.d-20

    spdx    = 0.d0
    spdy    = 0.d0
    spdz    = 0.d0
    pforcex = 0.d0
    pforcey = 0.d0
    pforcez = 0.d0
    ux      = 0.d0
    uy      = 0.d0
    uz      = 0.d0

    dt = 1.d99
    umax = 0.d0

    do k = lo(3), hi(3)
       do j = lo(2), hi(2)
          do i = lo(1), hi(1)

             ! compute the sound speed from rho and temp
             eos_state%rho   = scal(i,j,k,rho_comp)
             eos_state%T     = scal(i,j,k,temp_comp)
             eos_state%xn(:) = scal(i,j,k,spec_comp:spec_comp+nspec-1)/eos_state%rho

             pt_index(:) = (/i, j, k/)

             ! dens, temp, and xmass are inputs
             call eos(eos_input_rt, eos_state, pt_index)

             spdx    = max(spdx,eos_state%cs)
             spdy    = max(spdy,eos_state%cs)
             spdz    = max(spdz,eos_state%cs)
             pforcex = max(pforcex,abs(force(i,j,k,1)))
             pforcey = max(pforcey,abs(force(i,j,k,2)))
             pforcez = max(pforcez,abs(force(i,j,k,3)))
             ux      = max(ux,abs(u(i,j,k,1)))
             uy      = max(uy,abs(u(i,j,k,2)))
             uz      = max(uz,abs(u(i,j,k,3)))

          enddo
       enddo
    enddo

    umax = max(umax,ux,uy,uz)

    ux = ux / dx(1)
    uy = uy / dx(2)
    uz = uz / dx(3)

    spdx = spdx / dx(1)
    spdy = spdy / dx(2)
    spdz = spdz / dx(3)

    ! advective constraint
    if (ux .ne. 0.d0 .or. uy .ne. 0.d0 .or. uz .ne. 0.d0) then
       dt = cfl / max(ux,uy,uz)
    else if (spdx .ne. 0.d0 .and. spdy .ne. 0.d0 .and. spdz .ne. 0.d0) then
       dt = cfl / max(spdx,spdy,spdz)
    end if

    ! sound speed constraint
    if (use_soundspeed_firstdt) then
       if (spdx .eq. 0.d0 .and. spdy .eq. 0.d0 .and. spdz .eq. 0.d0) then
          dt_sound = 1.d99
       else
          dt_sound = cfl / max(spdx,spdy,spdz)
       end if
       dt = min(dt,dt_sound)
    end if

    ! force constraints
    if (pforcex > eps) dt = min(dt,sqrt(2.0D0*dx(1)/pforcex))
    if (pforcey > eps) dt = min(dt,sqrt(2.0D0*dx(2)/pforcey))
    if (pforcez > eps) dt = min(dt,sqrt(2.0D0*dx(3)/pforcez))

    ! divU constraint
    if (use_divu_firstdt) then

       dt_divu = 1.d99

<<<<<<< HEAD
       ! spherical divU constraint
       if (use_exact_base_state) then
          do r=1,nr_fine-1
             gamma1bar_p_avg = 0.5d0 * (gamma1bar(0,r)*p0(0,r) + gamma1bar(0,r-1)*p0(0,r-1))
             gp0(0,r) = ( (p0(0,r) - p0(0,r-1))/(r_cc_loc(0,r) - r_cc_loc(0,r-1)) ) / gamma1bar_p_avg
          end do
       else
          do r=1,nr_fine-1
             gamma1bar_p_avg = 0.5d0 * (gamma1bar(0,r)*p0(0,r) + gamma1bar(0,r-1)*p0(0,r-1))
             gp0(0,r) = ( (p0(0,r) - p0(0,r-1))/dr(0) ) / gamma1bar_p_avg
          end do
       end if

       gp0(0,nr_fine) = gp0(0,nr_fine-1)
       gp0(0,      0) = gp0(0,        1)

       call put_1d_array_on_cart_sphr(lo,hi,gp0_cart,lo,hi,3,gp0,dx,1,1,r_cc_loc,r_edge_loc, &
            cc_to_r,ccr_lo,ccr_hi)

=======
>>>>>>> 3b8c7834
       !REDUCTION(MIN : dt_divu)
       do k = lo(3), hi(3)
          do j = lo(2), hi(2)
             do i = lo(1), hi(1)

                gp_dot_u = u(i,j,k,1) * gp0_cart(i,j,k,1) + &
                     u(i,j,k,2) * gp0_cart(i,j,k,2) + &
                     u(i,j,k,3) * gp0_cart(i,j,k,3)

                denom = divU(i,j,k) - gp_dot_u

                if (denom > 0.d0) then
                   dt_divu = min(dt_divu,0.4d0*(1.d0 - rho_min/scal(i,j,k,rho_comp))/denom)
                endif

             enddo
          enddo
       enddo

       dt = min(dt,dt_divu)

    end if

<<<<<<< HEAD
    call bl_deallocate(gp0_cart)

=======
>>>>>>> 3b8c7834
  end subroutine firstdt_sphr

  subroutine estdt_divu(gp0, &
       p0, gamma1bar, &
       r_cc_loc, r_edge_loc) bind (C,name="estdt_divu")

    double precision, intent(inout) :: gp0      (0:max_radial_level,0:nr_fine)
    double precision, intent(in   ) :: p0       (0:max_radial_level,0:nr_fine-1)
    double precision, intent(in   ) :: gamma1bar(0:max_radial_level,0:nr_fine-1)
    double precision, intent(in   ) :: r_cc_loc (0:max_radial_level,0:nr_fine-1)
    double precision, intent(in   ) :: r_edge_loc(0:max_radial_level,0:nr_fine)

    ! local variables
    double precision :: gamma1bar_p_avg
    integer          :: r


    !$gpu
    
    ! spherical divU constraint
    if (use_exact_base_state) then
       do r=1,nr_fine-1
          gamma1bar_p_avg = 0.5d0 * (gamma1bar(0,r)*p0(0,r) + gamma1bar(0,r-1)*p0(0,r-1))
          gp0(0,r) = ( (p0(0,r) - p0(0,r-1))/(r_cc_loc(0,r) - r_cc_loc(0,r-1)) ) / gamma1bar_p_avg
       end do
    else
       do r=1,nr_fine-1
          gamma1bar_p_avg = 0.5d0 * (gamma1bar(0,r)*p0(0,r) + gamma1bar(0,r-1)*p0(0,r-1))
          gp0(0,r) = ( (p0(0,r) - p0(0,r-1))/dr(0) ) / gamma1bar_p_avg
       end do
    end if
    
    gp0(0,nr_fine) = gp0(0,nr_fine-1)
    gp0(0,      0) = gp0(0,        1)

  end subroutine estdt_divu

end module compute_dt_module<|MERGE_RESOLUTION|>--- conflicted
+++ resolved
@@ -24,7 +24,7 @@
        w0, p0, gamma1bar) bind (C,name="estdt")
 
     use amrex_fort_module, only: amrex_min, amrex_max
-    
+
     integer  , value, intent(in   ) :: lev
     double precision, intent(inout) :: dt, umax
     integer         , intent(in   ) :: lo(3), hi(3)
@@ -51,7 +51,7 @@
     integer          :: i,j,k,r
 
     !$gpu
-    
+
     rho_min = 1.d-20
     dt_temp = 1.e99
 
@@ -61,7 +61,7 @@
     spdy    = 0.d0
     spdz    = 0.d0
     spdr    = 0.d0
-    
+
     !
     ! Limit dt based on velocity terms.
     !
@@ -208,13 +208,8 @@
        w0macz, z_lo, z_hi, &
        gp0_cart, g_lo, g_hi) bind (C,name="estdt_sphr")
 
-<<<<<<< HEAD
-    use fill_3d_data_module, only: put_1d_array_on_cart_sphr
-
-=======
     use amrex_fort_module, only: amrex_min, amrex_max
-    
->>>>>>> 3b8c7834
+
     double precision, intent(inout) :: dt, umax
     integer         , intent(in   ) :: lo(3), hi(3)
     double precision, intent(in   ) :: dx(3)
@@ -244,7 +239,7 @@
     integer          :: i,j,k,r
 
     !$gpu
-    
+
     rho_min = 1.d-20
     dt_temp = 1.e99
 
@@ -294,7 +289,7 @@
     if (spdr > eps) dt_temp = min(dt_temp, dr(0)/spdr)
 
     dt_temp = dt_temp*cfl
-    
+
     ! Limit dt based on forcing terms
     fx = 0.d0
     fy = 0.d0
@@ -366,10 +361,10 @@
           enddo
        enddo
     enddo
-    
+
     ! set dt to local min
     call amrex_min(dt, dt_temp)
-    
+
   end subroutine estdt_sphr
 
   subroutine firstdt(lev, dt, umax, lo, hi, dx, &
@@ -549,13 +544,7 @@
        u,     u_lo, u_hi, nc_u, &
        force, f_lo, f_hi, nc_f, &
        divu,  d_lo, d_hi, &
-<<<<<<< HEAD
-       p0, gamma1bar, &
-       r_cc_loc, r_edge_loc, &
-       cc_to_r, ccr_lo, ccr_hi) bind (C,name="firstdt_sphr")
-=======
        gp0_cart, g_lo, g_hi) bind (C,name="firstdt_sphr")
->>>>>>> 3b8c7834
 
     use amrex_fort_module, only: amrex_min, amrex_max
 
@@ -570,38 +559,17 @@
     double precision, intent(in   ) :: u    (u_lo(1):u_hi(1),u_lo(2):u_hi(2),u_lo(3):u_hi(3),nc_u)
     double precision, intent(in   ) :: force(f_lo(1):f_hi(1),f_lo(2):f_hi(2),f_lo(3):f_hi(3),nc_f)
     double precision, intent(in   ) :: divu (d_lo(1):d_hi(1),d_lo(2):d_hi(2),d_lo(3):d_hi(3))
-<<<<<<< HEAD
-    double precision, intent(in   ) :: p0       (0:max_radial_level,0:nr_fine-1)
-    double precision, intent(in   ) :: gamma1bar(0:max_radial_level,0:nr_fine-1)
-    double precision, intent(in   ) :: r_cc_loc (0:max_radial_level,0:nr_fine-1)
-    double precision, intent(in   ) :: r_edge_loc(0:max_radial_level,0:nr_fine)
-    integer         , intent(in   ) :: ccr_lo(3), ccr_hi(3)
-    double precision, intent(in   ) :: cc_to_r(ccr_lo(1):ccr_hi(1), &
-         ccr_lo(2):ccr_hi(2),ccr_lo(3):ccr_hi(3))
-=======
     double precision, intent(in   ) :: gp0_cart(g_lo(1):g_hi(1),g_lo(2):g_hi(2),g_lo(3):g_hi(3),3)
->>>>>>> 3b8c7834
 
     ! local variables
     double precision :: spdx,spdy,spdz,pforcex,pforcey,pforcez,ux,uy,uz
     double precision :: gp_dot_u,eps,dt_divu,dt_sound,denom,rho_min
     integer          :: i,j,k,r
 
-<<<<<<< HEAD
-    double precision, pointer :: gp0_cart(:,:,:,:)
-
-    double precision :: gp0(0:max_radial_level,0:nr_fine)
-
     integer pt_index(3)
     type (eos_t) :: eos_state
 
-    call bl_allocate(gp0_cart,lo,hi,3)
-=======
-    integer pt_index(3)
-    type (eos_t) :: eos_state
-
     !$gpu
->>>>>>> 3b8c7834
 
     eps = 1.0d-8
 
@@ -685,28 +653,6 @@
 
        dt_divu = 1.d99
 
-<<<<<<< HEAD
-       ! spherical divU constraint
-       if (use_exact_base_state) then
-          do r=1,nr_fine-1
-             gamma1bar_p_avg = 0.5d0 * (gamma1bar(0,r)*p0(0,r) + gamma1bar(0,r-1)*p0(0,r-1))
-             gp0(0,r) = ( (p0(0,r) - p0(0,r-1))/(r_cc_loc(0,r) - r_cc_loc(0,r-1)) ) / gamma1bar_p_avg
-          end do
-       else
-          do r=1,nr_fine-1
-             gamma1bar_p_avg = 0.5d0 * (gamma1bar(0,r)*p0(0,r) + gamma1bar(0,r-1)*p0(0,r-1))
-             gp0(0,r) = ( (p0(0,r) - p0(0,r-1))/dr(0) ) / gamma1bar_p_avg
-          end do
-       end if
-
-       gp0(0,nr_fine) = gp0(0,nr_fine-1)
-       gp0(0,      0) = gp0(0,        1)
-
-       call put_1d_array_on_cart_sphr(lo,hi,gp0_cart,lo,hi,3,gp0,dx,1,1,r_cc_loc,r_edge_loc, &
-            cc_to_r,ccr_lo,ccr_hi)
-
-=======
->>>>>>> 3b8c7834
        !REDUCTION(MIN : dt_divu)
        do k = lo(3), hi(3)
           do j = lo(2), hi(2)
@@ -730,11 +676,6 @@
 
     end if
 
-<<<<<<< HEAD
-    call bl_deallocate(gp0_cart)
-
-=======
->>>>>>> 3b8c7834
   end subroutine firstdt_sphr
 
   subroutine estdt_divu(gp0, &
@@ -753,7 +694,7 @@
 
 
     !$gpu
-    
+
     ! spherical divU constraint
     if (use_exact_base_state) then
        do r=1,nr_fine-1
@@ -766,7 +707,7 @@
           gp0(0,r) = ( (p0(0,r) - p0(0,r-1))/dr(0) ) / gamma1bar_p_avg
        end do
     end if
-    
+
     gp0(0,nr_fine) = gp0(0,nr_fine-1)
     gp0(0,      0) = gp0(0,        1)
 
