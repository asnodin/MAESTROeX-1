--- conflicted
+++ resolved
@@ -209,8 +209,6 @@
        gp0_cart, g_lo, g_hi) bind (C,name="estdt_sphr")
 
     use amrex_fort_module, only: amrex_min, amrex_max
-
-    use fill_3d_data_module, only: put_1d_array_on_cart_sphr
 
     double precision, intent(inout) :: dt, umax
     integer         , intent(in   ) :: lo(3), hi(3)
@@ -549,10 +547,6 @@
        gp0_cart, g_lo, g_hi) bind (C,name="firstdt_sphr")
 
     use amrex_fort_module, only: amrex_min, amrex_max
-<<<<<<< HEAD
-    use fill_3d_data_module, only: put_1d_array_on_cart_sphr
-=======
->>>>>>> 729f5973
 
     double precision, intent(inout) :: dt, umax
     integer         , intent(in   ) :: lo(3), hi(3)
