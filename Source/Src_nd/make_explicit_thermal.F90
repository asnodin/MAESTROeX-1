--- conflicted
+++ resolved
@@ -5,13 +5,8 @@
   use conductivity_module
   use network, only: nspec
   use meth_params_module, only: rho_comp, temp_comp, spec_comp, &
-<<<<<<< HEAD
-                                  buoyancy_cutoff_factor, base_cutoff_density, &
-                                  limit_conductivity
-=======
        buoyancy_cutoff_factor, base_cutoff_density, &
        limit_conductivity
->>>>>>> 5a6ff77f
   use bl_constants_module
 
   implicit none
@@ -21,19 +16,11 @@
 contains
 
   subroutine make_thermal_coeffs(lo, hi, &
-<<<<<<< HEAD
-                                   scal, s_lo, s_hi, nc_s, &
-                                   Tcoeff, t_lo, t_hi, &
-                                   hcoeff, h_lo, h_hi, &
-                                   Xkcoeff, xk_lo, xk_hi, nc_xk, &
-                                   pcoeff, p_lo, p_hi) bind(C,name="make_thermal_coeffs")
-=======
        scal, s_lo, s_hi, nc_s, &
        Tcoeff, t_lo, t_hi, &
        hcoeff, h_lo, h_hi, &
        Xkcoeff, xk_lo, xk_hi, nc_xk, &
        pcoeff, p_lo, p_hi) bind(C,name="make_thermal_coeffs")
->>>>>>> 5a6ff77f
 
     ! create the coefficients for grad{T}, grad{h}, grad{X_k}, and grad{p_0}
     ! for the thermal diffusion term in the enthalpy equation.
@@ -58,17 +45,10 @@
     double precision :: conductivity
 
 !!!!!!!!!!!!!!!!!!!!!!!!!!!!!!!!!!!!!!!!!!!!!!!!!!!!!!!!!!!!!!!!!!!!!!!!!!!!!!!
-<<<<<<< HEAD
-! create Tcoeff = -kth,
-!        hcoeff = -kth/cp,
-!       Xkcoeff = xik*kth/cp,
-!        pcoeff = hp*kth/cp
-=======
     ! create Tcoeff = -kth,
     !        hcoeff = -kth/cp,
     !       Xkcoeff = xik*kth/cp,
     !        pcoeff = hp*kth/cp
->>>>>>> 5a6ff77f
 !!!!!!!!!!!!!!!!!!!!!!!!!!!!!!!!!!!!!!!!!!!!!!!!!!!!!!!!!!!!!!!!!!!!!!!!!!!!!!!
     !print *, "... Level ", lev, " create thermal coeffs:"
 
