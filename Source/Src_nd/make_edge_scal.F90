--- conflicted
+++ resolved
@@ -198,228 +198,6 @@
 
   end subroutine make_edge_scal_1d
 #endif
-
-<<<<<<< HEAD
-=======
-#if (AMREX_SPACEDIM == 2)
-  subroutine make_edge_scal_2d(domlo, domhi, lo, hi, &
-       s,      s_lo, s_hi, nc_s, ng_s, &
-       sedgex, x_lo, x_hi, nc_x, &
-       sedgey, y_lo, y_hi, nc_y, &
-       umac,   u_lo, u_hi, &
-       vmac,   v_lo, v_hi, ng_um, &
-       force,  f_lo, f_hi, nc_f, &
-       dx, dt, is_vel, adv_bc, nbccomp, &
-       comp, bccomp, is_conservative) bind(C,name="make_edge_scal_2d")
-
-    integer         , intent(in   ) :: domlo(2), domhi(2), lo(2), hi(2)
-    integer         , intent(in   ) :: s_lo(2), s_hi(2), nc_s
-    integer, value,   intent(in   ) :: ng_s
-    integer         , intent(in   ) :: x_lo(2), x_hi(2), nc_x
-    integer         , intent(in   ) :: y_lo(2), y_hi(2), nc_y
-    integer         , intent(in   ) :: u_lo(2), u_hi(2)
-    integer         , intent(in   ) :: v_lo(2), v_hi(2)
-    integer, value,   intent(in   ) :: ng_um
-    integer         , intent(in   ) :: f_lo(2), f_hi(2), nc_f
-    double precision, intent(in   ) :: s     (s_lo(1):s_hi(1),s_lo(2):s_hi(2),nc_s)
-    double precision, intent(inout) :: sedgex(x_lo(1):x_hi(1),x_lo(2):x_hi(2),nc_x)
-    double precision, intent(inout) :: sedgey(y_lo(1):y_hi(1),y_lo(2):y_hi(2),nc_y)
-    double precision, intent(in   ) :: umac  (u_lo(1):u_hi(1),u_lo(2):u_hi(2))
-    double precision, intent(in   ) :: vmac  (v_lo(1):v_hi(1),v_lo(2):v_hi(2))
-    double precision, intent(in   ) :: force (f_lo(1):f_hi(1),f_lo(2):f_hi(2),nc_f)
-    double precision, intent(in   ) :: dx(2), dt
-    integer         , intent(in   ) :: is_vel, nbccomp, comp, bccomp, is_conservative
-    integer         , intent(in   ) :: adv_bc(2,2,nbccomp)
-
-    ! Local variables
-    double precision, pointer :: slopex(:,:,:)
-    double precision, pointer :: slopey(:,:,:)
-
-    double precision :: hx,hy,dt2,dt4,savg,fl,fr
-
-    integer :: i,j,is,js,ie,je
-
-    double precision, pointer :: Ip(:,:,:), Ipf(:,:,:)
-    double precision, pointer :: Im(:,:,:), Imf(:,:,:)
-
-    ! these correspond to s_L^x, etc.
-    double precision, pointer:: slx(:,:),srx(:,:)
-    double precision, pointer:: sly(:,:),sry(:,:)
-
-    ! these correspond to s_{\i-\half\e_x}^x, etc.
-    double precision, pointer:: simhx(:,:),simhy(:,:)
-
-    ! these correspond to \mathrm{sedge}_L^x, etc.
-    double precision, pointer:: sedgelx(:,:),sedgerx(:,:)
-    double precision, pointer:: sedgely(:,:),sedgery(:,:)
-
-    call bl_allocate(Ip,lo(1)-1,hi(1)+1,lo(2)-1,hi(2)+1,1,2)
-    call bl_allocate(Im,lo(1)-1,hi(1)+1,lo(2)-1,hi(2)+1,1,2)
-
-    call bl_allocate(Ipf,lo(1)-1,hi(1)+1,lo(2)-1,hi(2)+1,1,2)
-    call bl_allocate(Imf,lo(1)-1,hi(1)+1,lo(2)-1,hi(2)+1,1,2)
-
-    call bl_allocate(slopex,lo(1)-1,hi(1)+1,lo(2)-1,hi(2)+1,1,2)
-    call bl_allocate(slopey,lo(1)-1,hi(1)+1,lo(2)-1,hi(2)+1,1,2)
-
-    ! Normal predictor states.
-    ! Allocated from lo:hi+1 in the normal direction
-    ! lo-1:hi+1 in the transverse direction
-    call bl_allocate(slx,lo(1),hi(1)+1,lo(2)-1,hi(2)+1)
-    call bl_allocate(srx,lo(1),hi(1)+1,lo(2)-1,hi(2)+1)
-    call bl_allocate(simhx,lo(1),hi(1)+1,lo(2)-1,hi(2)+1)
-
-    call bl_allocate(sly,lo(1)-1,hi(1)+1,lo(2),hi(2)+1)
-    call bl_allocate(sry,lo(1)-1,hi(1)+1,lo(2),hi(2)+1)
-    call bl_allocate(simhy,lo(1)-1,hi(1)+1,lo(2),hi(2)+1)
-
-    ! Final edge states.
-    ! lo:hi+1 in the normal direction
-    ! lo:hi in the transverse direction
-    call bl_allocate(sedgelx,lo(1),hi(1)+1,lo(2),hi(2))
-    call bl_allocate(sedgerx,lo(1),hi(1)+1,lo(2),hi(2))
-    call bl_allocate(sedgely,lo(1),hi(1),lo(2),hi(2)+1)
-    call bl_allocate(sedgery,lo(1),hi(1),lo(2),hi(2)+1)
-
-    is = lo(1)
-    ie = hi(1)
-    js = lo(2)
-    je = hi(2)
-
-    if (ppm_type .eq. 0) then
-       call slopex_2d(s(:,:,comp:comp),slopex,domlo,domhi,lo,hi,ng_s,1,adv_bc(:,:,bccomp:bccomp))
-       call slopey_2d(s(:,:,comp:comp),slopey,domlo,domhi,lo,hi,ng_s,1,adv_bc(:,:,bccomp:bccomp))
-    else if (ppm_type .eq. 1 .or. ppm_type .eq. 2) then
-       call ppm_2d(s(:,:,comp),ng_s,umac,vmac,ng_um,Ip,Im, &
-                    domlo,domhi,lo,hi,adv_bc(:,:,bccomp),dx,dt,.true.)
-       if (ppm_trace_forces .eq. 1) then
-          call ppm_2d(force(:,:,comp),ng_s,umac,vmac,ng_um,Ipf,Imf, &
-                       domlo,domhi,lo,hi,adv_bc(:,:,bccomp),dx,dt,.true.)
-       end if
-    end if
-    dt2 = HALF*dt
-    dt4 = dt/4.0d0
-
-    hx = dx(1)
-    hy = dx(2)
-
-    !******************************************************************
-    ! Create s_{\i-\half\e_x}^x, etc.
-    !******************************************************************
-
-    ! loop over appropriate x-faces
-    if (ppm_type .eq. 0) then
-       do j=js-1,je+1
-          do i=is,ie+1
-             ! make slx, srx with 1D extrapolation
-             slx(i,j) = s(i-1,j,comp) + (HALF - dt2*umac(i,j)/hx)*slopex(i-1,j,1)
-             srx(i,j) = s(i  ,j,comp) - (HALF + dt2*umac(i,j)/hx)*slopex(i  ,j,1)
-          enddo
-       enddo
-    else if (ppm_type .eq. 1 .or. ppm_type .eq. 2) then
-       do j=js-1,je+1
-          do i=is,ie+1
-             ! make slx, srx with 1D extrapolation
-             slx(i,j) = Ip(i-1,j,1)
-             srx(i,j) = Im(i  ,j,1)
-          end do
-       end do
-    end if
-
-    ! impose lo side bc's
-    if (lo(1) .eq. domlo(1)) then
-       if (adv_bc(1,1,bccomp) .eq. EXT_DIR) then
-          slx(is,js-1:je+1) = s(is-1,js-1:je+1,comp)
-          srx(is,js-1:je+1) = s(is-1,js-1:je+1,comp)
-       else if (adv_bc(1,1,bccomp) .eq. FOEXTRAP .or. &
-            adv_bc(1,1,bccomp) .eq. HOEXTRAP) then
-          if (is_vel .eq. 1 .and. comp .eq. 1) then
-             srx(is,js-1:je+1) = min(srx(is,js-1:je+1),0.d0)
-          end if
-          slx(is,js-1:je+1) = srx(is,js-1:je+1)
-       else if (adv_bc(1,1,bccomp) .eq. REFLECT_EVEN) then
-          slx(is,js-1:je+1) = srx(is,js-1:je+1)
-       else if (adv_bc(1,1,bccomp) .eq. REFLECT_ODD) then
-          slx(is,js-1:je+1) = 0.d0
-          srx(is,js-1:je+1) = 0.d0
-       else if (adv_bc(1,1,bccomp) .eq. INT_DIR) then
-       else
-          call amrex_error("make_edge_scal_2d: invalid boundary type adv_bc(1,1)")
-       end if
-    end if
-
-    ! impose hi side bc's
-    if (hi(1) .eq. domhi(1)) then
-       if (adv_bc(1,2,bccomp) .eq. EXT_DIR) then
-          slx(ie+1,js-1:je+1) = s(ie+1,js-1:je+1,comp)
-          srx(ie+1,js-1:je+1) = s(ie+1,js-1:je+1,comp)
-       else if (adv_bc(1,2,bccomp) .eq. FOEXTRAP .or. &
-            adv_bc(1,2,bccomp) .eq. HOEXTRAP) then
-          if (is_vel .eq. 1 .and. comp .eq. 1) then
-             slx(ie+1,js-1:je+1) = max(slx(ie+1,js-1:je+1),0.d0)
-          end if
-          srx(ie+1,js-1:je+1) = slx(ie+1,js-1:je+1)
-       else if (adv_bc(1,2,bccomp) .eq. REFLECT_EVEN) then
-          srx(ie+1,js-1:je+1) = slx(ie+1,js-1:je+1)
-       else if (adv_bc(1,2,bccomp) .eq. REFLECT_ODD) then
-          slx(ie+1,js-1:je+1) = 0.d0
-          srx(ie+1,js-1:je+1) = 0.d0
-       else if (adv_bc(1,2,bccomp) .eq. INT_DIR) then
-       else
-          call amrex_error("make_edge_scal_2d: invalid boundary type adv_bc(1,2)")
-       end if
-    end if
-
-    do j=js-1,je+1
-       do i=is,ie+1
-          ! make simhx by solving Riemann problem
-          simhx(i,j) = merge(slx(i,j),srx(i,j),umac(i,j) .gt. 0.d0)
-          savg = HALF*(slx(i,j)+srx(i,j))
-          simhx(i,j) = merge(simhx(i,j),savg,abs(umac(i,j)) .gt. rel_eps)
-       enddo
-    enddo
-
-    ! loop over appropriate y-faces
-    if (ppm_type .eq. 0) then
-       do j=js,je+1
-          do i=is-1,ie+1
-             ! make sly, sry with 1D extrapolation
-             sly(i,j) = s(i,j-1,comp) + (HALF - dt2*vmac(i,j)/hy)*slopey(i,j-1,1)
-             sry(i,j) = s(i,j  ,comp) - (HALF + dt2*vmac(i,j)/hy)*slopey(i,j  ,1)
-          enddo
-       enddo
-    else if (ppm_type .eq. 1 .or. ppm_type .eq. 2) then
-       do j=js,je+1
-          do i=is-1,ie+1
-             ! make sly, sry with 1D extrapolation
-             sly(i,j) = Ip(i,j-1,2)
-             sry(i,j) = Im(i,j  ,2)
-          enddo
-       enddo
-    end if
-
-    ! impose lo side bc's
-    if (lo(2) .eq. domlo(2)) then
-       if (adv_bc(2,1,bccomp) .eq. EXT_DIR) then
-          sly(is-1:ie+1,js) = s(is-1:ie+1,js-1,comp)
-          sry(is-1:ie+1,js) = s(is-1:ie+1,js-1,comp)
-       else if (adv_bc(2,1,bccomp) .eq. FOEXTRAP .or. &
-            adv_bc(2,1,bccomp) .eq. HOEXTRAP) then
-          if (is_vel .eq. 1 .and. comp .eq. 2) then
-             sry(is-1:ie+1,js) = min(sry(is-1:ie+1,js),0.d0)
-          end if
-          sly(is-1:ie+1,js) = sry(is-1:ie+1,js)
-       else if (adv_bc(2,1,bccomp) .eq. REFLECT_EVEN) then
-          sly(is-1:ie+1,js) = sry(is-1:ie+1,js)
-       else if (adv_bc(2,1,bccomp) .eq. REFLECT_ODD) then
-          sly(is-1:ie+1,js) = 0.d0
-          sry(is-1:ie+1,js) = 0.d0
-       else if (adv_bc(2,1,bccomp) .eq. INT_DIR) then
-       else
-          call amrex_error("make_edge_scal_2d: invalid boundary type adv_bc(2,1)")
-       end if
-    end if
->>>>>>> ad05050b
 
 
 #if (AMREX_SPACEDIM == 2)
