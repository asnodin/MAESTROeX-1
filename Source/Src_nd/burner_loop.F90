module burner_loop_module

  use amrex_error_module
  use burner_module
  use burn_type_module, only: burn_t, copy_burn_t
  use network, only: nspec, network_species_index
  use meth_params_module, only: rho_comp, rhoh_comp, temp_comp, spec_comp, &
       pi_comp, nscal, burner_threshold_cutoff, burner_threshold_species, &
       burning_cutoff_density, reaction_sum_tol, &
       drive_initial_convection
  use base_state_geometry_module, only: max_radial_level, nr_fine

  implicit none

  public :: burner_loop_init

  private

  integer, allocatable, save :: ispec_threshold

#ifdef AMREX_USE_CUDA
  attributes(managed) :: ispec_threshold
#endif

contains

  subroutine burner_loop_init()

      allocate(ispec_threshold)

      ispec_threshold = network_species_index(burner_threshold_species)

  end subroutine burner_loop_init

#ifndef SDC
  subroutine burner_loop(lo, hi, &
       lev, &
       s_in,     i_lo, i_hi, &
       s_out,    o_lo, o_hi, &
       rho_Hext, e_lo, e_hi, &
       rho_odot, r_lo, r_hi, &
       rho_Hnuc, n_lo, n_hi, &
       tempbar_init_in, dt_in, time_in, &
       mask,     m_lo, m_hi, use_mask) &
       bind (C,name="burner_loop")

    integer         , intent (in   ) :: lo(3), hi(3)
    integer, value  , intent (in   ) :: lev
    integer         , intent (in   ) :: i_lo(3), i_hi(3)
    integer         , intent (in   ) :: o_lo(3), o_hi(3)
    integer         , intent (in   ) :: e_lo(3), e_hi(3)
    integer         , intent (in   ) :: r_lo(3), r_hi(3)
    integer         , intent (in   ) :: n_lo(3), n_hi(3)
    integer         , intent (in   ) :: m_lo(3), m_hi(3)
    double precision, intent (in   ) ::    s_in (i_lo(1):i_hi(1),i_lo(2):i_hi(2),i_lo(3):i_hi(3),nscal)
    double precision, intent (inout) ::    s_out(o_lo(1):o_hi(1),o_lo(2):o_hi(2),o_lo(3):o_hi(3),nscal)
    double precision, intent (in   ) :: rho_Hext(e_lo(1):e_hi(1),e_lo(2):e_hi(2),e_lo(3):e_hi(3))
    double precision, intent (inout) :: rho_odot(r_lo(1):r_hi(1),r_lo(2):r_hi(2),r_lo(3):r_hi(3),nspec)
    double precision, intent (inout) :: rho_Hnuc(n_lo(1):n_hi(1),n_lo(2):n_hi(2),n_lo(3):n_hi(3))
    double precision, intent (in   ) :: tempbar_init_in(0:max_radial_level,0:nr_fine-1)
    double precision, value, intent (in) :: dt_in
    double precision, value, intent (in) :: time_in
    integer         , intent (in   ) :: mask(m_lo(1):m_hi(1),m_lo(2):m_hi(2),m_lo(3):m_hi(3))
    integer, value  , intent (in   ) :: use_mask

    ! local
    integer          :: i, j, k, n, r
    double precision :: rho,T_in

    double precision :: x_in(nspec)
    double precision :: x_out(nspec)
    double precision :: rhowdot(nspec)
    double precision :: rhoH
    double precision :: x_test
    logical          :: cell_valid
    double precision :: sumX

    type (burn_t)    :: state_in, state_out

    !$gpu

    do k = lo(3), hi(3)
       do j = lo(2), hi(2)
          do i = lo(1), hi(1)

             ! make sure the cell isn't covered by finer cells
             cell_valid = .true.
             if ( use_mask .eq. 1 ) then
                if ( (mask(i,j,k).eq.1) ) cell_valid = .false.
             endif

             if (cell_valid) then
                rho = s_in(i,j,k,rho_comp)
                do n = 1, nspec
                   x_in(n) = s_in(i,j,k,n+spec_comp-1) / rho
                enddo

                if (drive_initial_convection) then
#if (AMREX_SPACEDIM == 2)
                   r = j
#elif (AMREX_SPACEDIM == 3)
                   r = k
#endif
                   T_in = tempbar_init_in(lev,r)
                else
                   T_in = s_in(i,j,k,temp_comp)
                endif

                ! Fortran doesn't guarantee short-circuit evaluation of logicals
                ! so we need to test the value of ispec_threshold before using it
                ! as an index in x_in
                if (ispec_threshold > 0) then
                   x_test = x_in(ispec_threshold)
                else
                   x_test = 0.d0
                endif

                ! if the threshold species is not in the network, then we burn
                ! normally.  if it is in the network, make sure the mass
                ! fraction is above the cutoff.
                if (rho > burning_cutoff_density .and.                &
                     ( ispec_threshold < 0 .or.                       &
                     (ispec_threshold > 0 .and. x_test > burner_threshold_cutoff) ) ) then
                   ! Initialize burn state_in and state_out
                   state_in % e   = 0.0d0
                   state_in % rho = rho
                   state_in % T   = T_in
                   do n = 1, nspec
                      state_in % xn(n) = x_in(n)
                   enddo
                   state_in % i = i
                   state_in % j = j
                   state_in % k = k
<<<<<<< HEAD

=======
                   
>>>>>>> fac19708
                   call copy_burn_t(state_out, state_in)
                   call burner(state_in, state_out, dt_in, time_in)
                   do n = 1, nspec
                      x_out(n) = state_out % xn(n)
                   enddo
                   do n = 1, nspec
                      rhowdot(n) = state_out % rho * &
                           (state_out % xn(n) - state_in % xn(n)) / dt_in
                   enddo
                   rhoH = state_out % rho * (state_out % e - state_in % e) / dt_in
                else
                   x_out = x_in
                   rhowdot = 0.d0
                   rhoH = 0.d0
                endif

                ! check if sum{X_k} = 1
                sumX = 0.d0
                do n = 1, nspec
                   sumX = sumX + x_out(n)
                enddo
                if (abs(sumX - 1.d0) > reaction_sum_tol) then
#ifndef AMREX_USE_GPU
                   call amrex_error("ERROR: abundances do not sum to 1", abs(sumX-1.d0))
#endif
                   do n = 1, nspec
                      state_out % xn(n) = state_out % xn(n)/sumX
                   enddo
                endif

                ! pass the density and pi through
                s_out(i,j,k,rho_comp) = s_in(i,j,k,rho_comp)
                s_out(i,j,k,pi_comp) = s_in(i,j,k,pi_comp)

                ! update the species
                do n = 1, nspec
                   s_out(i,j,k,n+spec_comp-1) = x_out(n) * rho
                enddo

                ! store the energy generation and species create quantities
                do n = 1, nspec
                   rho_odot(i,j,k,n) = rhowdot(n)
                enddo
                rho_Hnuc(i,j,k) = rhoH

                ! update the enthalpy -- include the change due to external heating
                s_out(i,j,k,rhoh_comp) = s_in(i,j,k,rhoh_comp) &
                     + dt_in*rho_Hnuc(i,j,k) + dt_in*rho_Hext(i,j,k)

             endif
          enddo
       enddo
    enddo

  end subroutine burner_loop

  subroutine burner_loop_sphr(lo, hi, &
       s_in,     i_lo, i_hi, &
       s_out,    o_lo, o_hi, &
       rho_Hext, e_lo, e_hi, &
       rho_odot, r_lo, r_hi, &
       rho_Hnuc, n_lo, n_hi, &
       tempbar_init_cart, t_lo, t_hi, dt_in, time_in, &
       mask,     m_lo, m_hi, use_mask) &
       bind (C,name="burner_loop_sphr")

    integer         , intent (in   ) :: lo(3), hi(3)
    integer         , intent (in   ) :: i_lo(3), i_hi(3)
    integer         , intent (in   ) :: o_lo(3), o_hi(3)
    integer         , intent (in   ) :: e_lo(3), e_hi(3)
    integer         , intent (in   ) :: r_lo(3), r_hi(3)
    integer         , intent (in   ) :: n_lo(3), n_hi(3)
    integer         , intent (in   ) :: m_lo(3), m_hi(3)
    double precision, intent (in   ) ::    s_in (i_lo(1):i_hi(1),i_lo(2):i_hi(2),i_lo(3):i_hi(3),nscal)
    double precision, intent (inout) ::    s_out(o_lo(1):o_hi(1),o_lo(2):o_hi(2),o_lo(3):o_hi(3),nscal)
    double precision, intent (in   ) :: rho_Hext(e_lo(1):e_hi(1),e_lo(2):e_hi(2),e_lo(3):e_hi(3))
    double precision, intent (inout) :: rho_odot(r_lo(1):r_hi(1),r_lo(2):r_hi(2),r_lo(3):r_hi(3),nspec)
    double precision, intent (inout) :: rho_Hnuc(n_lo(1):n_hi(1),n_lo(2):n_hi(2),n_lo(3):n_hi(3))
    integer         , intent (in   ) :: t_lo(3), t_hi(3)
    double precision, intent (in   ) :: tempbar_init_cart(t_lo(1):t_hi(1),t_lo(2):t_hi(2),t_lo(3):t_hi(3))
    double precision, value, intent (in) :: dt_in
    double precision, value, intent (in) :: time_in
    integer         , intent (in   ) :: mask(m_lo(1):m_hi(1),m_lo(2):m_hi(2),m_lo(3):m_hi(3))
    integer, value  , intent (in   ) :: use_mask

    ! local
    integer          :: i, j, k, n
    double precision :: rho,T_in

    double precision :: x_in(nspec)
    double precision :: x_out(nspec)
    double precision :: rhowdot(nspec)
    double precision :: rhoH
    double precision :: x_test
    logical          :: cell_valid
    double precision :: sumX

    type (burn_t)    :: state_in, state_out

    !$gpu

    do k = lo(3), hi(3)
       do j = lo(2), hi(2)
          do i = lo(1), hi(1)

             ! make sure the cell isn't covered by finer cells
             cell_valid = .true.
             if ( use_mask .eq. 1 ) then
                if ( (mask(i,j,k).eq.1) ) cell_valid = .false.
             endif

             if (cell_valid) then
                rho = s_in(i,j,k,rho_comp)
                do n = 1, nspec
                   x_in(n) = s_in(i,j,k,n+spec_comp-1) / rho
                enddo

                if (drive_initial_convection) then
                   T_in = tempbar_init_cart(i,j,k)
                else
                   T_in = s_in(i,j,k,temp_comp)
                endif

                ! Fortran doesn't guarantee short-circuit evaluation of logicals
                ! so we need to test the value of ispec_threshold before using it
                ! as an index in x_in
                if (ispec_threshold > 0) then
                   x_test = x_in(ispec_threshold)
                else
                   x_test = 0.d0
                endif

                ! if the threshold species is not in the network, then we burn
                ! normally.  if it is in the network, make sure the mass
                ! fraction is above the cutoff.
                if (rho > burning_cutoff_density .and.                &
                     ( ispec_threshold < 0 .or.                       &
                     (ispec_threshold > 0 .and. x_test > burner_threshold_cutoff) ) ) then
                   ! Initialize burn state_in and state_out
                   state_in % e   = 0.0d0
                   state_in % rho = rho
                   state_in % T   = T_in
                   do n = 1, nspec
                      state_in % xn(n) = x_in(n)
                   enddo
                   state_in % i = i
                   state_in % j = j
                   state_in % k = k
<<<<<<< HEAD

=======
                   
>>>>>>> fac19708
                   call copy_burn_t(state_out, state_in)
                   call burner(state_in, state_out, dt_in, time_in)
                   do n = 1, nspec
                      x_out(n) = state_out % xn(n)
                   enddo
                   do n = 1, nspec
                      rhowdot(n) = state_out % rho * &
                           (state_out % xn(n) - state_in % xn(n)) / dt_in
                   enddo
                   rhoH = state_out % rho * (state_out % e - state_in % e) / dt_in
                else
                   x_out = x_in
                   rhowdot = 0.d0
                   rhoH = 0.d0

                   ! if we didn't burn, make sure that our abundances sum to
                   ! 1 -- this shouldn't normally be an issue, but some
                   ! combination of AMR + hitting the low density cutoff
                   ! can introduce a small error
                   sumX = 0.d0
                   do n = 1, nspec
                      sumX = sumX + x_out(n)
                   enddo
                   if (abs(sumX - 1.d0) > reaction_sum_tol) then
                      do n = 1, nspec
                         state_out % xn(n) = state_out % xn(n)/sumX
                      enddo
                   endif
                endif

                ! pass the density and pi through
                s_out(i,j,k,rho_comp) = s_in(i,j,k,rho_comp)
                s_out(i,j,k,pi_comp) = s_in(i,j,k,pi_comp)

                ! update the species
                do n = 1, nspec
                   s_out(i,j,k,n+spec_comp-1) = x_out(n) * rho
                enddo

                ! store the energy generation and species create quantities
                do n = 1, nspec
                   rho_odot(i,j,k,n) = rhowdot(n)
                enddo
                rho_Hnuc(i,j,k) = rhoH

                ! update the enthalpy -- include the change due to external heating
                s_out(i,j,k,rhoh_comp) = s_in(i,j,k,rhoh_comp) &
                     + dt_in*rho_Hnuc(i,j,k) + dt_in*rho_Hext(i,j,k)

             endif
          enddo
       enddo
    enddo

  end subroutine burner_loop_sphr

#else
  subroutine burner_loop(lo, hi, &
       lev, &
       s_in,     i_lo, i_hi, &
       s_out,    o_lo, o_hi, &
       source, s_lo, s_hi, &
       p0_in, dt_in, time_in, &
       mask,     m_lo, m_hi, use_mask) &
       bind (C,name="burner_loop")

    use sdc_type_module, only: sdc_t
    
    integer         , intent (in   ) :: lo(3), hi(3)
    integer, value  , intent (in   ) :: lev
    integer         , intent (in   ) :: i_lo(3), i_hi(3)
    integer         , intent (in   ) :: o_lo(3), o_hi(3)
    integer         , intent (in   ) :: s_lo(3), s_hi(3)
    integer         , intent (in   ) :: m_lo(3), m_hi(3)
    double precision, intent (in   ) ::    s_in (i_lo(1):i_hi(1),i_lo(2):i_hi(2),i_lo(3):i_hi(3),nscal)
    double precision, intent (inout) ::    s_out(o_lo(1):o_hi(1),o_lo(2):o_hi(2),o_lo(3):o_hi(3),nscal)
    double precision, intent (in   ) ::   source(s_lo(1):s_hi(1),s_lo(2):s_hi(2),s_lo(3):s_hi(3),nscal)
    double precision, intent (in   ) :: p0_in(0:max_radial_level,0:nr_fine-1)
    double precision, value, intent (in) :: dt_in
    double precision, value, intent (in) :: time_in
    integer         , intent (in   ) :: mask(m_lo(1):m_hi(1),m_lo(2):m_hi(2),m_lo(3):m_hi(3))
    integer, value  , intent (in   ) :: use_mask

    ! local
    integer          :: i, j, k, r
    double precision :: rho_in, rho_out, rhoh_in, rhoh_out
    double precision :: rhox_in(nspec)
    double precision :: rhox_out(nspec)
    double precision :: x_test
    logical          :: cell_valid

    double precision :: sdc_rhoX(nspec)
    double precision :: sdc_rhoh
    double precision :: p0
    
    type (sdc_t)       :: state_in, state_out

    do k = lo(3), hi(3)
       do j = lo(2), hi(2)
          do i = lo(1), hi(1)

             ! make sure the cell isn't covered by finer cells
             cell_valid = .true.
             if ( use_mask .eq. 1 ) then
                if ( (mask(i,j,k).eq.1) ) cell_valid = .false.
             endif

             if (cell_valid) then
#if (AMREX_SPACEDIM == 2)
                r = j
#elif (AMREX_SPACEDIM == 3)
                r = k
#endif
                sdc_rhoX(:) = source(i,j,k,spec_comp:spec_comp+nspec-1)
                sdc_rhoh = source(i,j,k,rhoh_comp)

                p0 = p0_in(lev,r)
                
                rho_in = s_in(i,j,k,rho_comp)
                rhox_in(1:nspec) = s_in(i,j,k,spec_comp:spec_comp+nspec-1)
                rhoh_in = s_in(i,j,k,rhoh_comp)
                
                ! Fortran doesn't guarantee short-circuit evaluation of logicals
                ! so we need to test the value of ispec_threshold before using it
                ! as an index in x_in
                if (ispec_threshold > 0) then
                   x_test = rhox_in(ispec_threshold)/rho_in
                else
                   x_test = 0.d0
                endif

                ! if the threshold species is not in the network, then we burn
                ! normally.  if it is in the network, make sure the mass
                ! fraction is above the cutoff.
                if (rho_in > burning_cutoff_density .and.                &
                     ( ispec_threshold < 0 .or.                       &
                     (ispec_threshold > 0 .and. x_test > burner_threshold_cutoff) ) ) then

                   state_in % p0  = p0
                   state_in % rho = rho_in
                   state_in % y(1:nspec) = rhox_in(1:nspec)
                   state_in % y(nspec+1) = rhoh_in
                   state_in % ydot_a(1:nspec) = sdc_rhoX(1:nspec)
                   state_in % ydot_a(nspec+1) = sdc_rhoh
                   state_in % i = i
                   state_in % j = j
                   state_in % k = k
                   
                   call burner(state_in, state_out, dt_in, time_in)
                   
                   rho_out  = sum(state_out % y(1:nspec))
                   rhox_out = state_out % y(1:nspec)
                   rhoh_out = state_out % y(nspec+1)
                else
                   rho_out = rho_in + sum(sdc_rhoX(1:nspec))*dt_in
                   rhox_out = rhox_in + sdc_rhoX*dt_in
                   rhoh_out = rhoh_in + sdc_rhoh*dt_in
                endif

                ! update the density
                s_out(i,j,k,rho_comp) = rho_out

                ! update the species
                s_out(i,j,k,spec_comp:spec_comp+nspec-1) = rhox_out(1:nspec)

                ! update the enthalpy -- include the change due to external heating
                s_out(i,j,k,rhoh_comp) = rhoh_out

                ! pass the tracers through (currently not implemented)

             endif
          enddo
       enddo
    enddo

  end subroutine burner_loop

  subroutine burner_loop_sphr(lo, hi, &
       s_in,     i_lo, i_hi, &
       s_out,    o_lo, o_hi, &
       source,   s_lo, s_hi, &
       p0_cart, t_lo, t_hi, dt_in, time_in, &
       mask,     m_lo, m_hi, use_mask) &
       bind (C,name="burner_loop_sphr")

    use sdc_type_module, only: sdc_t

    integer         , intent (in   ) :: lo(3), hi(3)
    integer         , intent (in   ) :: i_lo(3), i_hi(3)
    integer         , intent (in   ) :: o_lo(3), o_hi(3)
    integer         , intent (in   ) :: s_lo(3), s_hi(3)
    integer         , intent (in   ) :: m_lo(3), m_hi(3)
    double precision, intent (in   ) ::    s_in (i_lo(1):i_hi(1),i_lo(2):i_hi(2),i_lo(3):i_hi(3),nscal)
    double precision, intent (inout) ::    s_out(o_lo(1):o_hi(1),o_lo(2):o_hi(2),o_lo(3):o_hi(3),nscal)
    double precision, intent (in   ) ::   source(s_lo(1):s_hi(1),s_lo(2):s_hi(2),s_lo(3):s_hi(3),nscal)
    integer         , intent (in   ) :: t_lo(3), t_hi(3)
    double precision, intent (in   ) :: p0_cart(t_lo(1):t_hi(1),t_lo(2):t_hi(2),t_lo(3):t_hi(3))
    double precision, value, intent (in) :: dt_in
    double precision, value, intent (in) :: time_in
    integer         , intent (in   ) :: mask(m_lo(1):m_hi(1),m_lo(2):m_hi(2),m_lo(3):m_hi(3))
    integer, value  , intent (in   ) :: use_mask

    ! local
    integer          :: i, j, k
    double precision :: rho_in, rho_out, rhoh_in, rhoh_out
    double precision :: rhox_in(nspec)
    double precision :: rhox_out(nspec)
    double precision :: x_test
    logical          :: cell_valid

    double precision :: sdc_rhoX(nspec)
    double precision :: sdc_rhoh
    double precision :: p0_in

    type (sdc_t)       :: state_in, state_out

    do k = lo(3), hi(3)
       do j = lo(2), hi(2)
          do i = lo(1), hi(1)

             ! make sure the cell isn't covered by finer cells
             cell_valid = .true.
             if ( use_mask .eq. 1 ) then
                if ( (mask(i,j,k).eq.1) ) cell_valid = .false.
             endif

             if (cell_valid) then
                
                sdc_rhoX(:) = source(i,j,k,spec_comp:spec_comp+nspec-1)
                sdc_rhoh = source(i,j,k,rhoh_comp)

                p0_in = p0_cart(i,j,k)
                
                rho_in = s_in(i,j,k,rho_comp)
                rhox_in(1:nspec) = s_in(i,j,k,spec_comp:spec_comp+nspec-1)
                rhoh_in = s_in(i,j,k,rhoh_comp)
                
                ! Fortran doesn't guarantee short-circuit evaluation of logicals
                ! so we need to test the value of ispec_threshold before using it
                ! as an index in x_in
                if (ispec_threshold > 0) then
                   x_test = rhox_in(ispec_threshold)/rho_in
                else
                   x_test = 0.d0
                endif

                ! if the threshold species is not in the network, then we burn
                ! normally.  if it is in the network, make sure the mass
                ! fraction is above the cutoff.
                if (rho_in > burning_cutoff_density .and.                &
                     ( ispec_threshold < 0 .or.                       &
                     (ispec_threshold > 0 .and. x_test > burner_threshold_cutoff) ) ) then

                   state_in % p0  = p0_in
                   state_in % rho = rho_in
                   state_in % y(1:nspec) = rhox_in(1:nspec)
                   state_in % y(nspec+1) = rhoh_in
                   state_in % ydot_a(1:nspec) = sdc_rhoX(1:nspec)
                   state_in % ydot_a(nspec+1) = sdc_rhoh
                   state_in % i = i
                   state_in % j = j
                   state_in % k = k

                   call burner(state_in, state_out, dt_in, time_in)

                   rho_out  = sum(state_out % y(1:nspec))
                   rhox_out = state_out % y(1:nspec)
                   rhoh_out = state_out % y(nspec+1)
                   
                else
                   rho_out = rho_in + sum(sdc_rhoX(1:nspec))*dt_in
                   rhox_out = rhox_in + sdc_rhoX*dt_in
                   rhoh_out = rhoh_in + sdc_rhoh*dt_in
                endif

                ! update the density
                s_out(i,j,k,rho_comp) = rho_out

                ! update the species
                s_out(i,j,k,spec_comp:spec_comp+nspec-1) = rhox_out(1:nspec)

                ! update the enthalpy -- include the change due to external heating
                s_out(i,j,k,rhoh_comp) = rhoh_out

                ! pass the tracers through (currently not implemented)

             endif
          enddo
       enddo
    enddo
    
  end subroutine burner_loop_sphr
#endif
  
end module burner_loop_module<|MERGE_RESOLUTION|>--- conflicted
+++ resolved
@@ -131,11 +131,7 @@
                    state_in % i = i
                    state_in % j = j
                    state_in % k = k
-<<<<<<< HEAD
-
-=======
                    
->>>>>>> fac19708
                    call copy_burn_t(state_out, state_in)
                    call burner(state_in, state_out, dt_in, time_in)
                    do n = 1, nspec
@@ -284,11 +280,7 @@
                    state_in % i = i
                    state_in % j = j
                    state_in % k = k
-<<<<<<< HEAD
-
-=======
                    
->>>>>>> fac19708
                    call copy_burn_t(state_out, state_in)
                    call burner(state_in, state_out, dt_in, time_in)
                    do n = 1, nspec
