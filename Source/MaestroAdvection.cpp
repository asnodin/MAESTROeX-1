
#include <Maestro.H>
#include <Maestro_F.H>
#include <MaestroBCThreads.H>

using namespace amrex;

// compute unprojected mac velocities
void
Maestro::AdvancePremac (Vector<std::array< MultiFab, AMREX_SPACEDIM > >& umac,
                        const Vector<std::array< MultiFab,AMREX_SPACEDIM > >& w0mac,
                        const RealVector& w0_force,
                        const Vector<MultiFab>& w0_force_cart)
{
	// timer for profiling
	BL_PROFILE_VAR("Maestro::AdvancePremac()",AdvancePremac);

	// create a uold with filled ghost cells
	Vector<MultiFab> utilde(finest_level+1);
	for (int lev=0; lev<=finest_level; ++lev) {
		utilde[lev].define(grids[lev], dmap[lev], AMREX_SPACEDIM, ng_adv);
		utilde[lev].setVal(0.);
	}

	FillPatch(t_new, utilde, uold, uold, 0, 0, AMREX_SPACEDIM, 0, bcs_u, 1);

	// create a MultiFab to hold uold + w0
	Vector<MultiFab> ufull(finest_level+1);
	for (int lev=0; lev<=finest_level; ++lev) {
		ufull[lev].define(grids[lev], dmap[lev], AMREX_SPACEDIM, ng_adv);
                // needed to avoid NaNs in filling corner ghost cells with 2 physical boundaries
                ufull[lev].setVal(0.);
	}

	// create ufull = uold + w0
        for (int lev=0; lev<=finest_level; ++lev) {
            MultiFab::Copy(ufull[lev], w0_cart[lev], 0, 0, AMREX_SPACEDIM, 0);
        }
        // fill ufull ghost cells
        FillPatch(t_old, ufull, ufull, ufull, 0, 0, AMREX_SPACEDIM, 0, bcs_u, 1);
	for (int lev=0; lev<=finest_level; ++lev) {
            MultiFab::Add(ufull[lev],utilde[lev],0,0,AMREX_SPACEDIM,ng_adv);
	}
        
	// create a face-centered MultiFab to hold utrans
	Vector<std::array< MultiFab, AMREX_SPACEDIM > > utrans(finest_level+1);
	for (int lev=0; lev<=finest_level; ++lev) {
		utrans[lev][0].define(convert(grids[lev],nodal_flag_x), dmap[lev], 1, 1);
		utrans[lev][1].define(convert(grids[lev],nodal_flag_y), dmap[lev], 1, 1);
#if (AMREX_SPACEDIM == 3)
		utrans[lev][2].define(convert(grids[lev],nodal_flag_z), dmap[lev], 1, 1);
#endif
		for (int j=0; j < AMREX_SPACEDIM; j++)
			utrans[lev][j].setVal(0.);
	}

	// create utrans
	MakeUtrans(utilde,ufull,utrans,w0mac);

	// create a MultiFab to hold the velocity forcing
	Vector<MultiFab> vel_force(finest_level+1);
	for (int lev=0; lev<=finest_level; ++lev) {
		if (ppm_trace_forces == 0) {
			vel_force[lev].define(grids[lev], dmap[lev], AMREX_SPACEDIM, 1);
		} else {
			// tracing needs more ghost cells
			vel_force[lev].define(grids[lev], dmap[lev], AMREX_SPACEDIM, ng_s);
		}
		vel_force[lev].setVal(0.);

	}

	int do_add_utilde_force = 1;
	MakeVelForce(vel_force,utrans,sold,rho0_old,grav_cell_old,
	             w0_force_cart,do_add_utilde_force);

	// add w0 to trans velocities
	Addw0 (utrans,w0mac,1.);

	VelPred(utilde,ufull,utrans,umac,w0mac,vel_force);
}


void
Maestro::MakeRhoXFlux (const Vector<MultiFab>& state,
                       Vector<std::array< MultiFab, AMREX_SPACEDIM > >& sflux,
                       Vector<MultiFab>& etarhoflux,
                       Vector<std::array< MultiFab, AMREX_SPACEDIM > >& sedge,
                       const Vector<std::array< MultiFab, AMREX_SPACEDIM > >& umac,
                       const Vector<std::array< MultiFab, AMREX_SPACEDIM > >& w0mac,
                       const RealVector& r0_old,
                       const RealVector& r0_edge_old,
                       const Vector<std::array< MultiFab, AMREX_SPACEDIM > >& r0mac_old,
                       const RealVector& r0_new,
                       const RealVector& r0_edge_new,
                       const Vector<std::array< MultiFab, AMREX_SPACEDIM > >& r0mac_new,
                       const RealVector& r0_predicted_edge,
                       int start_comp, int num_comp)
{
    // timer for profiling
    BL_PROFILE_VAR("Maestro::MakeRhoXFlux()", MakeRhoXFlux);

#ifdef AMREX_USE_CUDA
    auto not_launched = Gpu::notInLaunchRegion();
    // turn on GPU
    if (not_launched) Gpu::setLaunchRegion(true);
#endif

    // Make sure to pass in comp+1 for fortran indexing
    const int startcomp = start_comp + 1;
    const int endcomp = startcomp + num_comp - 1;

    for (int lev=0; lev<=finest_level; ++lev) {

// get references to the MultiFabs at level lev
        const MultiFab& scal_mf  = state[lev];
        MultiFab& sedgex_mf      = sedge[lev][0];
        MultiFab& sfluxx_mf      = sflux[lev][0];
        MultiFab& etarhoflux_mf  = etarhoflux[lev];
        const MultiFab& umac_mf  = umac[lev][0];
        MultiFab& sedgey_mf      = sedge[lev][1];
        MultiFab& sfluxy_mf      = sflux[lev][1];
        const MultiFab& vmac_mf  = umac[lev][1];

#if (AMREX_SPACEDIM == 3)
        MultiFab& sedgez_mf      = sedge[lev][2];
        MultiFab& sfluxz_mf      = sflux[lev][2];
        const MultiFab& wmac_mf  = umac[lev][2];

    	// if spherical == 1
    	const MultiFab& w0macx_mf = w0mac[lev][0];
    	const MultiFab& w0macy_mf = w0mac[lev][1];
    	const MultiFab& w0macz_mf = w0mac[lev][2];
    	MultiFab rho0mac_edgex, rho0mac_edgey, rho0mac_edgez;
    	rho0mac_edgex.define(convert(grids[lev],nodal_flag_x), dmap[lev], 1, 1);
    	rho0mac_edgey.define(convert(grids[lev],nodal_flag_y), dmap[lev], 1, 1);
    	rho0mac_edgez.define(convert(grids[lev],nodal_flag_z), dmap[lev], 1, 1);

    	if (spherical == 1) {
    	    MultiFab::LinComb(rho0mac_edgex,0.5,r0mac_old[lev][0],0,0.5,r0mac_new[lev][0],0,0,1,1);
    	    MultiFab::LinComb(rho0mac_edgey,0.5,r0mac_old[lev][1],0,0.5,r0mac_new[lev][1],0,0,1,1);
    	    MultiFab::LinComb(rho0mac_edgez,0.5,r0mac_old[lev][2],0,0.5,r0mac_new[lev][2],0,0,1,1);
    	}
#endif

        // loop over boxes (make sure mfi takes a cell-centered multifab as an argument)
#ifdef _OPENMP
#pragma omp parallel
#endif
        for ( MFIter mfi(scal_mf, true); mfi.isValid(); ++mfi ) {

            // Get the index space of the valid region
            const Box& tileBox = mfi.tilebox();
            const Box& xbx = amrex::growHi(tileBox,0, 1);
            const Box& ybx = amrex::growHi(tileBox,1, 1);
#if (AMREX_SPACEDIM == 3)
            const Box& zbx = amrex::growHi(tileBox,2, 1);
#endif

#if (AMREX_SPACEDIM == 2)
                // x-direction
#pragma gpu box(xbx)
                make_rhoX_flux_2d(AMREX_INT_ANYD(xbx.loVect()),
                    AMREX_INT_ANYD(xbx.hiVect()), lev, 1,
                    BL_TO_FORTRAN_ANYD(sfluxx_mf[mfi]), sfluxx_mf.nComp(),
                    BL_TO_FORTRAN_ANYD(etarhoflux_mf[mfi]),
                    BL_TO_FORTRAN_ANYD(sedgex_mf[mfi]), sedgex_mf.nComp(),
                    BL_TO_FORTRAN_ANYD(umac_mf[mfi]),
                    r0_old.dataPtr(), r0_edge_old.dataPtr(),
                    r0_new.dataPtr(), r0_edge_new.dataPtr(),
                    r0_predicted_edge.dataPtr(),
                    w0.dataPtr(),
                    startcomp, endcomp);

                // y-direction
#pragma gpu box(ybx)
                make_rhoX_flux_2d(AMREX_INT_ANYD(ybx.loVect()),
                    AMREX_INT_ANYD(ybx.hiVect()), lev, 2,
                    BL_TO_FORTRAN_ANYD(sfluxy_mf[mfi]), sfluxy_mf.nComp(),
                    BL_TO_FORTRAN_ANYD(etarhoflux_mf[mfi]),
                    BL_TO_FORTRAN_ANYD(sedgey_mf[mfi]), sedgey_mf.nComp(),
                    BL_TO_FORTRAN_ANYD(vmac_mf[mfi]),
                    r0_old.dataPtr(), r0_edge_old.dataPtr(),
                    r0_new.dataPtr(), r0_edge_new.dataPtr(),
                    r0_predicted_edge.dataPtr(),
                    w0.dataPtr(),
                    startcomp, endcomp);

#elif (AMREX_SPACEDIM == 3)

<<<<<<< HEAD
    	    // call fortran subroutine
    	    // use macros in AMReX_ArrayLim.H to pass in each FAB's data,
    	    // lo/hi coordinates (including ghost cells), and/or the # of components
    	    // We will also pass "validBox", which specifies the "valid" region.
    	    if (spherical == 0) {
                // x-direction
#pragma gpu box(xbx)
                make_rhoX_flux_3d(AMREX_INT_ANYD(xbx.loVect()),
                                AMREX_INT_ANYD(xbx.hiVect()),
                                lev, 1,
                                BL_TO_FORTRAN_ANYD(sfluxx_mf[mfi]), sfluxx_mf.nComp(),
                                BL_TO_FORTRAN_ANYD(etarhoflux_mf[mfi]),
                                BL_TO_FORTRAN_ANYD(sedgex_mf[mfi]), sedgex_mf.nComp(),
                                BL_TO_FORTRAN_ANYD(umac_mf[mfi]),
                                r0_old.dataPtr(), r0_edge_old.dataPtr(),
                                r0_new.dataPtr(), r0_edge_new.dataPtr(),
                                r0_predicted_edge.dataPtr(),
                                w0.dataPtr(),
                                startcomp, endcomp);
                // y-direction
#pragma gpu box(ybx)
                make_rhoX_flux_3d(AMREX_INT_ANYD(ybx.loVect()),
                                AMREX_INT_ANYD(ybx.hiVect()),
                                lev, 2,
                                BL_TO_FORTRAN_ANYD(sfluxy_mf[mfi]), sfluxy_mf.nComp(),
                                BL_TO_FORTRAN_ANYD(etarhoflux_mf[mfi]),
                                BL_TO_FORTRAN_ANYD(sedgey_mf[mfi]), sedgey_mf.nComp(),
                                BL_TO_FORTRAN_ANYD(vmac_mf[mfi]),
                                r0_old.dataPtr(), r0_edge_old.dataPtr(),
                                r0_new.dataPtr(), r0_edge_new.dataPtr(),
                                r0_predicted_edge.dataPtr(),
                                w0.dataPtr(),
                                startcomp, endcomp);
                // z-direction
#pragma gpu box(zbx)
                make_rhoX_flux_3d(AMREX_INT_ANYD(zbx.loVect()),
                                AMREX_INT_ANYD(zbx.hiVect()),
                                lev, 3,
                                BL_TO_FORTRAN_ANYD(sfluxz_mf[mfi]), sfluxz_mf.nComp(),
                                BL_TO_FORTRAN_ANYD(etarhoflux_mf[mfi]),
                                BL_TO_FORTRAN_ANYD(sedgez_mf[mfi]), sedgez_mf.nComp(),
                                BL_TO_FORTRAN_ANYD(wmac_mf[mfi]),
                                r0_old.dataPtr(), r0_edge_old.dataPtr(),
                                r0_new.dataPtr(), r0_edge_new.dataPtr(),
                                r0_predicted_edge.dataPtr(),
                                w0.dataPtr(),
                                startcomp, endcomp);
    	    } else {
                // x-direction
#pragma gpu box(xbx)
    		    make_rhoX_flux_3d_sphr(AMREX_INT_ANYD(xbx.loVect()),
                                    AMREX_INT_ANYD(xbx.hiVect()),
                                    BL_TO_FORTRAN_ANYD(sfluxx_mf[mfi]), sfluxx_mf.nComp(),
                                    BL_TO_FORTRAN_ANYD(sedgex_mf[mfi]), sedgex_mf.nComp(),
                                    BL_TO_FORTRAN_ANYD(umac_mf[mfi]),
                                    BL_TO_FORTRAN_ANYD(w0macx_mf[mfi]),
                                    BL_TO_FORTRAN_ANYD(rho0mac_edgex[mfi]),
                                    startcomp, endcomp);
                // y-direction
#pragma gpu box(ybx)
    		    make_rhoX_flux_3d_sphr(AMREX_INT_ANYD(ybx.loVect()),
                                    AMREX_INT_ANYD(ybx.hiVect()),
                                    BL_TO_FORTRAN_ANYD(sfluxy_mf[mfi]), sfluxy_mf.nComp(),
                                    BL_TO_FORTRAN_ANYD(sedgey_mf[mfi]), sedgey_mf.nComp(),
                                    BL_TO_FORTRAN_ANYD(vmac_mf[mfi]),
                                    BL_TO_FORTRAN_ANYD(w0macy_mf[mfi]),
                                    BL_TO_FORTRAN_ANYD(rho0mac_edgey[mfi]),
                                    startcomp, endcomp);
                // z-direction
#pragma gpu box(zbx)
    		    make_rhoX_flux_3d_sphr(AMREX_INT_ANYD(zbx.loVect()),
                                    AMREX_INT_ANYD(zbx.hiVect()),
                                    BL_TO_FORTRAN_ANYD(sfluxz_mf[mfi]), sfluxz_mf.nComp(),
                                    BL_TO_FORTRAN_ANYD(sedgez_mf[mfi]), sedgez_mf.nComp(),
                                    BL_TO_FORTRAN_ANYD(wmac_mf[mfi]),
                                    BL_TO_FORTRAN_ANYD(w0macz_mf[mfi]),
                                    BL_TO_FORTRAN_ANYD(rho0mac_edgez[mfi]),
                                    startcomp, endcomp);
=======
#if (AMREX_SPACEDIM == 3)
		// if (use_exact_base_state)
		// {
		//     // add make_rhoX_flux_3d_sphr_irreg()
		// }
		// else
		// {
		    make_rhoX_flux_3d_sphr(tileBox.loVect(), tileBox.hiVect(),
			               BL_TO_FORTRAN_FAB(sfluxx_mf[mfi]),
			               BL_TO_FORTRAN_FAB(sfluxy_mf[mfi]),
			               BL_TO_FORTRAN_FAB(sfluxz_mf[mfi]),
				       BL_TO_FORTRAN_FAB(sedgex_mf[mfi]),
				       BL_TO_FORTRAN_FAB(sedgey_mf[mfi]),
				       BL_TO_FORTRAN_FAB(sedgez_mf[mfi]),
				       BL_TO_FORTRAN_3D(umac_mf[mfi]),
				       BL_TO_FORTRAN_3D(vmac_mf[mfi]),
				       BL_TO_FORTRAN_3D(wmac_mf[mfi]),
				       BL_TO_FORTRAN_3D(rho0mac_edgex[mfi]),
				       BL_TO_FORTRAN_3D(rho0mac_edgey[mfi]),
				       BL_TO_FORTRAN_3D(rho0mac_edgez[mfi]),
				       &startcomp, &endcomp);
		// }
#else
	        Abort("MakeRhoXFlux: Spherical is not valid for DIM < 3");
#endif
>>>>>>> 5779950f
	    } // end spherical
#endif
	} // end MFIter loop

	// increment or decrement the flux registers by area and time-weighted fluxes
        // Note that the fluxes need to be scaled by dt and area
        // In this example we are solving s_t = -div(+F)
        // The fluxes contain, e.g., F_{i+1/2,j} = (s*u)_{i+1/2,j}
        // Keep this in mind when considering the different sign convention for updating
        // the flux registers from the coarse or fine grid perspective
        // NOTE: the flux register associated with flux_reg_s[lev] is associated
        // with the lev/lev-1 interface (and has grid spacing associated with lev-1)
        if (reflux_type == 2) {

    	    // Get the grid size
    	    const Real* dx = geom[lev].CellSize();
    	    // NOTE: areas are different in DIM=2 and DIM=3
#if (AMREX_SPACEDIM == 3)
    	    const Real area[3] = {dx[1]*dx[2], dx[0]*dx[2], dx[0]*dx[1]};
#else
    	    const Real area[2] = {dx[1], dx[0]};
#endif

    	    if (flux_reg_s[lev+1])
            {
                for (int i = 0; i < AMREX_SPACEDIM; ++i) {
                    // update the lev+1/lev flux register (index lev+1)
                    flux_reg_s[lev+1]->CrseInit(sflux[lev][i],i,start_comp,start_comp,num_comp, -1.0*dt*area[i]);
		    // also include density flux
                    flux_reg_s[lev+1]->CrseInit(sflux[lev][i],i,Rho,Rho,1, -1.0*dt*area[i]);
                }
            }
    	    if (flux_reg_s[lev])
            {
                for (int i = 0; i < AMREX_SPACEDIM; ++i) {
                    // update the lev/lev-1 flux register (index lev)
                    flux_reg_s[lev]->FineAdd(sflux[lev][i],i,start_comp,start_comp,num_comp, 1.0*dt*area[i]);
		    // also include density flux
                    flux_reg_s[lev]->FineAdd(sflux[lev][i],i,Rho,Rho,1, 1.0*dt*area[i]);
                }
            }

    	    if (spherical == 0) {
    		// need edge_restrict for etarhoflux
    	    }
        }

    } // end loop over levels

    // average down fluxes
    if (reflux_type == 1) {
    	AverageDownFaces(sflux);
    }

    // Something analogous to edge_restriction is done in UpdateScal()

#ifdef AMREX_USE_CUDA
    // turn off GPU
    if (not_launched) Gpu::setLaunchRegion(false);
#endif
}


void
Maestro::MakeRhoHFlux (const Vector<MultiFab>& state,
                       Vector<std::array< MultiFab, AMREX_SPACEDIM > >& sflux,
                       Vector<std::array< MultiFab, AMREX_SPACEDIM > >& sedge,
                       const Vector<std::array< MultiFab, AMREX_SPACEDIM > >& umac,
                       const Vector<std::array< MultiFab, AMREX_SPACEDIM > >& w0mac,
                       const RealVector& r0_old,
                       const RealVector& r0_edge_old,
                       const Vector<std::array< MultiFab, AMREX_SPACEDIM > >& r0mac_old,
                       const RealVector& r0_new,
                       const RealVector& r0_edge_new,
                       const Vector<std::array< MultiFab, AMREX_SPACEDIM > >& r0mac_new,
                       const RealVector& rh0_old,
                       const RealVector& rh0_edge_old,
                       const Vector<std::array< MultiFab, AMREX_SPACEDIM > >& rh0mac_old,
                       const RealVector& rh0_new,
                       const RealVector& rh0_edge_new,
                       const Vector<std::array< MultiFab, AMREX_SPACEDIM > >& rh0mac_new,
                       const Vector<std::array< MultiFab, AMREX_SPACEDIM > >& h0mac_old,
                       const Vector<std::array< MultiFab, AMREX_SPACEDIM > >& h0mac_new)
{
    // timer for profiling
    BL_PROFILE_VAR("Maestro::MakeRhoHFlux()", MakeRhoHFlux);

#ifdef AMREX_USE_CUDA
    auto not_launched = Gpu::notInLaunchRegion();
    // turn on GPU
    if (not_launched) Gpu::setLaunchRegion(true);
#endif

    for (int lev=0; lev<=finest_level; ++lev) {

        // get references to the MultiFabs at level lev
        const MultiFab& scal_mf   = state[lev];
        MultiFab& sedgex_mf = sedge[lev][0];
        MultiFab& sfluxx_mf = sflux[lev][0];
        const MultiFab& umac_mf   = umac[lev][0];
        MultiFab& sedgey_mf = sedge[lev][1];
        MultiFab& sfluxy_mf = sflux[lev][1];
        const MultiFab& vmac_mf   = umac[lev][1];

#if (AMREX_SPACEDIM == 3)
        MultiFab& sedgez_mf = sedge[lev][2];
        MultiFab& sfluxz_mf = sflux[lev][2];
        const MultiFab& wmac_mf   = umac[lev][2];

        // if spherical == 1
        const MultiFab& w0macx_mf = w0mac[lev][0];
        const MultiFab& w0macy_mf = w0mac[lev][1];
        const MultiFab& w0macz_mf = w0mac[lev][2];
        MultiFab rho0mac_edgex, rho0mac_edgey, rho0mac_edgez;
        MultiFab h0mac_edgex, h0mac_edgey, h0mac_edgez;
        MultiFab rhoh0mac_edgex, rhoh0mac_edgey, rhoh0mac_edgez;
        rho0mac_edgex.define(convert(grids[lev],nodal_flag_x), dmap[lev], 1, 0);
        rho0mac_edgey.define(convert(grids[lev],nodal_flag_y), dmap[lev], 1, 0);
        rho0mac_edgez.define(convert(grids[lev],nodal_flag_z), dmap[lev], 1, 0);
        h0mac_edgex.define(convert(grids[lev],nodal_flag_x), dmap[lev], 1, 0);
        h0mac_edgey.define(convert(grids[lev],nodal_flag_y), dmap[lev], 1, 0);
        h0mac_edgez.define(convert(grids[lev],nodal_flag_z), dmap[lev], 1, 0);
        rhoh0mac_edgex.define(convert(grids[lev],nodal_flag_x), dmap[lev], 1, 0);
        rhoh0mac_edgey.define(convert(grids[lev],nodal_flag_y), dmap[lev], 1, 0);
        rhoh0mac_edgez.define(convert(grids[lev],nodal_flag_z), dmap[lev], 1, 0);

        if (spherical == 1) {
            if (use_exact_base_state) {
                MultiFab::LinComb(rhoh0mac_edgex,0.5,rh0mac_old[lev][0],0,0.5,rh0mac_new[lev][0],0,0,1,0);
                MultiFab::LinComb(rhoh0mac_edgey,0.5,rh0mac_old[lev][1],0,0.5,rh0mac_new[lev][1],0,0,1,0);
                MultiFab::LinComb(rhoh0mac_edgez,0.5,rh0mac_old[lev][2],0,0.5,rh0mac_new[lev][2],0,0,1,0);
            } else {
                MultiFab::LinComb(rho0mac_edgex,0.5,r0mac_old[lev][0],0,0.5,r0mac_new[lev][0],0,0,1,0);
                MultiFab::LinComb(rho0mac_edgey,0.5,r0mac_old[lev][1],0,0.5,r0mac_new[lev][1],0,0,1,0);
                MultiFab::LinComb(rho0mac_edgez,0.5,r0mac_old[lev][2],0,0.5,r0mac_new[lev][2],0,0,1,0);
                MultiFab::LinComb(h0mac_edgex,0.5,h0mac_old[lev][0],0,0.5,h0mac_new[lev][0],0,0,1,0);
                MultiFab::LinComb(h0mac_edgey,0.5,h0mac_old[lev][1],0,0.5,h0mac_new[lev][1],0,0,1,0);
                MultiFab::LinComb(h0mac_edgez,0.5,h0mac_old[lev][2],0,0.5,h0mac_new[lev][2],0,0,1,0);
            }
        }
#endif

        // loop over boxes (make sure mfi takes a cell-centered multifab as an argument)
#ifdef _OPENMP
#pragma omp parallel
#endif
        for ( MFIter mfi(scal_mf, true); mfi.isValid(); ++mfi ) {

            // Get the index space of the valid region
            const Box& tileBox = mfi.tilebox();
            const Box& xbx = amrex::growHi(tileBox,0, 1);
            const Box& ybx = amrex::growHi(tileBox,1, 1);
#if (AMREX_SPACEDIM == 3)
            const Box& zbx = amrex::growHi(tileBox,2, 1);
#endif

            // call fortran subroutine
            // use macros in AMReX_ArrayLim.H to pass in each FAB's data,
            // lo/hi coordinates (including ghost cells), and/or the # of components
            // We will also pass "validBox", which specifies the "valid" region.
#if (AMREX_SPACEDIM == 2)
            // x-direction
#pragma gpu box(xbx)
            make_rhoh_flux_2d(AMREX_INT_ANYD(xbx.loVect()),
                              AMREX_INT_ANYD(xbx.hiVect()),
                              lev, 1,
                              BL_TO_FORTRAN_ANYD(sfluxx_mf[mfi]), sfluxx_mf.nComp(),
                              BL_TO_FORTRAN_ANYD(sedgex_mf[mfi]), sedgex_mf.nComp(),
                              BL_TO_FORTRAN_ANYD(umac_mf[mfi]),
                              r0_old.dataPtr(), r0_edge_old.dataPtr(),
                              r0_new.dataPtr(), r0_edge_new.dataPtr(),
                              rh0_old.dataPtr(), rh0_edge_old.dataPtr(),
                              rh0_new.dataPtr(), rh0_edge_new.dataPtr(),
                              w0.dataPtr());

            // y-direction
#pragma gpu box(ybx)
            make_rhoh_flux_2d(AMREX_INT_ANYD(ybx.loVect()),
                              AMREX_INT_ANYD(ybx.hiVect()),
                              lev, 2,
                              BL_TO_FORTRAN_ANYD(sfluxy_mf[mfi]), sfluxy_mf.nComp(),
                              BL_TO_FORTRAN_ANYD(sedgey_mf[mfi]), sedgey_mf.nComp(),
                              BL_TO_FORTRAN_ANYD(vmac_mf[mfi]),
                              r0_old.dataPtr(), r0_edge_old.dataPtr(),
                              r0_new.dataPtr(), r0_edge_new.dataPtr(),
                              rh0_old.dataPtr(), rh0_edge_old.dataPtr(),
                              rh0_new.dataPtr(), rh0_edge_new.dataPtr(),
                              w0.dataPtr());

#elif (AMREX_SPACEDIM == 3)

<<<<<<< HEAD
            if (spherical == 0) {
                // x-direction
#pragma gpu box(xbx)
                make_rhoh_flux_3d(AMREX_INT_ANYD(xbx.loVect()),
                    AMREX_INT_ANYD(xbx.hiVect()),
                    lev, 1,
                    BL_TO_FORTRAN_ANYD(sfluxx_mf[mfi]), sfluxx_mf.nComp(),
                    BL_TO_FORTRAN_ANYD(sedgex_mf[mfi]), sedgex_mf.nComp(),
                    BL_TO_FORTRAN_ANYD(umac_mf[mfi]),
                    r0_old.dataPtr(), r0_edge_old.dataPtr(),
                    r0_new.dataPtr(), r0_edge_new.dataPtr(),
                    rh0_old.dataPtr(), rh0_edge_old.dataPtr(),
                    rh0_new.dataPtr(), rh0_edge_new.dataPtr(),
                    w0.dataPtr());

                // y-direction
#pragma gpu box(ybx)
                make_rhoh_flux_3d(AMREX_INT_ANYD(ybx.loVect()),
                    AMREX_INT_ANYD(ybx.hiVect()),
                    lev, 2,
                    BL_TO_FORTRAN_ANYD(sfluxy_mf[mfi]), sfluxy_mf.nComp(),
                    BL_TO_FORTRAN_ANYD(sedgey_mf[mfi]), sedgey_mf.nComp(),
                    BL_TO_FORTRAN_ANYD(vmac_mf[mfi]),
                    r0_old.dataPtr(), r0_edge_old.dataPtr(),
                    r0_new.dataPtr(), r0_edge_new.dataPtr(),
                    rh0_old.dataPtr(), rh0_edge_old.dataPtr(),
                    rh0_new.dataPtr(), rh0_edge_new.dataPtr(),
                    w0.dataPtr());

                // z-direction
#pragma gpu box(zbx)
                make_rhoh_flux_3d(AMREX_INT_ANYD(zbx.loVect()),
                    AMREX_INT_ANYD(zbx.hiVect()),
                    lev, 3,
                    BL_TO_FORTRAN_ANYD(sfluxz_mf[mfi]), sfluxz_mf.nComp(),
                    BL_TO_FORTRAN_ANYD(sedgez_mf[mfi]), sedgez_mf.nComp(),
                    BL_TO_FORTRAN_ANYD(wmac_mf[mfi]),
                    r0_old.dataPtr(), r0_edge_old.dataPtr(),
                    r0_new.dataPtr(), r0_edge_new.dataPtr(),
                    rh0_old.dataPtr(), rh0_edge_old.dataPtr(),
                    rh0_new.dataPtr(), rh0_edge_new.dataPtr(),
                    w0.dataPtr());
            } else {

                if (use_exact_base_state) {
                    // x-direction
#pragma gpu box(xbx)
                    make_rhoh_flux_3d_sphr_irreg(AMREX_INT_ANYD(xbx.loVect()),
                                                 AMREX_INT_ANYD(xbx.hiVect()),
                                                 BL_TO_FORTRAN_ANYD(sfluxx_mf[mfi]), sfluxx_mf.nComp(),
                                                 BL_TO_FORTRAN_ANYD(sedgex_mf[mfi]), sedgex_mf.nComp(),
                                                 BL_TO_FORTRAN_ANYD(umac_mf[mfi]),
                                                 BL_TO_FORTRAN_ANYD(w0macx_mf[mfi]),
                                                 BL_TO_FORTRAN_ANYD(rho0mac_edgex[mfi]));
                     // y-direction
#pragma gpu box(ybx)
                     make_rhoh_flux_3d_sphr_irreg(AMREX_INT_ANYD(ybx.loVect()),
                                                  AMREX_INT_ANYD(ybx.hiVect()),
                                                  BL_TO_FORTRAN_ANYD(sfluxy_mf[mfi]), sfluxy_mf.nComp(),
                                                  BL_TO_FORTRAN_ANYD(sedgey_mf[mfi]), sedgey_mf.nComp(),
                                                  BL_TO_FORTRAN_ANYD(vmac_mf[mfi]),
                                                  BL_TO_FORTRAN_ANYD(w0macy_mf[mfi]),
                                                  BL_TO_FORTRAN_ANYD(rho0mac_edgey[mfi]));
                  // z-direction
#pragma gpu box(zbx)
                  make_rhoh_flux_3d_sphr_irreg(AMREX_INT_ANYD(zbx.loVect()),
                                               AMREX_INT_ANYD(zbx.hiVect()),
                                               BL_TO_FORTRAN_ANYD(sfluxz_mf[mfi]), sfluxz_mf.nComp(),
                                               BL_TO_FORTRAN_ANYD(sedgez_mf[mfi]), sedgez_mf.nComp(),
                                               BL_TO_FORTRAN_ANYD(wmac_mf[mfi]),
                                               BL_TO_FORTRAN_ANYD(w0macz_mf[mfi]),
                                               BL_TO_FORTRAN_ANYD(rho0mac_edgez[mfi]));
                }
                else
                {
                    // x-direction
#pragma gpu box(xbx)
                    make_rhoh_flux_3d_sphr(AMREX_INT_ANYD(xbx.loVect()),
                                           AMREX_INT_ANYD(xbx.hiVect()),
                                           BL_TO_FORTRAN_ANYD(sfluxx_mf[mfi]), sfluxx_mf.nComp(),
                                           BL_TO_FORTRAN_ANYD(sedgex_mf[mfi]), sedgex_mf.nComp(),
                                           BL_TO_FORTRAN_ANYD(umac_mf[mfi]),
                                           BL_TO_FORTRAN_ANYD(w0macx_mf[mfi]),
                                           BL_TO_FORTRAN_ANYD(rho0mac_edgex[mfi]),
                                           BL_TO_FORTRAN_ANYD(h0mac_edgex[mfi]));
                   // y-direction
#pragma gpu box(ybx)
                   make_rhoh_flux_3d_sphr(AMREX_INT_ANYD(ybx.loVect()),
                                          AMREX_INT_ANYD(ybx.hiVect()),
                                          BL_TO_FORTRAN_ANYD(sfluxy_mf[mfi]), sfluxy_mf.nComp(),
                                          BL_TO_FORTRAN_ANYD(sedgey_mf[mfi]), sedgey_mf.nComp(),
                                          BL_TO_FORTRAN_ANYD(vmac_mf[mfi]),
                                          BL_TO_FORTRAN_ANYD(w0macy_mf[mfi]),
                                          BL_TO_FORTRAN_ANYD(rho0mac_edgey[mfi]),
                                          BL_TO_FORTRAN_ANYD(h0mac_edgey[mfi]));
                  // z-direction
#pragma gpu box(zbx)
                  make_rhoh_flux_3d_sphr(AMREX_INT_ANYD(zbx.loVect()),
                                         AMREX_INT_ANYD(zbx.hiVect()),
                                         BL_TO_FORTRAN_ANYD(sfluxz_mf[mfi]), sfluxz_mf.nComp(),
                                         BL_TO_FORTRAN_ANYD(sedgez_mf[mfi]), sedgez_mf.nComp(),
                                         BL_TO_FORTRAN_ANYD(wmac_mf[mfi]),
                                         BL_TO_FORTRAN_ANYD(w0macz_mf[mfi]),
                                         BL_TO_FORTRAN_ANYD(rho0mac_edgez[mfi]),
                                         BL_TO_FORTRAN_ANYD(h0mac_edgez[mfi]));
                }
            }
=======
#if (AMREX_SPACEDIM == 3)
		  make_rhoh_flux_3d_sphr(tileBox.loVect(), tileBox.hiVect(),
			               BL_TO_FORTRAN_FAB(sfluxx_mf[mfi]),
			               BL_TO_FORTRAN_FAB(sfluxy_mf[mfi]),
			               BL_TO_FORTRAN_FAB(sfluxz_mf[mfi]),
				       BL_TO_FORTRAN_FAB(sedgex_mf[mfi]),
				       BL_TO_FORTRAN_FAB(sedgey_mf[mfi]),
				       BL_TO_FORTRAN_FAB(sedgez_mf[mfi]),
				       BL_TO_FORTRAN_3D(umac_mf[mfi]),
				       BL_TO_FORTRAN_3D(vmac_mf[mfi]),
				       BL_TO_FORTRAN_3D(wmac_mf[mfi]),
				       BL_TO_FORTRAN_3D(rho0mac_edgex[mfi]),
				       BL_TO_FORTRAN_3D(rho0mac_edgey[mfi]),
				       BL_TO_FORTRAN_3D(rho0mac_edgez[mfi]),
				       BL_TO_FORTRAN_3D(h0mac_edgex[mfi]),
				       BL_TO_FORTRAN_3D(h0mac_edgey[mfi]),
				       BL_TO_FORTRAN_3D(h0mac_edgez[mfi]));
		
#else
	        Abort("MakeRhoHFlux: Spherical is not valid for DIM < 3");
>>>>>>> 5779950f
#endif
        } // end MFIter loop


        // increment or decrement the flux registers by area and time-weighted fluxes
        // Note that the fluxes need to be scaled by dt and area
        // In this example we are solving s_t = -div(+F)
        // The fluxes contain, e.g., F_{i+1/2,j} = (s*u)_{i+1/2,j}
        // Keep this in mind when considering the different sign convention for updating
        // the flux registers from the coarse or fine grid perspective
        // NOTE: the flux register associated with flux_reg_s[lev] is associated
        // with the lev/lev-1 interface (and has grid spacing associated with lev-1)
        if (reflux_type == 2) {

            // Get the grid size
            const Real* dx = geom[lev].CellSize();
            // NOTE: areas are different in DIM=2 and DIM=3
#if (AMREX_SPACEDIM == 3)
            const Real area[3] = {dx[1]*dx[2], dx[0]*dx[2], dx[0]*dx[1]};
#else
            const Real area[2] = {dx[1], dx[0]};
#endif

            if (flux_reg_s[lev+1])
            {
                for (int i = 0; i < AMREX_SPACEDIM; ++i) {
                    // update the lev+1/lev flux register (index lev+1)
                    flux_reg_s[lev+1]->CrseInit(sflux[lev][i],i,RhoH,RhoH,1, -1.0*dt*area[i]);
                }
            }
            if (flux_reg_s[lev])
            {
                for (int i = 0; i < AMREX_SPACEDIM; ++i) {
                    // update the lev/lev-1 flux register (index lev)
                    flux_reg_s[lev]->FineAdd(sflux[lev][i],i,RhoH,RhoH,1, 1.0*dt*area[i]);
                }
            }
        }
    } // end loop over levels

    if (reflux_type == 1) {
        AverageDownFaces(sflux);
    }

    // Something analogous to edge_restriction is done in UpdateScal()

#ifdef AMREX_USE_CUDA
    // turn off GPU
    if (not_launched) Gpu::setLaunchRegion(false);
#endif

}

void
Maestro::UpdateScal(const Vector<MultiFab>& stateold,
                    Vector<MultiFab>& statenew,
                    const Vector<std::array< MultiFab, AMREX_SPACEDIM > >& sflux,
                    const Vector<MultiFab>& force,
                    int start_comp, int num_comp,
                    const Vector<MultiFab>& p0_cart)
{
    // timer for profiling
    BL_PROFILE_VAR("Maestro::UpdateScal()",UpdateScal);

#ifdef AMREX_USE_CUDA
    auto not_launched = Gpu::notInLaunchRegion();
    // turn on GPU
    Gpu::setLaunchRegion(true);
#endif

    // Make sure to pass in comp+1 for fortran indexing
    const int startcomp = start_comp + 1;
    const int endcomp = startcomp + num_comp;

    for (int lev=0; lev<=finest_level; ++lev) {

        // get references to the MultiFabs at level lev
        const MultiFab& scalold_mf = stateold[lev];
	      MultiFab& scalnew_mf = statenew[lev];
        const MultiFab& sfluxx_mf = sflux[lev][0];
        const MultiFab& sfluxy_mf = sflux[lev][1];
#if (AMREX_SPACEDIM == 3)
        const MultiFab& sfluxz_mf = sflux[lev][2];
#endif
    	const MultiFab& p0cart_mf = p0_cart[lev];
        const MultiFab& force_mf = force[lev];

        // loop over boxes (make sure mfi takes a cell-centered multifab as an argument)
#ifdef _OPENMP
#pragma omp parallel
#endif
        for ( MFIter mfi(scalold_mf, true); mfi.isValid(); ++mfi ) {

            // Get the index space of the valid region
            const Box& tileBox = mfi.tilebox();
            const Real* dx = geom[lev].CellSize();

            if (start_comp == RhoH)
            {   // Enthalpy update

                // call fortran subroutine
                // use macros in AMReX_ArrayLim.H to pass in each FAB's data,
                // lo/hi coordinates (including ghost cells), and/or the # of components
                // We will also pass "validBox", which specifies the "valid" region.

#pragma gpu box(tileBox)
            update_rhoh(AMREX_INT_ANYD(tileBox.loVect()), AMREX_INT_ANYD(tileBox.hiVect()),
                        BL_TO_FORTRAN_ANYD(scalold_mf[mfi]),
                        BL_TO_FORTRAN_ANYD(scalnew_mf[mfi]),
                        BL_TO_FORTRAN_ANYD(sfluxx_mf[mfi]),
                        BL_TO_FORTRAN_ANYD(sfluxy_mf[mfi]),
#if (AMREX_SPACEDIM == 3)
                        BL_TO_FORTRAN_ANYD(sfluxz_mf[mfi]),
#endif
                        BL_TO_FORTRAN_ANYD(force_mf[mfi]),
                        BL_TO_FORTRAN_ANYD(p0cart_mf[mfi]),
                        AMREX_REAL_ANYD(dx), dt,
                        NumSpec);

            } else if (start_comp == FirstSpec) {   // RhoX update

                // call fortran subroutine
                // use macros in AMReX_ArrayLim.H to pass in each FAB's data,
                // lo/hi coordinates (including ghost cells), and/or the # of components
                // We will also pass "validBox", which specifies the "valid" region.
#pragma gpu box(tileBox)
                update_rhoX(AMREX_INT_ANYD(tileBox.loVect()),
                    AMREX_INT_ANYD(tileBox.hiVect()),
                    BL_TO_FORTRAN_ANYD(scalold_mf[mfi]),
                    BL_TO_FORTRAN_ANYD(scalnew_mf[mfi]),
                    BL_TO_FORTRAN_ANYD(sfluxx_mf[mfi]),
                    BL_TO_FORTRAN_ANYD(sfluxy_mf[mfi]),
#if (AMREX_SPACEDIM == 3)
                    BL_TO_FORTRAN_ANYD(sfluxz_mf[mfi]),
#endif
                    BL_TO_FORTRAN_ANYD(force_mf[mfi]),
                    AMREX_REAL_ANYD(dx), dt,
                    startcomp, endcomp);
            } else {
                Abort("Invalid scalar in UpdateScal().");
            } // end if
        } // end MFIter loop
    } // end loop over levels

    // synchronize by refluxing and averaging down, starting from the finest_level-1/finest_level pair
    if (reflux_type == 2) {
        for (int lev=finest_level-1; lev>=0; --lev) {
            // update lev based on coarse-fine flux mismatch
            flux_reg_s[lev+1]->Reflux(statenew[lev], 1.0, start_comp, start_comp, num_comp, geom[lev]);
            if (start_comp == FirstSpec) {
                // do the same for density if we updated the species
                flux_reg_s[lev+1]->Reflux(statenew[lev], 1.0, Rho, Rho, 1, geom[lev]);
            }
        }
    }

    // average fine data onto coarser cells
    // fill ghost cells
    AverageDown(statenew,start_comp,num_comp);
    FillPatch(t_old, statenew, statenew, statenew, start_comp, start_comp, 
        num_comp, start_comp, bcs_s);

    // do the same for density if we updated the species
    if (start_comp == FirstSpec) {
        AverageDown(statenew,Rho,1);
        FillPatch(t_old, statenew, statenew, statenew, Rho, Rho, 1, Rho, bcs_s);
    }

#ifdef AMREX_USE_CUDA
    // turn off GPU
    if (not_launched) Gpu::setLaunchRegion(false);
#endif
}

void
Maestro::UpdateVel (const Vector<std::array< MultiFab, AMREX_SPACEDIM > >& umac,
                    const Vector<std::array< MultiFab, AMREX_SPACEDIM > >& uedge,
                    const Vector<MultiFab>& force,
                    const Vector<MultiFab>& sponge,
                    const Vector<std::array< MultiFab, AMREX_SPACEDIM > >& w0mac)
{
    // timer for profiling
    BL_PROFILE_VAR("Maestro::UpdateVel()",UpdateVel);

#ifdef AMREX_USE_CUDA
    auto not_launched = Gpu::notInLaunchRegion();
    // turn on GPU
    if (not_launched) Gpu::setLaunchRegion(true);
#endif

    for (int lev=0; lev<=finest_level; ++lev) {

        // get references to the MultiFabs at level lev
        const MultiFab& uold_mf = uold[lev];
        MultiFab& unew_mf = unew[lev];
        const MultiFab& umac_mf   = umac[lev][0];
        const MultiFab& uedgex_mf = uedge[lev][0];
        const MultiFab& vmac_mf   = umac[lev][1];
        const MultiFab& uedgey_mf = uedge[lev][1];
#if (AMREX_SPACEDIM == 3)
        const MultiFab& wmac_mf   = umac[lev][2];
        const MultiFab& uedgez_mf = uedge[lev][2];

        // if spherical == 1
        const MultiFab& w0macx_mf = w0mac[lev][0];
        const MultiFab& w0macy_mf = w0mac[lev][1];
        const MultiFab& w0macz_mf = w0mac[lev][2];
#endif
        const MultiFab& force_mf = force[lev];
        const MultiFab& sponge_mf = sponge[lev];
        const MultiFab& w0_mf = w0_cart[lev];

        // loop over boxes (make sure mfi takes a cell-centered multifab as an argument)
#ifdef _OPENMP
#pragma omp parallel
#endif
        for ( MFIter mfi(force_mf, true); mfi.isValid(); ++mfi ) {

            // Get the index space of the valid region
            const Box& tileBox = mfi.tilebox();
            const Real* dx = geom[lev].CellSize();

	    if (spherical == 0) {
#pragma gpu box(tileBox)
		update_velocity(AMREX_INT_ANYD(tileBox.loVect()), AMREX_INT_ANYD(tileBox.hiVect()), lev,
				 BL_TO_FORTRAN_ANYD(uold_mf[mfi]),
				 BL_TO_FORTRAN_ANYD(unew_mf[mfi]),
				 BL_TO_FORTRAN_ANYD(umac_mf[mfi]),
				 BL_TO_FORTRAN_ANYD(vmac_mf[mfi]),
#if (AMREX_SPACEDIM == 3)
				 BL_TO_FORTRAN_ANYD(wmac_mf[mfi]),
#endif
				 BL_TO_FORTRAN_ANYD(uedgex_mf[mfi]),
				 BL_TO_FORTRAN_ANYD(uedgey_mf[mfi]),
#if (AMREX_SPACEDIM == 3)
				 BL_TO_FORTRAN_ANYD(uedgez_mf[mfi]),
#endif
				 BL_TO_FORTRAN_ANYD(force_mf[mfi]),
				 BL_TO_FORTRAN_ANYD(sponge_mf[mfi]),
				 BL_TO_FORTRAN_ANYD(w0_mf[mfi]),
				 AMREX_REAL_ANYD(dx), dt);
	    } else {
#if (AMREX_SPACEDIM == 3)
#pragma gpu box(tileBox)
		update_velocity_sphr(AMREX_INT_ANYD(tileBox.loVect()), AMREX_INT_ANYD(tileBox.hiVect()),
				      BL_TO_FORTRAN_ANYD(uold_mf[mfi]),
				      BL_TO_FORTRAN_ANYD(unew_mf[mfi]),
				      BL_TO_FORTRAN_ANYD(umac_mf[mfi]),
				      BL_TO_FORTRAN_ANYD(vmac_mf[mfi]),
				      BL_TO_FORTRAN_ANYD(wmac_mf[mfi]),
				      BL_TO_FORTRAN_ANYD(uedgex_mf[mfi]),
				      BL_TO_FORTRAN_ANYD(uedgey_mf[mfi]),
				      BL_TO_FORTRAN_ANYD(uedgez_mf[mfi]),
				      BL_TO_FORTRAN_ANYD(force_mf[mfi]),
				      BL_TO_FORTRAN_ANYD(sponge_mf[mfi]),
				      BL_TO_FORTRAN_ANYD(w0macx_mf[mfi]),
				      BL_TO_FORTRAN_ANYD(w0macy_mf[mfi]),
				      BL_TO_FORTRAN_ANYD(w0macz_mf[mfi]),
				      AMREX_REAL_ANYD(dx), dt);
#else
		Abort("UpdateVel: Spherical is not valid for DIM < 3");
#endif
	    }
        } // end MFIter loop
    } // end loop over levels

    // average fine data onto coarser cells
    AverageDown(unew,0,AMREX_SPACEDIM);

    // fill ghost cells
    FillPatch(t_old, unew, unew, unew, 0, 0, AMREX_SPACEDIM, 0, bcs_u, 1);

#ifdef AMREX_USE_CUDA
    // turn off GPU
    if (not_launched) Gpu::setLaunchRegion(false);
#endif

}<|MERGE_RESOLUTION|>--- conflicted
+++ resolved
@@ -188,7 +188,6 @@
 
 #elif (AMREX_SPACEDIM == 3)
 
-<<<<<<< HEAD
     	    // call fortran subroutine
     	    // use macros in AMReX_ArrayLim.H to pass in each FAB's data,
     	    // lo/hi coordinates (including ghost cells), and/or the # of components
@@ -267,33 +266,7 @@
                                     BL_TO_FORTRAN_ANYD(w0macz_mf[mfi]),
                                     BL_TO_FORTRAN_ANYD(rho0mac_edgez[mfi]),
                                     startcomp, endcomp);
-=======
-#if (AMREX_SPACEDIM == 3)
-		// if (use_exact_base_state)
-		// {
-		//     // add make_rhoX_flux_3d_sphr_irreg()
-		// }
-		// else
-		// {
-		    make_rhoX_flux_3d_sphr(tileBox.loVect(), tileBox.hiVect(),
-			               BL_TO_FORTRAN_FAB(sfluxx_mf[mfi]),
-			               BL_TO_FORTRAN_FAB(sfluxy_mf[mfi]),
-			               BL_TO_FORTRAN_FAB(sfluxz_mf[mfi]),
-				       BL_TO_FORTRAN_FAB(sedgex_mf[mfi]),
-				       BL_TO_FORTRAN_FAB(sedgey_mf[mfi]),
-				       BL_TO_FORTRAN_FAB(sedgez_mf[mfi]),
-				       BL_TO_FORTRAN_3D(umac_mf[mfi]),
-				       BL_TO_FORTRAN_3D(vmac_mf[mfi]),
-				       BL_TO_FORTRAN_3D(wmac_mf[mfi]),
-				       BL_TO_FORTRAN_3D(rho0mac_edgex[mfi]),
-				       BL_TO_FORTRAN_3D(rho0mac_edgey[mfi]),
-				       BL_TO_FORTRAN_3D(rho0mac_edgez[mfi]),
-				       &startcomp, &endcomp);
-		// }
-#else
-	        Abort("MakeRhoXFlux: Spherical is not valid for DIM < 3");
-#endif
->>>>>>> 5779950f
+
 	    } // end spherical
 #endif
 	} // end MFIter loop
@@ -485,7 +458,6 @@
 
 #elif (AMREX_SPACEDIM == 3)
 
-<<<<<<< HEAD
             if (spherical == 0) {
                 // x-direction
 #pragma gpu box(xbx)
@@ -593,28 +565,6 @@
                                          BL_TO_FORTRAN_ANYD(h0mac_edgez[mfi]));
                 }
             }
-=======
-#if (AMREX_SPACEDIM == 3)
-		  make_rhoh_flux_3d_sphr(tileBox.loVect(), tileBox.hiVect(),
-			               BL_TO_FORTRAN_FAB(sfluxx_mf[mfi]),
-			               BL_TO_FORTRAN_FAB(sfluxy_mf[mfi]),
-			               BL_TO_FORTRAN_FAB(sfluxz_mf[mfi]),
-				       BL_TO_FORTRAN_FAB(sedgex_mf[mfi]),
-				       BL_TO_FORTRAN_FAB(sedgey_mf[mfi]),
-				       BL_TO_FORTRAN_FAB(sedgez_mf[mfi]),
-				       BL_TO_FORTRAN_3D(umac_mf[mfi]),
-				       BL_TO_FORTRAN_3D(vmac_mf[mfi]),
-				       BL_TO_FORTRAN_3D(wmac_mf[mfi]),
-				       BL_TO_FORTRAN_3D(rho0mac_edgex[mfi]),
-				       BL_TO_FORTRAN_3D(rho0mac_edgey[mfi]),
-				       BL_TO_FORTRAN_3D(rho0mac_edgez[mfi]),
-				       BL_TO_FORTRAN_3D(h0mac_edgex[mfi]),
-				       BL_TO_FORTRAN_3D(h0mac_edgey[mfi]),
-				       BL_TO_FORTRAN_3D(h0mac_edgez[mfi]));
-		
-#else
-	        Abort("MakeRhoHFlux: Spherical is not valid for DIM < 3");
->>>>>>> 5779950f
 #endif
         } // end MFIter loop
 
