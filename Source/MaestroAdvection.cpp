--- conflicted
+++ resolved
@@ -384,16 +384,6 @@
 	const MultiFab& w0macy_mf = w0mac[lev][1];
 	const MultiFab& w0macz_mf = w0mac[lev][2];
 	MultiFab rho0mac_edgex, rho0mac_edgey, rho0mac_edgez;
-<<<<<<< HEAD
-	rho0mac_edgex.define(convert(grids[lev],nodal_flag_x), dmap[lev], 1, 0);
-	rho0mac_edgey.define(convert(grids[lev],nodal_flag_y), dmap[lev], 1, 0);
-	rho0mac_edgez.define(convert(grids[lev],nodal_flag_z), dmap[lev], 1, 0);
-
-	if (spherical == 1 && use_exact_base_state == 0) {
-	    MultiFab::LinComb(rho0mac_edgex,0.5,r0mac_old[lev][0],0,0.5,r0mac_new[lev][0],0,0,1,0);
-	    MultiFab::LinComb(rho0mac_edgey,0.5,r0mac_old[lev][1],0,0.5,r0mac_new[lev][1],0,0,1,0);
-	    MultiFab::LinComb(rho0mac_edgez,0.5,r0mac_old[lev][2],0,0.5,r0mac_new[lev][2],0,0,1,0);
-=======
 	rho0mac_edgex.define(convert(grids[lev],nodal_flag_x), dmap[lev], 1, 1);
 	rho0mac_edgey.define(convert(grids[lev],nodal_flag_y), dmap[lev], 1, 1);
 	rho0mac_edgez.define(convert(grids[lev],nodal_flag_z), dmap[lev], 1, 1);
@@ -402,12 +392,11 @@
 	    MultiFab::LinComb(rho0mac_edgex,0.5,r0mac_old[lev][0],0,0.5,r0mac_new[lev][0],0,0,1,1);
 	    MultiFab::LinComb(rho0mac_edgey,0.5,r0mac_old[lev][1],0,0.5,r0mac_new[lev][1],0,0,1,1);
 	    MultiFab::LinComb(rho0mac_edgez,0.5,r0mac_old[lev][2],0,0.5,r0mac_new[lev][2],0,0,1,1);
->>>>>>> 5a6ff77f
 	}
 #endif
 #endif
 
-	
+
         // loop over boxes (make sure mfi takes a cell-centered multifab as an argument)
 // #ifdef _OPENMP
 // #pragma omp parallel
@@ -462,15 +451,6 @@
 	    } else {
 
 #if (AMREX_SPACEDIM == 3)
-<<<<<<< HEAD
-		if (use_exact_base_state)
-		{
-		    // add make_rhoX_flux_3d_sphr_irreg()
-		}
-		else
-		{
-		    make_rhoX_flux_3d_sphr(validBox.loVect(), validBox.hiVect(),
-=======
 		// if (use_exact_base_state)
 		// {
 		//     // add make_rhoX_flux_3d_sphr_irreg()
@@ -478,7 +458,6 @@
 		// else
 		// {
 		    make_rhoX_flux_3d_sphr(tileBox.loVect(), tileBox.hiVect(),
->>>>>>> 5a6ff77f
 			               BL_TO_FORTRAN_FAB(sfluxx_mf[mfi]),
 			               BL_TO_FORTRAN_FAB(sfluxy_mf[mfi]),
 			               BL_TO_FORTRAN_FAB(sfluxz_mf[mfi]),
@@ -663,15 +642,6 @@
 	    } else {
 
 #if (AMREX_SPACEDIM == 3)
-<<<<<<< HEAD
-	        if (use_exact_base_state)
-		{
-		    // Need make_rhoh_flux_sphr_irreg
-		}
-		else
-		{
-		    make_rhoh_flux_3d_sphr(validBox.loVect(), validBox.hiVect(),
-=======
 	        // if (use_exact_base_state)
 		// {
 		//     // Need make_rhoh_flux_sphr_irreg
@@ -679,7 +649,6 @@
 		// else
 		// {
 		    make_rhoh_flux_3d_sphr(tileBox.loVect(), tileBox.hiVect(),
->>>>>>> 5a6ff77f
 			               BL_TO_FORTRAN_FAB(sfluxx_mf[mfi]),
 			               BL_TO_FORTRAN_FAB(sfluxy_mf[mfi]),
 			               BL_TO_FORTRAN_FAB(sfluxz_mf[mfi]),
@@ -819,11 +788,7 @@
 				   &NumSpec);
 		} else {
 #if (AMREX_SPACEDIM == 3)
-<<<<<<< HEAD
-		    update_rhoh_3d_sphr(validBox.loVect(), validBox.hiVect(),
-=======
 		    update_rhoh_3d_sphr(tileBox.loVect(), tileBox.hiVect(),
->>>>>>> 5a6ff77f
 					BL_TO_FORTRAN_FAB(scalold_mf[mfi]),
 					BL_TO_FORTRAN_FAB(scalnew_mf[mfi]),
 					BL_TO_FORTRAN_FAB(sfluxx_mf[mfi]),
