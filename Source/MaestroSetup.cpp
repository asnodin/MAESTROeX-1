--- conflicted
+++ resolved
@@ -69,11 +69,7 @@
     const Box domainBoxFine = geom[max_level].Domain();
     const Real* dxFine = geom[max_level].CellSize();
 
-<<<<<<< HEAD
-    if (spherical ) {
-=======
     if (spherical) {
->>>>>>> c73d84c7
 #if (AMREX_SPACEDIM == 3)
         // compute base_geom.max_radial_level
         base_geom.max_radial_level = 0;
@@ -108,13 +104,8 @@
         }
 #endif
     } else {
-<<<<<<< HEAD
-        // compute max_radial_level
-        max_radial_level = max_level;
-=======
         // compute base_geom.max_radial_level
         base_geom.max_radial_level = max_level;
->>>>>>> c73d84c7
 
         // compute base_geom.dr_fine
         base_geom.dr_fine = dxFine[AMREX_SPACEDIM-1];
@@ -126,51 +117,26 @@
     // vectors store the multilevel 1D states as one very long array
     // these are cell-centered
     // base states are stored
-<<<<<<< HEAD
-    s0_init      .resize( (max_radial_level+1)*nr_fine*Nscal );
-    p0_init      .resize( (max_radial_level+1)*nr_fine );
-    rho0_old     .resize( (max_radial_level+1)*nr_fine );
-    rho0_new     .resize( (max_radial_level+1)*nr_fine );
-    rhoh0_old    .resize(max_radial_level+1, nr_fine);
-    rhoh0_new    .resize(max_radial_level+1, nr_fine);
-    p0_old       .resize(max_radial_level+1, nr_fine);
-    p0_new       .resize(max_radial_level+1, nr_fine);
-    p0_nm1       .resize(max_radial_level+1, nr_fine);
-    tempbar      .resize( (max_radial_level+1)*nr_fine );
-    tempbar_init .resize( (max_radial_level+1)*nr_fine );
-    beta0_old    .resize(max_radial_level+1, nr_fine);
-    beta0_new    .resize(max_radial_level+1, nr_fine);
-    beta0_nm1    .resize(max_radial_level+1, nr_fine);
-    gamma1bar_old.resize(max_radial_level+1, nr_fine);
-    gamma1bar_new.resize(max_radial_level+1, nr_fine);
-    grav_cell_old.resize(max_radial_level+1, nr_fine);
-    grav_cell_new.resize(max_radial_level+1, nr_fine);
-    r_cc_loc     .resize((max_radial_level+1)*nr_fine);
-    r_cc_loc_b   .resize(max_radial_level+1, nr_fine);
-    etarho_cc    .resize(max_radial_level+1, nr_fine);
-    psi          .resize(max_radial_level+1, nr_fine);
-=======
     s0_init      .resize( (base_geom.max_radial_level+1)*base_geom.nr_fine*Nscal );
     p0_init      .resize( (base_geom.max_radial_level+1)*base_geom.nr_fine );
     rho0_old     .resize( (base_geom.max_radial_level+1)*base_geom.nr_fine );
     rho0_new     .resize( (base_geom.max_radial_level+1)*base_geom.nr_fine );
-    rhoh0_old    .resize( (base_geom.max_radial_level+1)*base_geom.nr_fine );
-    rhoh0_new    .resize( (base_geom.max_radial_level+1)*base_geom.nr_fine );
-    p0_old       .resize( (base_geom.max_radial_level+1)*base_geom.nr_fine );
-    p0_new       .resize( (base_geom.max_radial_level+1)*base_geom.nr_fine );
-    p0_nm1       .resize( (base_geom.max_radial_level+1)*base_geom.nr_fine );
+    rhoh0_old    .resize(base_geom.max_radial_level+1, base_geom.nr_fine);
+    rhoh0_new    .resize(base_geom.max_radial_level+1, base_geom.nr_fine);
+    p0_old       .resize(base_geom.max_radial_level+1, base_geom.nr_fine);
+    p0_new       .resize(base_geom.max_radial_level+1, base_geom.nr_fine);
+    p0_nm1       .resize(base_geom.max_radial_level+1, base_geom.nr_fine);
     tempbar      .resize( (base_geom.max_radial_level+1)*base_geom.nr_fine );
     tempbar_init .resize( (base_geom.max_radial_level+1)*base_geom.nr_fine );
     beta0_old    .resize(base_geom.max_radial_level+1, base_geom.nr_fine);
     beta0_new    .resize(base_geom.max_radial_level+1, base_geom.nr_fine);
     beta0_nm1    .resize(base_geom.max_radial_level+1, base_geom.nr_fine);
-    gamma1bar_old.resize( (base_geom.max_radial_level+1)*base_geom.nr_fine );
-    gamma1bar_new.resize( (base_geom.max_radial_level+1)*base_geom.nr_fine );
-    grav_cell_old.resize( (base_geom.max_radial_level+1)*base_geom.nr_fine );
-    grav_cell_new.resize( (base_geom.max_radial_level+1)*base_geom.nr_fine );
+    gamma1bar_old.resize(base_geom.max_radial_level+1, base_geom.nr_fine);
+    gamma1bar_new.resize(base_geom.max_radial_level+1, base_geom.nr_fine);
+    grav_cell_old.resize(base_geom.max_radial_level+1, base_geom.nr_fine);
+    grav_cell_new.resize(base_geom.max_radial_level+1, base_geom.nr_fine);
     etarho_cc    .resize(base_geom.max_radial_level+1, base_geom.nr_fine);
     psi          .resize(base_geom.max_radial_level+1, base_geom.nr_fine);
->>>>>>> c73d84c7
 
     // vectors store the multilevel 1D states as one very long array
     // these are edge-centered
