
#include <Maestro.H>
#include <Maestro_F.H>

using namespace amrex;

// read in C++/F90 parameters
// define global C++/F90 variables and initialize network
// set up boundary conditions
// initialize base state geometry parameters
// set istep, t_new, t_old
// allocate MultiFabs and base state arrays
void Maestro::Setup() {
    // timer for profiling
    BL_PROFILE_VAR("Maestro::Setup()", Setup);

    Print() << "Calling Setup()" << std::endl;

    // initialize the start time for our CPU-time tracker
    startCPUTime = ParallelDescriptor::second();

    ///////
    // Geometry on all levels has been defined already.
    ///////

    // read in C++ parameters in maestro_queries.H using ParmParse pp("maestro");
    ReadParameters();

    // read in F90 parameters in meth_params.F90 that are defined
    // in _cpp_parameters
    read_method_params();

    // Initialize the runtime parameters for any of the external microphysics
    // (in extern.f90)
    ExternInit();

    // define (Rho, RhoH, etc.)
    // calls network_init
    VariableSetup();

    maestro_network_init();

    maestro_eos_init();
    eos_init();

    burner_init();

    // maestro_conductivity_init();
    conductivity_init();

#ifdef ROTATION
    RotationInit();
#endif

<<<<<<< HEAD
    // check max level does not exceed hardcoded limit
    if (max_level > MAESTRO_MAX_LEVELS)
        Abort("max_level exceeds MAESTROeX's limit!");
=======
    // check max level does not exceed hardcoded limit 
    if (max_level > MAESTRO_MAX_LEVELS) { Abort("max_level exceeds MAESTROeX's limit!"); }
>>>>>>> 4883f178

    const Real* probLo = geom[0].ProbLo();
    const Real* probHi = geom[0].ProbHi();

    // define additional module variables in meth_params.F90 that are defined
    // at the top of meth_params.template
    set_method_params(ZFILL(probLo), ZFILL(probHi));

    // set up BCRec definitions for BC types
    BCSetup();

    const Box domainBoxFine = geom[max_level].Domain();
    const Real* dxFine = geom[max_level].CellSize();

    if (spherical) {
#if (AMREX_SPACEDIM == 3)
        // compute base_geom.max_radial_level
        base_geom.max_radial_level = 0;

        // compute base_geom.dr_fine
        base_geom.dr_fine = dxFine[0] / drdxfac;

        // compute base_geom.nr_irreg
<<<<<<< HEAD
        int domhi = domainBoxFine.bigEnd(0) + 1;
        if (!octant) {
            base_geom.nr_irreg =
                (3 * (domhi / 2 - 0.5) * (domhi / 2 - 0.5) - 0.75) / 2.0;
        } else {
            base_geom.nr_irreg =
                (3 * (domhi - 0.5) * (domhi - 0.5) - 0.75) / 2.0;
=======
        const Real domhi = domainBoxFine.bigEnd(0)+1;
        if (!octant) {
            base_geom.nr_irreg = int((3.0*(domhi/2-0.5)*(domhi/2-0.5)-0.75)/2.0);
        } else {
            base_geom.nr_irreg = int((3.0*(domhi-0.5)*(domhi-0.5)-0.75)/2.0);
>>>>>>> 4883f178
        }

        // compute base_geom.nr_fine
        if (use_exact_base_state) {
            base_geom.nr_fine = base_geom.nr_irreg + 1;
        } else {
            double lenx, leny, lenz, max_dist;
            if (octant) {
                lenx = probHi[0] - probLo[0];
                leny = probHi[1] - probLo[1];
                lenz = probHi[2] - probLo[2];
            } else {
                lenx = 0.5 * (probHi[0] - probLo[0]);
                leny = 0.5 * (probHi[1] - probLo[1]);
                lenz = 0.5 * (probHi[2] - probLo[2]);
            }
            max_dist = sqrt(lenx * lenx + leny * leny + lenz * lenz);
            base_geom.nr_fine = int(max_dist / base_geom.dr_fine) + 1;
        }
#endif
    } else {
        // compute base_geom.max_radial_level
        base_geom.max_radial_level = max_level;

        // compute base_geom.dr_fine
        base_geom.dr_fine = dxFine[AMREX_SPACEDIM - 1];

        // compute base_geom.nr_fine
        base_geom.nr_fine = domainBoxFine.bigEnd()[AMREX_SPACEDIM - 1] + 1;
    }

    // vectors store the multilevel 1D states as one very long array
    // these are cell-centered
    // base states are stored
    s0_init.resize(base_geom.max_radial_level + 1, base_geom.nr_fine, Nscal);
    p0_init.resize(base_geom.max_radial_level + 1, base_geom.nr_fine);
    rho0_old.resize(base_geom.max_radial_level + 1, base_geom.nr_fine);
    rho0_new.resize(base_geom.max_radial_level + 1, base_geom.nr_fine);
    rhoh0_old.resize(base_geom.max_radial_level + 1, base_geom.nr_fine);
    rhoh0_new.resize(base_geom.max_radial_level + 1, base_geom.nr_fine);
    p0_old.resize(base_geom.max_radial_level + 1, base_geom.nr_fine);
    p0_new.resize(base_geom.max_radial_level + 1, base_geom.nr_fine);
    p0_nm1.resize(base_geom.max_radial_level + 1, base_geom.nr_fine);
    tempbar.resize(base_geom.max_radial_level + 1, base_geom.nr_fine);
    tempbar_init.resize(base_geom.max_radial_level + 1, base_geom.nr_fine);
    beta0_old.resize(base_geom.max_radial_level + 1, base_geom.nr_fine);
    beta0_new.resize(base_geom.max_radial_level + 1, base_geom.nr_fine);
    beta0_nm1.resize(base_geom.max_radial_level + 1, base_geom.nr_fine);
    gamma1bar_old.resize(base_geom.max_radial_level + 1, base_geom.nr_fine);
    gamma1bar_new.resize(base_geom.max_radial_level + 1, base_geom.nr_fine);
    grav_cell_old.resize(base_geom.max_radial_level + 1, base_geom.nr_fine);
    grav_cell_new.resize(base_geom.max_radial_level + 1, base_geom.nr_fine);
    etarho_cc.resize(base_geom.max_radial_level + 1, base_geom.nr_fine);
    psi.resize(base_geom.max_radial_level + 1, base_geom.nr_fine);

    // vectors store the multilevel 1D states as one very long array
    // these are edge-centered
    w0.resize(base_geom.max_radial_level + 1, base_geom.nr_fine + 1);
    etarho_ec.resize(base_geom.max_radial_level + 1, base_geom.nr_fine + 1);

    // tagged box array for multilevel (planar)
    tag_array.resize((base_geom.max_radial_level + 1) * base_geom.nr_fine);
    // tag_array_b.resize(base_geom.max_radial_level+1,base_geom.nr_fine);

    // diag file data arrays
    diagfile1_data.resize(diag_buf_size * 11);
    diagfile2_data.resize(diag_buf_size * 11);
    diagfile3_data.resize(diag_buf_size * 10);

    // make sure C++ is as efficient as possible with memory usage
    tag_array.shrink_to_fit();
    diagfile1_data.shrink_to_fit();
    diagfile2_data.shrink_to_fit();
    diagfile3_data.shrink_to_fit();

    // InitBaseStateGeometry(base_geom.max_radial_level, base_geom.nr_fine, base_geom.dr_fine, base_geom.nr_irreg);
    base_geom.Init(base_geom.max_radial_level, base_geom.nr_fine,
                   base_geom.dr_fine, base_geom.nr_irreg, geom, max_level,
                   center);

    RealVector r_cc_loc_vec((base_geom.max_radial_level + 1) *
                            base_geom.nr_fine);
    RealVector r_edge_loc_vec((base_geom.max_radial_level + 1) *
                              (base_geom.nr_fine + 1));
    for (auto l = 0; l <= base_geom.max_radial_level; ++l) {
        for (auto r = 0; r < base_geom.nr_fine; ++r) {
            r_cc_loc_vec[l + (base_geom.max_radial_level + 1) * r] =
                base_geom.r_cc_loc(l, r);
            r_edge_loc_vec[l + (base_geom.max_radial_level + 1) * r] =
                base_geom.r_edge_loc(l, r);
        }
        r_edge_loc_vec[l +
                       (base_geom.max_radial_level + 1) * (base_geom.nr_fine)] =
            base_geom.r_edge_loc(l, base_geom.nr_fine);
    }
    init_base_state_geometry(&base_geom.max_radial_level, &base_geom.nr_fine,
                             &base_geom.dr_fine, r_cc_loc_vec.dataPtr(),
                             r_edge_loc_vec.dataPtr(),
                             geom[max_level].CellSize(), &base_geom.nr_irreg);

    if (use_exact_base_state) { average_base_state = true; }

    // No valid BoxArray and DistributionMapping have been defined.
    // But the arrays for them have been resized.

    istep = 0;

    t_new = 1.e99;
    t_old = 0.0;

    // set this to a large number so change_max doesn't affect the first time step
    dt = 1.e100;
    dtold = 1.e100;

    sold.resize(max_level + 1);
    snew.resize(max_level + 1);
    uold.resize(max_level + 1);
    unew.resize(max_level + 1);
    S_cc_old.resize(max_level + 1);
    S_cc_new.resize(max_level + 1);
    gpi.resize(max_level + 1);
    dSdt.resize(max_level + 1);
    pi.resize(max_level + 1);
    intra.resize(max_level + 1);
    w0_cart.resize(max_level + 1);
    rhcc_for_nodalproj.resize(max_level + 1);
    normal.resize(max_level + 1);
    cell_cc_to_r.resize(max_level + 1);

    // stores fluxes at coarse-fine interface for synchronization
    // this will be sized "max_level+2"
    // NOTE: the flux register associated with flux_reg[lev] is associated
    // with the lev/lev-1 interface (and has grid spacing associated with lev-1)
    // therefore flux_reg[0] is never actually used in the reflux operation
    flux_reg_s.resize(max_level + 2);

    // number of ghost cells needed for hyperbolic step
    if (ppm_type == 2 || bds_type == 1) {
        ng_adv = 4;
    } else {
        ng_adv = 3;
    }

    std::fill(tag_array.begin(), tag_array.end(), 0);
    // tag_array_b.setVal(0);

    // if do_smallscale check other parameters for consistency

    if (do_smallscale && (beta0_type != 3 || evolve_base_state)) {
        std::cerr << "Error: do_smallscale = T requires beta0_type = 3 and "
                     "evolve_base_state = F"
                  << std::endl;
        std::cerr << "    do_smallscale = " << do_smallscale << std::endl;
        std::cerr << "    beta0_type = " << beta0_type << std::endl;
        std::cerr << "    evolve_base_state = " << evolve_base_state
                  << std::endl;
        Error();
    }
}

// read in some parameters from inputs file
void Maestro::ReadParameters() {
    // timer for profiling
    BL_PROFILE_VAR("Maestro::ReadParameters()", ReadParameters);

    Print() << "Calling ReadParameters()" << std::endl;

    ParmParse pp("maestro");

    using namespace maestro;

#include <maestro_queries.H>

    // now read in vectors for ParmParse

    // read in boundary conditions
    Vector<int> lo_bc(AMREX_SPACEDIM);
    Vector<int> hi_bc(AMREX_SPACEDIM);
    pp.getarr("lo_bc", lo_bc, 0, AMREX_SPACEDIM);
    pp.getarr("hi_bc", hi_bc, 0, AMREX_SPACEDIM);

    // storey boundary conditions in a single array
    // order shall be
    // LO_X, LO_Y, (LO_Z), HI_X, HI_Y, (HI_Z)
    phys_bc.resize(2 * AMREX_SPACEDIM);
    for (int i = 0; i < AMREX_SPACEDIM; ++i) {
        phys_bc[i] = lo_bc[i];
        phys_bc[i + AMREX_SPACEDIM] = hi_bc[i];
    }
}

// define variable mappings (Rho, RhoH, ..., Nscal, etc.)
void Maestro::VariableSetup() {
    // timer for profiling
    BL_PROFILE_VAR("Maestro::VariableSetup()", VariableSetup);

    Print() << "Calling VariableSetup()" << std::endl;

    // set number of ghost cells for sold/new and uold/new
    ng_s = 3;
    if (ppm_type == 2 || bds_type == 1) {
        ng_s = 4;
    }
}

void Maestro::ExternInit() {
    // initialize the external runtime parameters -- these will
    // live in the probin

    if (ParallelDescriptor::IOProcessor()) {
        std::cout << "reading extern runtime parameters ..." << std::endl;
    }

    maestro_extern_init();

    // grab them from Fortran to C++
    init_extern_parameters();
}

// set up BCRec definitions for BC types
void Maestro::BCSetup() {
    // timer for profiling
    BL_PROFILE_VAR("Maestro::BCSetup()", BCSetup);

    Print() << "Calling BCSetup()" << std::endl;

    bcs_s.resize(Nscal);           // scalars
    bcs_u.resize(AMREX_SPACEDIM);  // velocitiy
    bcs_f.resize(Nscal);           // a vector of "first-order extrap"

    // Check phys_bc against possible periodic geometry
    // if periodic, must have internal BC marked.
    //
    if (Geom(0).isAnyPeriodic()) {
        //
        // Do idiot check.  Periodic means interior in those directions.
        //
        for (int dir = 0; dir < AMREX_SPACEDIM; dir++) {
            if (Geom(0).isPeriodic(dir)) {
                if (phys_bc[dir] != Interior) {
                    std::cerr
                        << "Maestro::ReadParameters:periodic in direction "
                        << dir << " but low BC is not Interior\n";
                    Error();
                }
                if (phys_bc[AMREX_SPACEDIM + dir] != Interior) {
                    std::cerr
                        << "Maestro::ReadParameters:periodic in direction "
                        << dir << " but high BC is not Interior\n";
                    Error();
                }
            }
        }
    } else {
        //
        // Do idiot check.  If not periodic, should be no interior.
        //
        for (int dir = 0; dir < AMREX_SPACEDIM; dir++) {
            if (phys_bc[dir] == Interior) {
                std::cerr << "Maestro::ReadParameters:interior bc in direction "
                          << dir << " but not periodic\n";
                Error();
            }
            if (phys_bc[AMREX_SPACEDIM + dir] == Interior) {
                std::cerr << "Maestro::ReadParameters:interior bc in direction "
                          << dir << " but not periodic\n";
                Error();
            }
        }
    }

    // set up boundary conditions for Fillpatch operations
    for (int dir = 0; dir < AMREX_SPACEDIM; ++dir) {
        // lo-side bcs
        if (phys_bc[dir] == Interior) {
            // periodic uses "internal Dirichlet"
            for (int comp = 0; comp < AMREX_SPACEDIM; ++comp) {
                bcs_u[comp].setLo(dir, BCType::int_dir);
            }
            bcs_s[Rho].setLo(dir, BCType::int_dir);
            bcs_s[RhoH].setLo(dir, BCType::int_dir);
            for (int comp = FirstSpec; comp < FirstSpec + NumSpec; ++comp) {
                bcs_s[comp].setLo(dir, BCType::int_dir);
            }
            bcs_s[Temp].setLo(dir, BCType::int_dir);
            bcs_s[Pi].setLo(dir, BCType::int_dir);
            for (int comp = 0; comp < Nscal; ++comp) {
                bcs_f[comp].setLo(dir, BCType::int_dir);
            }
        } else if (phys_bc[dir] == Inflow) {
            // inflow
            for (int comp = 0; comp < AMREX_SPACEDIM; ++comp) {
                bcs_u[comp].setLo(dir, BCType::ext_dir);
            }
            bcs_s[Rho].setLo(dir, BCType::ext_dir);
            bcs_s[RhoH].setLo(dir, BCType::ext_dir);
            for (int comp = FirstSpec; comp < FirstSpec + NumSpec; ++comp) {
                bcs_s[comp].setLo(dir, BCType::ext_dir);
            }
            bcs_s[Temp].setLo(dir, BCType::ext_dir);
            bcs_s[Pi].setLo(dir, BCType::foextrap);
            for (int comp = 0; comp < Nscal; ++comp) {
                bcs_f[comp].setLo(dir, BCType::foextrap);
            }
        } else if (phys_bc[dir] == Outflow) {
            // outflow
            for (int comp = 0; comp < AMREX_SPACEDIM; ++comp) {
                bcs_u[comp].setLo(dir, BCType::foextrap);
            }
            bcs_s[Rho].setLo(dir, BCType::foextrap);
            bcs_s[RhoH].setLo(dir, BCType::foextrap);
            for (int comp = FirstSpec; comp < FirstSpec + NumSpec; ++comp) {
                bcs_s[comp].setLo(dir, BCType::foextrap);
            }
            bcs_s[Temp].setLo(dir, BCType::foextrap);
            bcs_s[Pi].setLo(dir, BCType::ext_dir);
            for (int comp = 0; comp < Nscal; ++comp) {
                bcs_f[comp].setLo(dir, BCType::foextrap);
            }
        } else if (phys_bc[dir] == Symmetry) {
            // symmetry
            for (int comp = 0; comp < AMREX_SPACEDIM; ++comp) {
                bcs_u[comp].setLo(dir, BCType::reflect_even);
            }
            bcs_u[dir].setLo(dir, BCType::reflect_odd);
            bcs_s[Rho].setLo(dir, BCType::reflect_even);
            bcs_s[RhoH].setLo(dir, BCType::reflect_even);
            for (int comp = FirstSpec; comp < FirstSpec + NumSpec; ++comp) {
                bcs_s[comp].setLo(dir, BCType::reflect_even);
            }
            bcs_s[Temp].setLo(dir, BCType::reflect_even);
            bcs_s[Pi].setLo(dir, BCType::reflect_even);
            for (int comp = 0; comp < Nscal; ++comp) {
                bcs_f[comp].setLo(dir, BCType::reflect_even);
            }
        } else if (phys_bc[dir] == SlipWall) {
            // slip wall
            for (int comp = 0; comp < AMREX_SPACEDIM; ++comp) {
                bcs_u[comp].setLo(dir, BCType::hoextrap);
            }
            bcs_u[dir].setLo(dir, BCType::ext_dir);
            bcs_s[Rho].setLo(dir, BCType::hoextrap);
            bcs_s[RhoH].setLo(dir, BCType::hoextrap);
            for (int comp = FirstSpec; comp < FirstSpec + NumSpec; ++comp) {
                bcs_s[comp].setLo(dir, BCType::hoextrap);
            }
            bcs_s[Temp].setLo(dir, BCType::hoextrap);
            bcs_s[Pi].setLo(dir, BCType::foextrap);
            for (int comp = 0; comp < Nscal; ++comp) {
                bcs_f[comp].setLo(dir, BCType::foextrap);
            }
        } else if (phys_bc[dir] == NoSlipWall) {
            // no-slip wall
            for (int comp = 0; comp < AMREX_SPACEDIM; ++comp) {
                bcs_u[comp].setLo(dir, BCType::ext_dir);
            }
            bcs_s[Rho].setLo(dir, BCType::hoextrap);
            bcs_s[RhoH].setLo(dir, BCType::hoextrap);
            for (int comp = FirstSpec; comp < FirstSpec + NumSpec; ++comp) {
                bcs_s[comp].setLo(dir, BCType::hoextrap);
            }
            bcs_s[Temp].setLo(dir, BCType::hoextrap);
            bcs_s[Pi].setLo(dir, BCType::foextrap);
            for (int comp = 0; comp < Nscal; ++comp) {
                bcs_f[comp].setLo(dir, BCType::foextrap);
            }
        } else {
            Abort("Invalid lo_bc");
        }

        // hi-side bcs
        if (phys_bc[AMREX_SPACEDIM + dir] == Interior) {
            // periodic uses "internal Dirichlet"
            for (int comp = 0; comp < AMREX_SPACEDIM; ++comp) {
                bcs_u[comp].setHi(dir, BCType::int_dir);
            }
            bcs_s[Rho].setHi(dir, BCType::int_dir);
            bcs_s[RhoH].setHi(dir, BCType::int_dir);
            for (int comp = FirstSpec; comp < FirstSpec + NumSpec; ++comp) {
                bcs_s[comp].setHi(dir, BCType::int_dir);
            }
            bcs_s[Temp].setHi(dir, BCType::int_dir);
            bcs_s[Pi].setHi(dir, BCType::int_dir);
            for (int comp = 0; comp < Nscal; ++comp) {
                bcs_f[comp].setHi(dir, BCType::int_dir);
            }
        } else if (phys_bc[AMREX_SPACEDIM + dir] == Inflow) {
            // inflow
            for (int comp = 0; comp < AMREX_SPACEDIM; ++comp) {
                bcs_u[comp].setHi(dir, BCType::ext_dir);
            }
            bcs_s[Rho].setHi(dir, BCType::ext_dir);
            bcs_s[RhoH].setHi(dir, BCType::ext_dir);
            for (int comp = FirstSpec; comp < FirstSpec + NumSpec; ++comp) {
                bcs_s[comp].setHi(dir, BCType::ext_dir);
            }
            bcs_s[Temp].setHi(dir, BCType::ext_dir);
            bcs_s[Pi].setHi(dir, BCType::foextrap);
            for (int comp = 0; comp < Nscal; ++comp) {
                bcs_f[comp].setHi(dir, BCType::foextrap);
            }
        } else if (phys_bc[AMREX_SPACEDIM + dir] == Outflow) {
            // outflow
            for (int comp = 0; comp < AMREX_SPACEDIM; ++comp) {
                bcs_u[comp].setHi(dir, BCType::foextrap);
            }
            bcs_s[Rho].setHi(dir, BCType::foextrap);
            bcs_s[RhoH].setHi(dir, BCType::foextrap);
            for (int comp = FirstSpec; comp < FirstSpec + NumSpec; ++comp) {
                bcs_s[comp].setHi(dir, BCType::foextrap);
            }
            bcs_s[Temp].setHi(dir, BCType::foextrap);
            bcs_s[Pi].setHi(dir, BCType::ext_dir);
            for (int comp = 0; comp < Nscal; ++comp) {
                bcs_f[comp].setHi(dir, BCType::foextrap);
            }
        } else if (phys_bc[AMREX_SPACEDIM + dir] == Symmetry) {
            // symmetry
            for (int comp = 0; comp < AMREX_SPACEDIM; ++comp) {
                bcs_u[comp].setHi(dir, BCType::reflect_even);
            }
            bcs_u[dir].setHi(dir, BCType::reflect_odd);
            bcs_s[Rho].setHi(dir, BCType::reflect_even);
            bcs_s[RhoH].setHi(dir, BCType::reflect_even);
            for (int comp = FirstSpec; comp < FirstSpec + NumSpec; ++comp) {
                bcs_s[comp].setHi(dir, BCType::reflect_even);
            }
            bcs_s[Temp].setHi(dir, BCType::reflect_even);
            bcs_s[Pi].setHi(dir, BCType::reflect_even);
            for (int comp = 0; comp < Nscal; ++comp) {
                bcs_f[comp].setHi(dir, BCType::reflect_even);
            }
        } else if (phys_bc[AMREX_SPACEDIM + dir] == SlipWall) {
            // slip wall
            for (int comp = 0; comp < AMREX_SPACEDIM; ++comp) {
                bcs_u[comp].setHi(dir, BCType::hoextrap);
            }
            bcs_u[dir].setHi(dir, BCType::ext_dir);
            bcs_s[Rho].setHi(dir, BCType::hoextrap);
            bcs_s[RhoH].setHi(dir, BCType::hoextrap);
            for (int comp = FirstSpec; comp < FirstSpec + NumSpec; ++comp) {
                bcs_s[comp].setHi(dir, BCType::hoextrap);
            }
            bcs_s[Temp].setHi(dir, BCType::hoextrap);
            bcs_s[Pi].setHi(dir, BCType::foextrap);
            for (int comp = 0; comp < Nscal; ++comp) {
                bcs_f[comp].setHi(dir, BCType::foextrap);
            }
        } else if (phys_bc[AMREX_SPACEDIM + dir] == NoSlipWall) {
            // no-slip wall
            for (int comp = 0; comp < AMREX_SPACEDIM; ++comp) {
                bcs_u[comp].setHi(dir, BCType::ext_dir);
            }
            bcs_s[Rho].setHi(dir, BCType::hoextrap);
            bcs_s[RhoH].setHi(dir, BCType::hoextrap);
            for (int comp = FirstSpec; comp < FirstSpec + NumSpec; ++comp) {
                bcs_s[comp].setHi(dir, BCType::hoextrap);
            }
            bcs_s[Temp].setHi(dir, BCType::hoextrap);
            bcs_s[Pi].setHi(dir, BCType::foextrap);
            for (int comp = 0; comp < Nscal; ++comp) {
                bcs_f[comp].setHi(dir, BCType::foextrap);
            }
        } else {
            Abort("Invalid hi_bc");
        }
    }  // end loop over directions
}<|MERGE_RESOLUTION|>--- conflicted
+++ resolved
@@ -52,14 +52,10 @@
     RotationInit();
 #endif
 
-<<<<<<< HEAD
     // check max level does not exceed hardcoded limit
-    if (max_level > MAESTRO_MAX_LEVELS)
+    if (max_level > MAESTRO_MAX_LEVELS) {
         Abort("max_level exceeds MAESTROeX's limit!");
-=======
-    // check max level does not exceed hardcoded limit 
-    if (max_level > MAESTRO_MAX_LEVELS) { Abort("max_level exceeds MAESTROeX's limit!"); }
->>>>>>> 4883f178
+    }
 
     const Real* probLo = geom[0].ProbLo();
     const Real* probHi = geom[0].ProbHi();
@@ -83,21 +79,13 @@
         base_geom.dr_fine = dxFine[0] / drdxfac;
 
         // compute base_geom.nr_irreg
-<<<<<<< HEAD
-        int domhi = domainBoxFine.bigEnd(0) + 1;
+        const Real domhi = domainBoxFine.bigEnd(0) + 1;
         if (!octant) {
             base_geom.nr_irreg =
-                (3 * (domhi / 2 - 0.5) * (domhi / 2 - 0.5) - 0.75) / 2.0;
+                int((3 * (domhi / 2 - 0.5) * (domhi / 2 - 0.5) - 0.75) / 2.0);
         } else {
             base_geom.nr_irreg =
-                (3 * (domhi - 0.5) * (domhi - 0.5) - 0.75) / 2.0;
-=======
-        const Real domhi = domainBoxFine.bigEnd(0)+1;
-        if (!octant) {
-            base_geom.nr_irreg = int((3.0*(domhi/2-0.5)*(domhi/2-0.5)-0.75)/2.0);
-        } else {
-            base_geom.nr_irreg = int((3.0*(domhi-0.5)*(domhi-0.5)-0.75)/2.0);
->>>>>>> 4883f178
+                int((3 * (domhi - 0.5) * (domhi - 0.5) - 0.75) / 2.0);
         }
 
         // compute base_geom.nr_fine
