
#include <Maestro.H>
#include <AMReX_buildInfo.H>

using namespace amrex;

// write diagnostics files to disk
// We hold many timesteps-worth of diagnostic information in a buffer
// and output to the files only when flush_diag() is called.  This
// gives better performance on large machines with slow filesystems.
void
Maestro::DiagFile (const int step,
                   const Real t_in,
                   const RealVector& rho0_in,
                   const RealVector& p0_in,
                   const Vector<MultiFab>& u_in,
                   const Vector<MultiFab>& s_in,
                   int& index)
{
    if (spherical == 0) {
        if (ParallelDescriptor::IOProcessor()) {
            Warning("WARNING: WriteDiagFile() not written for non-spherical geometry");
        }
        return;
    }

    // timer for profiling
    BL_PROFILE_VAR("Maestro::DiagFile()",DiagFile);

    // w0mac will contain an edge-centered w0 on a Cartesian grid,
    // for use in computing divergences.
    Vector<std::array< MultiFab, AMREX_SPACEDIM > > w0mac(finest_level+1);

    // w0r_cart is w0 but onto a Cartesian grid in cell-centered as
    // a scalar.  Since w0 is the radial expansion velocity, w0r_cart
    // is the radial w0 in a zone
    Vector<MultiFab> w0r_cart(finest_level+1);

    // rho_Hnuc and rho_Hext are used to determine energy generation
    Vector<MultiFab> stemp             (finest_level+1);
    Vector<MultiFab> rho_Hext          (finest_level+1);
    Vector<MultiFab> rho_omegadot      (finest_level+1);
    Vector<MultiFab> rho_Hnuc          (finest_level+1);

    if (spherical == 1) {

        for (int lev=0; lev<=finest_level; ++lev) {
            AMREX_D_TERM(w0mac[lev][0].define(convert(grids[lev],nodal_flag_x), dmap[lev], 1, 1); ,
                         w0mac[lev][1].define(convert(grids[lev],nodal_flag_y), dmap[lev], 1, 1); ,
                         w0mac[lev][2].define(convert(grids[lev],nodal_flag_z), dmap[lev], 1, 1); );

            for (int idim=0; idim<AMREX_SPACEDIM; ++idim) {
                w0mac[lev][idim].setVal(0.);
            }

            w0r_cart[lev].define(grids[lev], dmap[lev], 1, 0);
            w0r_cart[lev].setVal(0.);
        }

        // put w0 on Cartesian edges as a vector
        MakeW0mac(w0mac);

        // put w0 in Cartesian cell-centers as a scalar (the radial
        // expansion velocity)
        Put1dArrayOnCart(w0,w0r_cart,1,0,bcs_u,0,1);

        // compute rho_Hext and rho_Hnuc
        for (int lev=0; lev<=finest_level; ++lev) {
            stemp             [lev].define(grids[lev], dmap[lev],   Nscal, 0);
            rho_Hext          [lev].define(grids[lev], dmap[lev],       1, 0);
            rho_omegadot      [lev].define(grids[lev], dmap[lev], NumSpec, 0);
            rho_Hnuc          [lev].define(grids[lev], dmap[lev],       1, 0);
        }

        if (dt < small_dt) {
<<<<<<< HEAD
            React(s_in, stemp, rho_Hext, rho_omegadot, rho_Hnuc, p0_in, small_dt, t_old);
        } else {
            React(s_in, stemp, rho_Hext, rho_omegadot, rho_Hnuc, p0_in, dt*0.5, t_old);
=======
            React(s_in, stemp, rho_Hext, rho_omegadot, rho_Hnuc, p0_in, small_dt, t_in);
        } else {
            React(s_in, stemp, rho_Hext, rho_omegadot, rho_Hnuc, p0_in, dt*0.5, t_in);
>>>>>>> fac19708
        }

    } else {
        Abort("ERROR: WriteDiagFile() not supported for non-spherical geometry");
    }

    // initialize diagnosis variables
    // diag_temp.out
    Real T_max=0.0, T_center=0.0;
    int ncenter=0;
    Vector<Real> coord_Tmax(AMREX_SPACEDIM,0.0);
    Vector<Real> vel_Tmax(AMREX_SPACEDIM,0.0);
    Real Rloc_Tmax, vr_Tmax;

    // diag_vel.out
    Real U_max=0.0, Mach_max=0.0;
    Real kin_ener=0.0, int_ener=0.0;
    Vector<Real> vel_center(AMREX_SPACEDIM,0.0);

    // diag_enuc.out
    Real enuc_max=0.0;
    Vector<Real> coord_enucmax(AMREX_SPACEDIM,0.0);
    Vector<Real> vel_enucmax(AMREX_SPACEDIM,0.0);
    Real Rloc_enucmax, vr_enucmax;
    Real nuc_ener=0.0;


    for (int lev=0; lev<=finest_level; ++lev) {

        // diagnosis variables at each level
        // diag_temp.out
        Real T_max_local=0.0;
        Real T_center_level=0.0;
        int ncenter_level=0;
        Vector<Real> coord_Tmax_local(AMREX_SPACEDIM,0.0);
        Vector<Real> vel_Tmax_local(AMREX_SPACEDIM,0.0);

        // diag_vel.out
        Real U_max_level=0.0;
        Real Mach_max_level=0.0;
        Real kin_ener_level=0.0;
        Real int_ener_level=0.0;
        Vector<Real> vel_center_level(AMREX_SPACEDIM,0.0);

        // diag_enuc.out
        Real enuc_max_local=0.0;
        Vector<Real> coord_enucmax_local(AMREX_SPACEDIM,0.0);
        Vector<Real> vel_enucmax_local(AMREX_SPACEDIM,0.0);
        Real nuc_ener_level=0.0;


        // get references to the MultiFabs at level lev
        const MultiFab& sin_mf = s_in[lev];
        const MultiFab& uin_mf = u_in[lev];
        const MultiFab& w0macx_mf = w0mac[lev][0];
        const MultiFab& w0macy_mf = w0mac[lev][1];
        const MultiFab& w0macz_mf = w0mac[lev][2];
        const MultiFab& w0rcart_mf = w0r_cart[lev];
        const MultiFab& rho_Hnuc_mf = rho_Hnuc[lev];
        const MultiFab& rho_Hext_mf = rho_Hext[lev];
        const MultiFab& normal_mf = normal[lev];
        const Real* dx = geom[lev].CellSize();

        // create mask assuming refinement ratio = 2
        int finelev = lev+1;
        if (lev == finest_level) finelev = finest_level;

        const BoxArray& fba = s_in[finelev].boxArray();
        const iMultiFab& mask = makeFineMask(sin_mf, fba, IntVect(2));


        // loop over boxes (make sure mfi takes a cell-centered multifab as an argument)
#ifdef _OPENMP
#pragma omp parallel
#endif
        for ( MFIter mfi(sin_mf, true); mfi.isValid(); ++mfi ) {

            // Get the index space of the valid region
            const Box& tileBox = mfi.tilebox();

            int use_mask = !(lev==finest_level);

            // call fortran subroutine
            // use macros in AMReX_ArrayLim.H to pass in each FAB's data,
            // lo/hi coordinates (including ghost cells), and/or the # of components
            // we include the mask so we don't double count; i.e., we only consider
            // cells that are not covered by finer cells
            diag_sphr(&lev, ARLIM_3D(tileBox.loVect()), ARLIM_3D(tileBox.hiVect()),
                      BL_TO_FORTRAN_FAB(sin_mf[mfi]),
                      BL_TO_FORTRAN_3D(rho_Hnuc_mf[mfi]),
                      BL_TO_FORTRAN_3D(rho_Hext_mf[mfi]),
                      BL_TO_FORTRAN_3D(uin_mf[mfi]),
                      BL_TO_FORTRAN_3D(w0macx_mf[mfi]),
                      BL_TO_FORTRAN_3D(w0macy_mf[mfi]),
                      BL_TO_FORTRAN_3D(w0macz_mf[mfi]),
                      BL_TO_FORTRAN_3D(w0rcart_mf[mfi]),
                      dx,
                      BL_TO_FORTRAN_3D(normal_mf[mfi]),
                      &T_max_local, coord_Tmax_local.dataPtr(), vel_Tmax_local.dataPtr(),
                      &enuc_max_local, coord_enucmax_local.dataPtr(), vel_enucmax_local.dataPtr(),
                      &kin_ener_level, &int_ener_level, &nuc_ener_level,
                      &U_max_level, &Mach_max_level,
                      &ncenter_level, &T_center_level, vel_center_level.dataPtr(),
                      BL_TO_FORTRAN_3D(mask[mfi]), &use_mask);
        }

        // sum quantities over all processors
        ParallelDescriptor::ReduceRealSum(T_center_level);
        ParallelDescriptor::ReduceRealSum(vel_center_level.dataPtr(),AMREX_SPACEDIM);
        ParallelDescriptor::ReduceRealSum(kin_ener_level);
        ParallelDescriptor::ReduceRealSum(int_ener_level);
        ParallelDescriptor::ReduceRealSum(nuc_ener_level);
        ParallelDescriptor::ReduceIntSum(ncenter_level);

        // find the largest U and Mach number over all processors
        ParallelDescriptor::ReduceRealMax(U_max_level);
        ParallelDescriptor::ReduceRealMax(Mach_max_level);


        // for T_max, we want to know where the hot spot is, so we do a
        // gather on the temperature and find the index corresponding to
        // the maxiumum.  We then pack the coordinates and velocities
        // into a local array and gather that to the I/O processor and
        // pick the values corresponding to the maximum.
        int nprocs = ParallelDescriptor::NProcs();
        int ioproc = ParallelDescriptor::IOProcessorNumber();

        Vector<Real> T_max_data(nprocs);

        if (nprocs == 1) {
            T_max_data[0] = T_max_local;
        } else {
            ParallelDescriptor::Gather(&T_max_local, 1, &T_max_data[0], 1, ioproc);
        }

        // determine index of max global T
        int index_max = 0;
        Real T_max_level = 0.0;
        for (int ip=0; ip<nprocs; ++ip) {
            if (T_max_data[ip] > T_max_level) {
                T_max_level = T_max_data[ip];
                index_max = ip;
            }
        }

        // T_max_coords will contain both the coordinate information and
        // the velocity information, so there are 2*dm values on each
        // proc
        Vector<Real> T_max_coords(2*AMREX_SPACEDIM);
        for (int i=0; i<AMREX_SPACEDIM; ++i) {
            T_max_coords[i] = coord_Tmax_local[i];
            T_max_coords[i+3] = vel_Tmax_local[i];
        }

        Vector<Real> T_max_coords_level(2*AMREX_SPACEDIM*nprocs);

        if (nprocs == 1) {
            for (int i=0; i<2*AMREX_SPACEDIM; ++i) {
                T_max_coords_level[i] = T_max_coords[i];
            }
        } else {
            ParallelDescriptor::Gather(&T_max_coords[0], 6, &T_max_coords_level[0], 6, ioproc);
        }

        // initialize global variables
        Vector<Real> coord_Tmax_level(AMREX_SPACEDIM);
        Vector<Real> vel_Tmax_level(AMREX_SPACEDIM);

        for (int i=0; i<AMREX_SPACEDIM; ++i) {
            coord_Tmax_level[i] = T_max_coords_level[2*AMREX_SPACEDIM*index_max+i];
            vel_Tmax_level[i] = T_max_coords_level[2*AMREX_SPACEDIM*index_max+i+3];
        }

        // for enuc_max, we also want to know where the hot spot is, so
        // we do the same gather procedure as with the temperature
        Vector<Real> enuc_max_data(nprocs);

        if (nprocs == 1) {
            enuc_max_data[0] = enuc_max_local;
        } else {
            ParallelDescriptor::Gather(&enuc_max_local, 1, &enuc_max_data[0], 1, ioproc);
        }

        // determine index of max global enuc
        index_max = 0;
        Real enuc_max_level = 0.0;
        for (int ip=0; ip<nprocs; ++ip) {
            if (enuc_max_data[ip] > enuc_max_level) {
                enuc_max_level = enuc_max_data[ip];
                index_max = ip;
            }
        }

        Vector<Real> enuc_max_coords(2*AMREX_SPACEDIM);
        for (int i=0; i<AMREX_SPACEDIM; ++i) {
            enuc_max_coords[i] = coord_enucmax_local[i];
            enuc_max_coords[i+3] = vel_enucmax_local[i];
        }

        Vector<Real> enuc_max_coords_level(2*AMREX_SPACEDIM*nprocs);
        if (nprocs == 1) {
            for (int i=0; i<2*AMREX_SPACEDIM; ++i) {
                enuc_max_coords_level[i] = enuc_max_coords[i];
            }
        } else {
            ParallelDescriptor::Gather(&enuc_max_coords[0], 2*AMREX_SPACEDIM,
                                       &enuc_max_coords_level[0], 2*AMREX_SPACEDIM, ioproc);
        }

        // initialize global variables
        Vector<Real> coord_enucmax_level(AMREX_SPACEDIM);
        Vector<Real> vel_enucmax_level(AMREX_SPACEDIM);

        for (int i=0; i<AMREX_SPACEDIM; ++i) {
            coord_enucmax_level[i] = enuc_max_coords_level[2*AMREX_SPACEDIM*index_max+i];
            vel_enucmax_level[i] = enuc_max_coords_level[2*AMREX_SPACEDIM*index_max+i+3];
        }


        //
        // reduce the current level's data with the global data
        //
        if (ParallelDescriptor::IOProcessor()) {

            kin_ener = kin_ener + kin_ener_level;
            int_ener = int_ener + int_ener_level;
            nuc_ener = nuc_ener + nuc_ener_level;

            U_max = max(U_max, U_max_level);
            Mach_max = max(Mach_max, Mach_max_level);

            // compute center of domain
            Vector<Real> center(3, 0.0);
            const Real* probLo = geom[0].ProbLo();
            const Real* probHi = geom[0].ProbHi();

            for (int idim=0; idim<AMREX_SPACEDIM; ++idim) {
                center[idim] = 0.5*(*(probLo+idim) + *(probHi+idim));
            }

            // if T_max_level is the new max, then copy the location as well
            if ( T_max_level > T_max ) {
                T_max = T_max_level;

                for (int i=0; i<AMREX_SPACEDIM; ++i) {
                    coord_Tmax[i] = coord_Tmax_level[i];
                    vel_Tmax[i] = vel_Tmax_level[i];
                }

                // compute the radius of the bubble from the center
                Rloc_Tmax = sqrt( (coord_Tmax[0] - center[0])*(coord_Tmax[0] - center[0]) +
                                  (coord_Tmax[1] - center[1])*(coord_Tmax[1] - center[1]) +
                                  (coord_Tmax[2] - center[2])*(coord_Tmax[2] - center[2]) );

                // use the coordinates of the hot spot and the velocity components
                // to compute the radial velocity at the hotspot
                vr_Tmax = ((coord_Tmax[0] - center[0])/Rloc_Tmax)*vel_Tmax[0] +
                          ((coord_Tmax[1] - center[1])/Rloc_Tmax)*vel_Tmax[1] +
                          ((coord_Tmax[2] - center[2])/Rloc_Tmax)*vel_Tmax[2];
            }

            // if enuc_max_level is the new max, then copy the location as well
            if ( enuc_max_level > enuc_max ) {
                enuc_max = enuc_max_level;

                for (int i=0; i<AMREX_SPACEDIM; ++i) {
                    coord_enucmax[i] = coord_enucmax_level[i];
                    vel_enucmax[i] = vel_enucmax_level[i];
                }

                // compute the radius of the bubble from the center
                Rloc_enucmax = sqrt( (coord_enucmax[0] - center[0])*(coord_enucmax[0] - center[0]) +
                                     (coord_enucmax[1] - center[1])*(coord_enucmax[1] - center[1]) +
                                     (coord_enucmax[2] - center[2])*(coord_enucmax[2] - center[2]) );

                // use the coordinates of the hot spot and the velocity components
                // to compute the radial velocity at the hotspot
                vr_enucmax = ((coord_enucmax[0] - center[0])/Rloc_enucmax)*vel_enucmax[0] +
                             ((coord_enucmax[1] - center[1])/Rloc_enucmax)*vel_enucmax[1] +
                             ((coord_enucmax[2] - center[2])/Rloc_enucmax)*vel_enucmax[2];

            }

            T_center = T_center + T_center_level;
            for (int i=0; i<AMREX_SPACEDIM; ++i) {
                vel_center[i] = vel_center[i] + vel_center_level[i];
            }
            ncenter = ncenter + ncenter_level;
        }
    }

    // compute the graviational potential energy too
    Real grav_ener=0.0;
    diag_grav_energy(&grav_ener, rho0_in.dataPtr(), r_cc_loc.dataPtr(), r_edge_loc.dataPtr());

    // normalize
    if (ParallelDescriptor::IOProcessor()) {

        // the volume we normalize with is that of a single coarse-level
        // zone.  This is because the weight used in the loop over cells
        // was with reference to the coarse level
        const Real* dx = geom[0].CellSize();
        for (int idim=0; idim<AMREX_SPACEDIM; ++idim) {
            kin_ener *= *(dx+idim);
            int_ener *= *(dx+idim);
            nuc_ener *= *(dx+idim);
        }

        // for a full star ncenter should be 8 -- there are only 8 zones
        // that have a vertex at the center of the star.  For an octant,
        // ncenter should be 1
        if ( !((ncenter == 8 && !octant) ||
               (ncenter == 1 && octant)) ) {
            Abort("ERROR: ncenter invalid in Diag()");
        } else {
            T_center = T_center/ncenter;
            for (int i=0; i<AMREX_SPACEDIM; ++i) {
                vel_center[i] = vel_center[i]/ncenter;
            }
        }
    }

    // write out diagnosis data if at initialization
    if (ParallelDescriptor::IOProcessor()) {
        const std::string& diagfilename1 = "diag_temp.out";
        std::ofstream diagfile1;
        const std::string& diagfilename2 = "diag_enuc.out";
        std::ofstream diagfile2;
        const std::string& diagfilename3 = "diag_vel.out";
        std::ofstream diagfile3;

        if (step == 0) {
            // create file after initialization
            diagfile1.open(diagfilename1, std::ofstream::out |
                           std::ofstream::trunc | std::ofstream::binary);

            // diag_temp.out
            // write variable names
            diagfile1 << std::setw(20) << std::left << "time";
            diagfile1 << std::setw(20) << std::left << "max{T}";
            diagfile1 << std::setw(20) << std::left << "x(max{T})";
            diagfile1 << std::setw(20) << std::left << "y(max{T})";
            diagfile1 << std::setw(20) << std::left << "z(max{T})";
            diagfile1 << std::setw(20) << std::left << "vx(max{T})";
            diagfile1 << std::setw(20) << std::left << "vy(max{T})";
            diagfile1 << std::setw(20) << std::left << "vz(max{T})";
            diagfile1 << std::setw(20) << std::left << "R(max{T})";
            diagfile1 << std::setw(20) << std::left << "vr(max{T})";
            diagfile1 << std::setw(20) << std::left << "T_center" << std::endl;

            // write data
            diagfile1.precision(10);
            diagfile1 << std::scientific;
            diagfile1 << std::setw(20) << std::left << t_in;
            diagfile1 << std::setw(20) << std::left << T_max;
            diagfile1 << std::setw(20) << std::left << coord_Tmax[0];
            diagfile1 << std::setw(20) << std::left << coord_Tmax[1];
            diagfile1 << std::setw(20) << std::left << coord_Tmax[2];
            diagfile1 << std::setw(20) << std::left << vel_Tmax[0];
            diagfile1 << std::setw(20) << std::left << vel_Tmax[1];
            diagfile1 << std::setw(20) << std::left << vel_Tmax[2];
            diagfile1 << std::setw(20) << std::left << Rloc_Tmax;
            diagfile1 << std::setw(20) << std::left << vr_Tmax;
            diagfile1 << std::setw(20) << std::left << T_center << std::endl;

            // close files
            diagfile1.close();

            // diag_enuc.out
            diagfile2.open(diagfilename2, std::ofstream::out |
                           std::ofstream::trunc | std::ofstream::binary);
            // write variable names
            diagfile2 << std::setw(20) << std::left << "time";
            diagfile2 << std::setw(20) << std::left << "max{enuc}";
            diagfile2 << std::setw(20) << std::left << "x(max{enuc})";
            diagfile2 << std::setw(20) << std::left << "y(max{enuc})";
            diagfile2 << std::setw(20) << std::left << "z(max{enuc})";
            diagfile2 << std::setw(20) << std::left << "vx(max{enuc})";
            diagfile2 << std::setw(20) << std::left << "vy(max{enuc})";
            diagfile2 << std::setw(20) << std::left << "vz(max{enuc})";
            diagfile2 << std::setw(20) << std::left << "R(max{enuc})";
            diagfile2 << std::setw(20) << std::left << "vr(max{enuc})";
            diagfile2 << std::setw(20) << std::left << "tot nuc ener(erg/s)" << std::endl;

            // write data
            diagfile2.precision(10);
            diagfile2 << std::scientific;
            diagfile2 << std::setw(20) << std::left << t_in;
            diagfile2 << std::setw(20) << std::left << enuc_max;
            diagfile2 << std::setw(20) << std::left << coord_enucmax[0];
            diagfile2 << std::setw(20) << std::left << coord_enucmax[1];
            diagfile2 << std::setw(20) << std::left << coord_enucmax[2];
            diagfile2 << std::setw(20) << std::left << vel_enucmax[0];
            diagfile2 << std::setw(20) << std::left << vel_enucmax[1];
            diagfile2 << std::setw(20) << std::left << vel_enucmax[2];
            diagfile2 << std::setw(20) << std::left << Rloc_enucmax;
            diagfile2 << std::setw(20) << std::left << vr_enucmax;
            diagfile2 << std::setw(20) << std::left << nuc_ener << std::endl;

            // close file
            diagfile2.close();

            // diag_vel.out
            diagfile3.open(diagfilename3, std::ofstream::out |
                           std::ofstream::trunc | std::ofstream::binary);
            // write variable names
            diagfile3 << std::setw(20) << std::left << "time";
            diagfile3 << std::setw(20) << std::left << "max{U}";
            diagfile3 << std::setw(20) << std::left << "max{Mach}";
            diagfile3 << std::setw(20) << std::left << "tot kin energy";
            diagfile3 << std::setw(20) << std::left << "tot grav energy";
            diagfile3 << std::setw(20) << std::left << "tot int energy";
            diagfile3 << std::setw(20) << std::left << "velx_center";
            diagfile3 << std::setw(20) << std::left << "vely_center";
            diagfile3 << std::setw(20) << std::left << "velz_center";
            diagfile3 << std::setw(20) << std::left << "dt" << std::endl;

            // write data
            diagfile3.precision(10);
            diagfile3 << std::scientific;
            diagfile3 << std::setw(20) << std::left << t_in;
            diagfile3 << std::setw(20) << std::left << U_max;
            diagfile3 << std::setw(20) << std::left << Mach_max;
            diagfile3 << std::setw(20) << std::left << kin_ener;
            diagfile3 << std::setw(20) << std::left << grav_ener;
            diagfile3 << std::setw(20) << std::left << int_ener;
            diagfile3 << std::setw(20) << std::left << vel_center[0];
            diagfile3 << std::setw(20) << std::left << vel_center[1];
            diagfile3 << std::setw(20) << std::left << vel_center[2];
            diagfile3 << std::setw(20) << std::left << dt << std::endl;

            // close file
            diagfile3.close();

        } else {

            // store variable values in data array to be written later

            // temp
            diagfile1_data[index*11  ] = t_in;
            diagfile1_data[index*11+1] = T_max;
            diagfile1_data[index*11+2] = coord_Tmax[0];
            diagfile1_data[index*11+3] = coord_Tmax[1];
            diagfile1_data[index*11+4] = coord_Tmax[2];
            diagfile1_data[index*11+5] = vel_Tmax[0];
            diagfile1_data[index*11+6] = vel_Tmax[1];
            diagfile1_data[index*11+7] = vel_Tmax[2];
            diagfile1_data[index*11+8] = Rloc_Tmax;
            diagfile1_data[index*11+9] = vr_Tmax;
            diagfile1_data[index*11+10] = T_center;

            // enuc
            diagfile2_data[index*11  ] = t_in;
            diagfile2_data[index*11+1] = enuc_max;
            diagfile2_data[index*11+2] = coord_enucmax[0];
            diagfile2_data[index*11+3] = coord_enucmax[1];
            diagfile2_data[index*11+4] = coord_enucmax[2];
            diagfile2_data[index*11+5] = vel_enucmax[0];
            diagfile2_data[index*11+6] = vel_enucmax[1];
            diagfile2_data[index*11+7] = vel_enucmax[2];
            diagfile2_data[index*11+8] = Rloc_enucmax;
            diagfile2_data[index*11+9] = vr_enucmax;
            diagfile2_data[index*11+10] = nuc_ener;

            // vel
            diagfile3_data[index*10  ] = t_in;
            diagfile3_data[index*10+1] = U_max;
            diagfile3_data[index*10+2] = Mach_max;
            diagfile3_data[index*10+3] = kin_ener;
            diagfile3_data[index*10+4] = grav_ener;
            diagfile3_data[index*10+5] = int_ener;
            diagfile3_data[index*10+6] = vel_center[0];
            diagfile3_data[index*10+7] = vel_center[1];
            diagfile3_data[index*10+8] = vel_center[2];
            diagfile3_data[index*10+9] = dt;

            index += 1;
        }

    }
}


// put together a vector of multifabs for writing
void
Maestro::WriteDiagFile (int& index)
{
    // timer for profiling
    BL_PROFILE_VAR("Maestro::WriteDiagFile()",WriteDiagFile);

    // write out diagnosis data
    if (ParallelDescriptor::IOProcessor()) {
        const std::string& diagfilename1 = "diag_temp.out";
        std::ofstream diagfile1(diagfilename1, std::ofstream::out |
                                std::ofstream::app | std::ofstream::binary);
        // time
        // T_max
        // coord_Tmax (3)
        // vel_Tmax (3)
        // Rloc_Tmax
        // vr_Tmax
        // T_center
        // Mach_max

        diagfile1.precision(10);
        diagfile1 << std::scientific;
        for (int ii=0; ii<index; ++ii) {
            for (int icomp=0; icomp<11; ++icomp) {
                diagfile1 << std::setw(20) << std::left << diagfile1_data[ii*11+icomp];
            }
            diagfile1 << std::endl;
        }

        // close file
        diagfile1.close();


        const std::string& diagfilename2 = "diag_enuc.out";
        std::ofstream diagfile2(diagfilename2, std::ofstream::out |
                                std::ofstream::app | std::ofstream::binary);
        // time
        // enuc_max
        // coord_enucmax (3)
        // vel_enucmax (3)
        // Rloc_enucmax
        // vr_enucmax
        // nuc_ener

        diagfile2.precision(10);
        diagfile2 << std::scientific;
        for (int ii=0; ii<index; ++ii) {
            for (int icomp=0; icomp<11; ++icomp) {
                diagfile2 << std::setw(20) << std::left << diagfile2_data[ii*11+icomp];
            }
            diagfile2 << std::endl;
        }

        // close file
        diagfile2.close();


        const std::string& diagfilename3 = "diag_vel.out";
        std::ofstream diagfile3(diagfilename3, std::ofstream::out |
                                std::ofstream::app | std::ofstream::binary);
        // time
        // U_max
        // Mach_max
        // kin_ener
        // grav_ener
        // int_ener
        // vel_center (3)
        // dt

        diagfile3.precision(10);
        diagfile3 << std::scientific;
        for (int ii=0; ii<index; ++ii) {
            for (int icomp=0; icomp<10; ++icomp) {
                diagfile3 << std::setw(20) << std::left << diagfile3_data[ii*10+icomp];
            }
            diagfile3 << std::endl;
        }

        // close file
        diagfile3.close();

        // reset buffer array
        index = 0;
    }

}<|MERGE_RESOLUTION|>--- conflicted
+++ resolved
@@ -73,15 +73,9 @@
         }
 
         if (dt < small_dt) {
-<<<<<<< HEAD
-            React(s_in, stemp, rho_Hext, rho_omegadot, rho_Hnuc, p0_in, small_dt, t_old);
-        } else {
-            React(s_in, stemp, rho_Hext, rho_omegadot, rho_Hnuc, p0_in, dt*0.5, t_old);
-=======
             React(s_in, stemp, rho_Hext, rho_omegadot, rho_Hnuc, p0_in, small_dt, t_in);
         } else {
             React(s_in, stemp, rho_Hext, rho_omegadot, rho_Hnuc, p0_in, dt*0.5, t_in);
->>>>>>> fac19708
         }
 
     } else {
