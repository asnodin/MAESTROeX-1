--- conflicted
+++ resolved
@@ -61,13 +61,8 @@
 
         // put w0 in Cartesian cell-centers as a scalar (the radial
         // expansion velocity)
-<<<<<<< HEAD
-        Put1dArrayOnCart(w0, w0r_cart, 1, 0, bcs_u, 0, 1);
-    }
-=======
         Put1dArrayOnCart(w0, w0r_cart, true, false, bcs_u, 0, 1);
     } 
->>>>>>> 4883f178
 #endif
 
     // compute rho_Hext and rho_Hnuc
@@ -162,11 +157,7 @@
             const auto lo = amrex::lbound(tileBox);
             const auto hi = amrex::ubound(tileBox);
 
-<<<<<<< HEAD
-            int use_mask = !(lev == finest_level);
-=======
             const auto use_mask = !(lev==finest_level);
->>>>>>> 4883f178
 
             const Array4<const Real> scal = s_in[lev].array(mfi);
             const Array4<const Real> rho_Hnuc_arr = rho_Hnuc[lev].array(mfi);
@@ -205,38 +196,10 @@
                         const Real z = prob_lo[2] + (Real(k) + 0.5) * dx[2];
 #endif
 
-<<<<<<< HEAD
                         // make sure the cell isn't covered by finer cells
                         bool cell_valid = true;
                         if (use_mask) {
                             if (mask_arr(i, j, k) == 1) cell_valid = false;
-=======
-                // make sure the cell isn't covered by finer cells
-                bool cell_valid = true;
-                if (use_mask) {
-                    if (mask_arr(i,j,k) == 1) { cell_valid = false; }
-                }
-                
-                // For spherical, we only consider cells inside of where the 
-                // sponging begins    
-                if (cell_valid && (!spherical || scal(i,j,k,Rho) >= sponge_start_factor*sponge_center_density)) {
-
-                    Real vel = 0.0;
-                    if (spherical) {
-#if (AMREX_SPACEDIM == 3)
-                        // is it one of the 8 zones surrounding the center?
-                        if (fabs(x - center[0]) < dx[0] && 
-                            fabs(y - center[1]) < dx[1] &&
-                            fabs(z - center[2]) < dx[2]) {
-                            
-                            ncenter_level++;
-
-                            T_center_level += scal(i,j,k,Temp);
-
-                            vel_center_level[0] += u(i,j,k,0) + 0.5 * (w0macx(i,j,k) + w0macx(i+1,j,k));
-                            vel_center_level[1] += u(i,j,k,1) + 0.5 * (w0macy(i,j,k) + w0macy(i,j+1,k));
-                            vel_center_level[2] += u(i,j,k,2) + 0.5 * (w0macz(i,j,k) + w0macz(i,j,k+1));
->>>>>>> 4883f178
                         }
 
                         // For spherical, we only consider cells inside of where the
