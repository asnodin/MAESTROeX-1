
#include <Maestro.H>
#include <Maestro_F.H>
#include <AMReX_buildInfo.H>

using namespace amrex;

// Choose precision of all output files
const int outfilePrecision = 10;
const int setwVal = outfilePrecision+2+4+4; // 0. + precision + 4 for exp + 4 for gap

// write diagnostics files to disk
// We hold many timesteps-worth of diagnostic information in a buffer
// and output to the files only when flush_diag() is called.  This
// gives better performance on large machines with slow filesystems.
void
Maestro::DiagFile (const int step,
                   const Real t_in,
                   const RealVector& rho0_in,
                   const RealVector& p0_in,
                   const Vector<MultiFab>& u_in,
                   const Vector<MultiFab>& s_in,
                   int& index)
{

    // timer for profiling
    BL_PROFILE_VAR("Maestro::DiagFile()",DiagFile);

    const int max_lev = max_radial_level + 1;

    // -- w0mac will contain an edge-centered w0 on a Cartesian grid,
    // -- for use in computing divergences.
    Vector<std::array< MultiFab, AMREX_SPACEDIM > > w0mac(finest_level+1);
    // -- w0r_cart is w0 but onto a Cartesian grid in cell-centered as
    // -- a scalar.  Since w0 is the radial expansion velocity, w0r_cart
    // -- is the radial w0 in a zone
    Vector<MultiFab> w0r_cart(finest_level+1);

    // rho_Hnuc and rho_Hext are used to determine energy generation
    Vector<MultiFab> stemp             (finest_level+1);
    Vector<MultiFab> rho_Hext          (finest_level+1);
    Vector<MultiFab> rho_omegadot      (finest_level+1);
    Vector<MultiFab> rho_Hnuc          (finest_level+1);

    if (spherical) {

        for (int lev = 0; lev <= finest_level; ++lev) {
            AMREX_D_TERM(w0mac[lev][0].define(convert(grids[lev],nodal_flag_x), dmap[lev], 1, 1); ,
                         w0mac[lev][1].define(convert(grids[lev],nodal_flag_y), dmap[lev], 1, 1); ,
                         w0mac[lev][2].define(convert(grids[lev],nodal_flag_z), dmap[lev], 1, 1); );

            for (int idim=0; idim<AMREX_SPACEDIM; ++idim) {
                w0mac[lev][idim].setVal(0.);
            }

            w0r_cart[lev].define(grids[lev], dmap[lev], 1, 0);
            w0r_cart[lev].setVal(0.);
        }

        // put w0 on Cartesian edges as a vector
        MakeW0mac(w0mac);

        // put w0 in Cartesian cell-centers as a scalar (the radial
        // expansion velocity)
        Put1dArrayOnCart(w0, w0r_cart, 1, 0, bcs_u, 0, 1);
    } 

    // compute rho_Hext and rho_Hnuc
    for (int lev = 0; lev <= finest_level; ++lev) {
        stemp             [lev].define(grids[lev], dmap[lev],   Nscal, 0);
        rho_Hext          [lev].define(grids[lev], dmap[lev],       1, 0);
        rho_omegadot      [lev].define(grids[lev], dmap[lev], NumSpec, 0);
        rho_Hnuc          [lev].define(grids[lev], dmap[lev],       1, 0);
    }

    if (dt < small_dt) {
        React(s_in, stemp, rho_Hext, rho_omegadot, rho_Hnuc, p0_in, small_dt, t_in);
    } else {
        React(s_in, stemp, rho_Hext, rho_omegadot, rho_Hnuc, p0_in, dt*0.5, t_in);
    }

    // initialize diagnosis variables
    // diag_temp.out
    Real T_max = 0.0, T_center = 0.0;
    int ncenter = 0;
    Vector<Real> coord_Tmax(AMREX_SPACEDIM,0.0);
    Vector<Real> vel_Tmax(AMREX_SPACEDIM,0.0);
    Real Rloc_Tmax = 0.0, vr_Tmax = 0.0;

    // diag_vel.out
    Real U_max = 0.0, Mach_max = 0.0;
    Real kin_ener = 0.0, int_ener = 0.0;
    Vector<Real> vel_center(AMREX_SPACEDIM,0.0);

    // diag_enuc.out
    Real enuc_max = 0.0;
    Vector<Real> coord_enucmax(AMREX_SPACEDIM,0.0);
    Vector<Real> vel_enucmax(AMREX_SPACEDIM,0.0);
    Real Rloc_enucmax = 0.0, vr_enucmax = 0.0;
    Real nuc_ener = 0.0;

    for (int lev = 0; lev <= finest_level; ++lev) {

        // diagnosis variables at each level
        // diag_temp.out
        Real T_max_local = 0.0;
        Real T_center_level = 0.0;
        int ncenter_level = 0;
        Vector<Real> coord_Tmax_local(AMREX_SPACEDIM, 0.0);
        Vector<Real> vel_Tmax_local(AMREX_SPACEDIM, 0.0);

        // diag_vel.out
        Real U_max_level = 0.0;
        Real Mach_max_level = 0.0;
        Real kin_ener_level = 0.0;
        Real int_ener_level = 0.0;
        Vector<Real> vel_center_level(AMREX_SPACEDIM, 0.0);

        // diag_enuc.out
        Real enuc_max_local = 0.0;
        Vector<Real> coord_enucmax_local(AMREX_SPACEDIM, 0.0);
        Vector<Real> vel_enucmax_local(AMREX_SPACEDIM, 0.0);
        Real nuc_ener_level = 0.0;

        const auto dx = geom[lev].CellSizeArray();

        const auto prob_lo = geom[lev].ProbLoArray();
        const auto prob_hi = geom[lev].ProbHiArray();

        // create mask assuming refinement ratio = 2
        int finelev = lev + 1;
        if (lev == finest_level) finelev = finest_level;

        const BoxArray& fba = s_in[finelev].boxArray();
        const iMultiFab& mask = makeFineMask(s_in[lev], fba, IntVect(2));

        // loop over boxes (make sure mfi takes a cell-centered multifab as an argument)
#ifdef _OPENMP
#pragma omp parallel reduction(+:kin_ener_level) reduction(+:int_ener_level) reduction(+:nuc_ener_level) reduction(max:U_max_level) reduction(max:Mach_max_level)
#endif
        for (MFIter mfi(s_in[lev], TilingIfNotGPU()); mfi.isValid(); ++mfi) {

            // Get the index space of the valid region
            const Box& tileBox = mfi.tilebox();

            const auto lo = amrex::lbound(tileBox);
            const auto hi = amrex::ubound(tileBox);

            int use_mask = !(lev==finest_level);

            const Array4<const Real> scal = s_in[lev].array(mfi);
            const Array4<const Real> rho_Hnuc_arr = rho_Hnuc[lev].array(mfi);
            const Array4<const Real> rho_Hext_arr = rho_Hext[lev].array(mfi);
            const Array4<const Real> u = u_in[lev].array(mfi);
            const Array4<const int> mask_arr = mask.array(mfi);

            // weight is the factor by which the volume of a cell at the current level
            // relates to the volume of a cell at the coarsest level of refinement.
            const auto weight = AMREX_SPACEDIM == 2 ? 1.0 / pow(4.0, lev) : 1.0 / pow(8.0, lev);

#if (AMREX_SPACEDIM == 3)
            // for non-spherical we have to set these to be a valid array as 
            // w0macx etc are not defined 
            const Array4<const Real> w0macx = spherical ? w0mac[lev][0].array(mfi) : rho_Hnuc[lev].array(mfi);
            const Array4<const Real> w0macy = spherical ? w0mac[lev][1].array(mfi) : rho_Hnuc[lev].array(mfi);
            const Array4<const Real> w0macz = spherical ? w0mac[lev][2].array(mfi) : rho_Hnuc[lev].array(mfi);
            const Array4<const Real> normal_arr = spherical ? normal[lev].array(mfi) : rho_Hnuc[lev].array(mfi);
            const Array4<const Real> w0r = spherical ? w0r_cart[lev].array(mfi) : rho_Hnuc[lev].array(mfi);
#endif

            // The locations of the maxima here make trying to do this on the 
            // GPU probably more trouble than it's worth.
            for (auto k = lo.z; k <= hi.z; ++k) {
            for (auto j = lo.y; j <= hi.y; ++j) {
            for (auto i = lo.x; i <= hi.x; ++i) {
                const Real x = prob_lo[0] + (Real(i) + 0.5) * dx[0];
                const Real y = prob_lo[1] + (Real(j) + 0.5) * dx[1];
#if (AMREX_SPACEDIM == 3)
                const Real z = prob_lo[2] + (Real(k) + 0.5) * dx[2];
#endif

                // make sure the cell isn't covered by finer cells
                bool cell_valid = true;
                if (use_mask) {
                    if (mask_arr(i,j,k) == 1) cell_valid = false;
                }
                
                // For spherical, we only consider cells inside of where the 
                // sponging begins    
                if (cell_valid && (!spherical || scal(i,j,k,Rho) >= sponge_start_factor*sponge_center_density)) {

                    Real vel = 0.0;
                    if (spherical) {
#if (AMREX_SPACEDIM == 3)
                        // is it one of the 8 zones surrounding the center?
                        if (fabs(x - center[0]) < dx[0] && 
                            fabs(y - center[1]) < dx[1] &&
                            fabs(z - center[2]) < dx[2]) {
                            
                            ncenter_level++;

                            T_center_level += scal(i,j,k,Temp);

                            vel_center_level[0] += u(i,j,k,0) + 0.5 * (w0macx(i,j,k) + w0macx(i+1,j,k));
                            vel_center_level[1] += u(i,j,k,1) + 0.5 * (w0macy(i,j,k) + w0macy(i,j+1,k));
                            vel_center_level[2] += u(i,j,k,2) + 0.5 * (w0macz(i,j,k) + w0macz(i,j,k+1));
                        }

                        // velr is the projection of the velocity (including w0) onto
                        // the radial unit vector
                        // Real velr = u(i,j,k,0)*normal_arr(i,j,k,0) + \
                        //     u(i,j,k,1)*normal_arr(i,j,k,1) + \
                        //     u(i,j,k,2)*normal_arr(i,j,k,2) + w0r(i,j,k);

                        // vel is the magnitude of the velocity, including w0
                        vel = std::sqrt((u(i,j,k,0)+0.5*(w0macx(i,j,k)+w0macx(i+1,j,k))) * 
                            (u(i,j,k,0)+0.5*(w0macx(i,j,k)+w0macx(i+1,j,k))) + 
                            (u(i,j,k,1)+0.5*(w0macy(i,j,k)+w0macy(i,j+1,k))) * 
                            (u(i,j,k,1)+0.5*(w0macy(i,j,k)+w0macy(i,j+1,k))) + 
                            (u(i,j,k,2)+0.5*(w0macz(i,j,k)+w0macz(i,j,k+1))) * 
                            (u(i,j,k,2)+0.5*(w0macz(i,j,k)+w0macz(i,j,k+1))));

                        // max T, location, and velocity at that location (including w0)
                        if (scal(i,j,k,Temp) > T_max_local) {
                            T_max_local  = scal(i,j,k,Temp);
                            coord_Tmax_local[0] = x;
                            coord_Tmax_local[1] = y;
                            coord_Tmax_local[2] = z;
                            vel_Tmax_local[0]   = u(i,j,k,0)+0.5*(w0macx(i,j,k)+w0macx(i+1,j,k));
                            vel_Tmax_local[1]   = u(i,j,k,1)+0.5*(w0macy(i,j,k)+w0macy(i,j+1,k));
                            vel_Tmax_local[2]   = u(i,j,k,2)+0.5*(w0macz(i,j,k)+w0macz(i,j,k+1));
                        }
                        
                        // max enuc
                        if (rho_Hnuc_arr(i,j,k)/scal(i,j,k,Rho) > enuc_max_local) {
                            enuc_max_local = rho_Hnuc_arr(i,j,k)/scal(i,j,k,Rho);
                            coord_enucmax_local[0] = x;
                            coord_enucmax_local[1] = y;
                            coord_enucmax_local[2] = z;
                            vel_enucmax_local[0] = u(i,j,k,0)+0.5*(w0macx(i,j,k)+w0macx(i+1,j,k));
                            vel_enucmax_local[1] = u(i,j,k,1)+0.5*(w0macy(i,j,k)+w0macy(i,j+1,k));
                            vel_enucmax_local[2] = u(i,j,k,2)+0.5*(w0macz(i,j,k)+w0macz(i,j,k+1));
                        }
#endif
                    } else {
                        // vel is the magnitude of the velocity, including w0
#if (AMREX_SPACEDIM == 2)
                        Real vert_vel = u(i,j,k,1) + 0.5*(w0[lev+max_lev*j] + w0[lev+max_lev*(j+1)]);
                        vel = std::sqrt(u(i,j,k,0)*u(i,j,k,0) + 
                                    vert_vel*vert_vel);
#else
                        Real vert_vel = u(i,j,k,2) + 0.5*(w0[lev+max_lev*k] + w0[lev+max_lev*(k+1)]);
                        vel = std::sqrt(u(i,j,k,0)*u(i,j,k,0) + 
                                    u(i,j,k,1)*u(i,j,k,1) + vert_vel*vert_vel);
#endif

                        // max T, location, and velocity at that location (including w0)
                        if (scal(i,j,k,Temp) > T_max_local) {
                            T_max_local = scal(i,j,k,Temp);
                            coord_Tmax_local[0] = x;
                            coord_Tmax_local[1] = y;
#if (AMREX_SPACEDIM == 3)
                            coord_Tmax_local[2] = z;
#endif                            
                            vel_Tmax_local[0]   = u(i,j,k,0);
                            vel_Tmax_local[1]   = u(i,j,k,1);
#if (AMREX_SPACEDIM == 2)
                            vel_Tmax_local[1] += 0.5*(w0[lev+max_lev*j] + w0[lev+max_lev*(j+1)]);
#else
                            vel_Tmax_local[2] = u(i,j,k,2) + 0.5*(w0[lev+max_lev*k] + w0[lev+max_lev*(k+1)]);
#endif
                        }

                        // max enuc
                        if (rho_Hnuc_arr(i,j,k)/scal(i,j,k,Rho) > enuc_max_local) {
                            enuc_max_local = rho_Hnuc_arr(i,j,k)/scal(i,j,k,Rho);
                            coord_enucmax_local[0] = x;
                            coord_enucmax_local[1] = y;
#if (AMREX_SPACEDIM == 3)
                            coord_enucmax_local[2] = z;
#endif                            
                            vel_enucmax_local[0]   = u(i,j,k,0);
                            vel_enucmax_local[1]   = u(i,j,k,1);
#if (AMREX_SPACEDIM == 2)
                            vel_enucmax_local[1] += 0.5*(w0[lev+max_lev*j] + w0[lev+max_lev*(j+1)]);
#else
                            vel_enucmax_local[2] = u(i,j,k,2) + 0.5*(w0[lev+max_lev*k] + w0[lev+max_lev*(k+1)]);
#endif
                        }
                    }

                    eos_t eos_state;

                    // call the EOS to get the sound speed and internal energy
                    eos_state.T = scal(i,j,k,Temp);
                    eos_state.rho = scal(i,j,k,Rho);
                    for (auto comp = 0; comp < NumSpec; ++comp) {
                        eos_state.xn[comp] = scal(i,j,k,FirstSpec+comp)/eos_state.rho;
                    }
                        
                    eos(eos_input_rt, eos_state);

                    // kinetic, internal, and nuclear energies
                    kin_ener_level += weight * scal(i,j,k,Rho) * vel*vel;
                    int_ener_level += weight * scal(i,j,k,Rho) * eos_state.e;
                    nuc_ener_level += weight * rho_Hnuc_arr(i,j,k);
                    
                    // max vel and Mach number
                    U_max_level = amrex::max(U_max_level, vel);
                    Mach_max_level = amrex::max(Mach_max_level, vel/eos_state.cs);
                }
            }}}
        } // end MFIter

        // sum quantities over all processors
        ParallelDescriptor::ReduceRealSum(T_center_level);
        ParallelDescriptor::ReduceRealSum(vel_center_level.dataPtr(),AMREX_SPACEDIM);
        ParallelDescriptor::ReduceRealSum(kin_ener_level);
        ParallelDescriptor::ReduceRealSum(int_ener_level);
        ParallelDescriptor::ReduceRealSum(nuc_ener_level);
        ParallelDescriptor::ReduceIntSum(ncenter_level);

        // find the largest U and Mach number over all processors
        ParallelDescriptor::ReduceRealMax(U_max_level);
        ParallelDescriptor::ReduceRealMax(Mach_max_level);

        // for T_max, we want to know where the hot spot is, so we do a
        // gather on the temperature and find the index corresponding to
        // the maxiumum.  We then pack the coordinates and velocities
        // into a local array and gather that to the I/O processor and
        // pick the values corresponding to the maximum.
        int nprocs = ParallelDescriptor::NProcs();
        int ioproc = ParallelDescriptor::IOProcessorNumber();
        Vector<Real> T_max_data(nprocs);

        if (nprocs == 1) {
            T_max_data[0] = T_max_local;
        } else {
            ParallelDescriptor::Gather(&T_max_local, 1, &T_max_data[0], 1, ioproc);
        }

        // determine index of max global T
        int index_max = 0;
        Real T_max_level = 0.0;
        for (int ip = 0; ip < nprocs; ++ip) {
            if (T_max_data[ip] > T_max_level) {
                T_max_level = T_max_data[ip];
                index_max = ip;
            }
        }

        // T_max_coords will contain both the coordinate information and
        // the velocity information, so there are 2*dm values on each
        // proc
        Vector<Real> T_max_coords(2*AMREX_SPACEDIM);
        for (int i = 0; i < AMREX_SPACEDIM; ++i) {
            T_max_coords[i] = coord_Tmax_local[i];
            T_max_coords[i+AMREX_SPACEDIM] = vel_Tmax_local[i];
        }

        Vector<Real> T_max_coords_level(2*AMREX_SPACEDIM*nprocs);

        if (nprocs == 1) {
            for (int i = 0; i < 2*AMREX_SPACEDIM; ++i) {
                T_max_coords_level[i] = T_max_coords[i];
            }
        } else {
            ParallelDescriptor::Gather(&T_max_coords[0], 2*AMREX_SPACEDIM, &T_max_coords_level[0], 2*AMREX_SPACEDIM, ioproc);
        }

        // initialize global variables
        Vector<Real> coord_Tmax_level(AMREX_SPACEDIM);
        Vector<Real> vel_Tmax_level(AMREX_SPACEDIM);

        for (int i = 0; i < AMREX_SPACEDIM; ++i) {
            coord_Tmax_level[i] = T_max_coords_level[2*AMREX_SPACEDIM*index_max+i];
            vel_Tmax_level[i] = T_max_coords_level[2*AMREX_SPACEDIM*index_max+i+AMREX_SPACEDIM];
        }

        // for enuc_max, we also want to know where the hot spot is, so
        // we do the same gather procedure as with the temperature
        Vector<Real> enuc_max_data(nprocs);

        if (nprocs == 1) {
            enuc_max_data[0] = enuc_max_local;
        } else {
            ParallelDescriptor::Gather(&enuc_max_local, 1, &enuc_max_data[0], 1, ioproc);
        }

        // determine index of max global enuc
        index_max = 0;
        Real enuc_max_level = 0.0;
        for (int ip = 0; ip < nprocs; ++ip) {
            if (enuc_max_data[ip] > enuc_max_level) {
                enuc_max_level = enuc_max_data[ip];
                index_max = ip;
            }
        }

        Vector<Real> enuc_max_coords(2*AMREX_SPACEDIM);
        for (int i = 0; i < AMREX_SPACEDIM; ++i) {
            enuc_max_coords[i] = coord_enucmax_local[i];
            enuc_max_coords[i+AMREX_SPACEDIM] = vel_enucmax_local[i];
        }

        Vector<Real> enuc_max_coords_level(2*AMREX_SPACEDIM*nprocs);
        if (nprocs == 1) {
            for (int i = 0; i < 2*AMREX_SPACEDIM; ++i) {
                enuc_max_coords_level[i] = enuc_max_coords[i];
            }
        } else {
            ParallelDescriptor::Gather(&enuc_max_coords[0], 2*AMREX_SPACEDIM,
                                       &enuc_max_coords_level[0], 2*AMREX_SPACEDIM, ioproc);
        }

        // initialize global variables
        Vector<Real> coord_enucmax_level(AMREX_SPACEDIM);
        Vector<Real> vel_enucmax_level(AMREX_SPACEDIM);

        for (int i = 0; i < AMREX_SPACEDIM; ++i) {
            coord_enucmax_level[i] = enuc_max_coords_level[2*AMREX_SPACEDIM*index_max+i];
            vel_enucmax_level[i] = enuc_max_coords_level[2*AMREX_SPACEDIM*index_max+i+AMREX_SPACEDIM];
        }

        // reduce the current level's data with the global data
        if (ParallelDescriptor::IOProcessor()) {

            kin_ener += kin_ener_level;
            int_ener += int_ener_level;
            nuc_ener += nuc_ener_level;

            U_max = max(U_max, U_max_level);
            Mach_max = max(Mach_max, Mach_max_level);

            // if T_max_level is the new max, then copy the location as well
            if (T_max_level > T_max) {
                T_max = T_max_level;

                for (int i = 0; i < AMREX_SPACEDIM; ++i) {
                    coord_Tmax[i] = coord_Tmax_level[i];
                    vel_Tmax[i] = vel_Tmax_level[i];
                }

#if (AMREX_SPACEDIM == 3)
                if (spherical) { 
                  // compute the radius of the bubble from the center of the star
                  Rloc_Tmax = std::sqrt( (coord_Tmax[0] - center[0])*(coord_Tmax[0] - center[0]) +
                                    (coord_Tmax[1] - center[1])*(coord_Tmax[1] - center[1]) +
                                    (coord_Tmax[2] - center[2])*(coord_Tmax[2] - center[2]) );

                  // use the coordinates of the hot spot and the velocity components
                  // to compute the radial velocity at the hotspot
                  vr_Tmax = ((coord_Tmax[0] - center[0])/Rloc_Tmax)*vel_Tmax[0] +
                            ((coord_Tmax[1] - center[1])/Rloc_Tmax)*vel_Tmax[1] +
                            ((coord_Tmax[2] - center[2])/Rloc_Tmax)*vel_Tmax[2];
                }
#endif
            }

            // if enuc_max_level is the new max, then copy the location as well
            if (enuc_max_level > enuc_max) {
                enuc_max = enuc_max_level;

                for (int i = 0; i < AMREX_SPACEDIM; ++i) {
                    coord_enucmax[i] = coord_enucmax_level[i];
                    vel_enucmax[i] = vel_enucmax_level[i];
                }

#if (AMREX_SPACEDIM == 3)
                if (spherical) { 
                  // compute the radius of the bubble from the center
                  Rloc_enucmax = std::sqrt( (coord_enucmax[0] - center[0])*(coord_enucmax[0] - center[0]) +
                                       (coord_enucmax[1] - center[1])*(coord_enucmax[1] - center[1]) +
                                       (coord_enucmax[2] - center[2])*(coord_enucmax[2] - center[2]) );
  
                  // use the coordinates of the hot spot and the velocity components
                  // to compute the radial velocity at the hotspot
                  vr_enucmax = ((coord_enucmax[0] - center[0])/Rloc_enucmax)*vel_enucmax[0] +
                               ((coord_enucmax[1] - center[1])/Rloc_enucmax)*vel_enucmax[1] +
                               ((coord_enucmax[2] - center[2])/Rloc_enucmax)*vel_enucmax[2];
                }
#endif
            }

            T_center += T_center_level;
            for (int i = 0; i < AMREX_SPACEDIM; ++i) {
                vel_center[i] += vel_center_level[i];
            }
            ncenter += ncenter_level;
        }
    }

    // compute the graviational potential energy too
    Real grav_ener = 0.0;
    if (spherical) {
#if (AMREX_SPACEDIM == 3)
        const Real * AMREX_RESTRICT rho0 = rho0_in.dataPtr();

        // m(r) will contain mass enclosed by the center
<<<<<<< HEAD
        BaseState<Real> m(nr_fine);
        m[0] = 4.0/3.0 * M_PI * rho0[0] * r_cc_loc[0]*r_cc_loc[0]*r_cc_loc[0];
=======
        RealVector m(nr_fine);
        m[0] = 4.0/3.0 * M_PI * rho0[0] * r_cc_loc_b(0,0)*r_cc_loc_b(0,0)*r_cc_loc_b(0,0);
>>>>>>> af6e5be8

        // dU = - G M dM / r;  dM = 4 pi r**2 rho dr  -->  dU = - 4 pi G r rho dr
        grav_ener = -4.0 * M_PI * Gconst * m[0] * r_cc_loc_b(0,0) * rho0[0] * (r_edge_loc_b(0,1) - r_edge_loc_b(0,0));

        for (auto r = 1; r < nr_fine; ++r) {
            // the mass is defined at the cell-centers, so to compute the
            // mass at the current center, we need to add the contribution
            // of the upper half of the zone below us and the lower half of
            // the current zone.
       
            // don't add any contributions from outside the star -- i.e.
            // rho < base_cutoff_density
            Real term1 = 0.0;
            if (rho0[max_lev*(r-1)] > base_cutoff_density) {
                term1 = 4.0/3.0*M_PI*rho0[max_lev*(r-1)] * 
                    (r_edge_loc_b(0,r) - r_cc_loc_b(0,r-1)) * 
                    (r_edge_loc_b(0,r)*r_edge_loc_b[0,r] + 
                     r_edge_loc_b(0,r)*r_cc_loc_b(0,r-1) + 
                     r_cc_loc_b(0,r-1)*r_cc_loc_b(0,r-1));
            } 

            Real term2 = 0.0;
            if (rho0[max_lev*r] > base_cutoff_density) {
                term2 = 4.0/3.0*M_PI*rho0[max_lev*r]*
                    (r_cc_loc_b(0,r) - r_edge_loc_b(0,r)) * 
                    (r_cc_loc_b(0,r)*r_cc_loc_b(0,r) + 
                     r_cc_loc_b(0,r)*r_edge_loc_b(0,r) + 
                     r_edge_loc_b(0,r)*r_edge_loc_b(0,r));      
            } 

            m[r] = m[r-1] + term1 + term2;
                
            // dU = - G M dM / r;  
            // dM = 4 pi r**2 rho dr  -->  dU = - 4 pi G r rho dr
            grav_ener -= 4.0*M_PI*Gconst*m[r]*r_cc_loc_b(0,r) * rho0[max_lev*r]*(r_edge_loc_b(0,r+1)-r_edge_loc_b(0,r));
        }
#endif
    } else {
        // diag_grav_energy(&grav_ener, rho0_in.dataPtr(), r_cc_loc.dataPtr(), r_edge_loc.dataPtr());
        for (auto r = 0; r < nr_fine; ++r) {
            Real dr_loc = r_edge_loc_b(0,r+1) - r_edge_loc_b(0,r);
            grav_ener -= rho0_in[max_lev*r] * r_cc_loc_b(0,r) * grav_const * dr_loc;
        }
    }

    // normalize
    if (ParallelDescriptor::IOProcessor()) {

        // the volume we normalize with is that of a single coarse-level
        // zone.  This is because the weight used in the loop over cells
        // was with reference to the coarse level
        const Real* dx = geom[0].CellSize();
        for (auto i = 0; i < AMREX_SPACEDIM; ++i) {
            kin_ener *= dx[i];
            int_ener *= dx[i];
            nuc_ener *= dx[i];
        }

        if (spherical) {
            // for a full star ncenter should be 8 -- there are only 8 zones
            // that have a vertex at the center of the star.  For an octant,
            // ncenter should be 1
            if (!((ncenter == 8 && !octant) || (ncenter == 1 && octant))) {
                Abort("ERROR: ncenter invalid in Diag()");
            } else {
                T_center /= ncenter;
                for (int i = 0; i < AMREX_SPACEDIM; ++i) {
                    vel_center[i] /= ncenter;
                }
            }
        }
    }

    // write out diagnosis data if at initialization
    if (ParallelDescriptor::IOProcessor()) {
        const std::string& diagfilename1 = "diag_temp.out";
        std::ofstream diagfile1;
        const std::string& diagfilename2 = "diag_enuc.out";
        std::ofstream diagfile2;
        const std::string& diagfilename3 = "diag_vel.out";
        std::ofstream diagfile3;

        // num of variables in the outfile depends on geometry but not dimension
        const int ndiag1 = (spherical) ? 11 : 8;
        const int ndiag2 = (spherical) ? 11 : 9;
        const int ndiag3 = (spherical) ? 10 : 7;

        if (step == 0) {

            // create file after initialization
            diagfile1.open(diagfilename1, std::ofstream::out |
                           std::ofstream::trunc | std::ofstream::binary);

            // diag_temp.out
            // write variable names
            diagfile1 << std::setw(setwVal) << std::left << "time";
            diagfile1 << std::setw(setwVal) << std::left << "max{T}";
            diagfile1 << std::setw(setwVal) << std::left << "x(max{T})";
            diagfile1 << std::setw(setwVal) << std::left << "y(max{T})";
            diagfile1 << std::setw(setwVal) << std::left << "z(max{T})";
            diagfile1 << std::setw(setwVal) << std::left << "vx(max{T})";
            diagfile1 << std::setw(setwVal) << std::left << "vy(max{T})";
            diagfile1 << std::setw(setwVal) << std::left << "vz(max{T})";
            if (spherical) {
                diagfile1 << std::setw(setwVal) << std::left << "R(max{T})";
                diagfile1 << std::setw(setwVal) << std::left << "vr(max{T})";
                diagfile1 << std::setw(setwVal) << std::left << "T_center" << std::endl;
            } else {
                diagfile1 << std::endl;
            }

            // write data
            diagfile1.precision(outfilePrecision);
            diagfile1 << std::scientific;
            diagfile1 << std::setw(setwVal) << std::left << t_in;
            diagfile1 << std::setw(setwVal) << std::left << T_max;

            const Real coord_temp_max_y = coord_Tmax[1];
            const Real coord_temp_max_z = (AMREX_SPACEDIM == 2) ? 0.0 : coord_Tmax[2];
            diagfile1 << std::setw(setwVal) << std::left << coord_Tmax[0];
            diagfile1 << std::setw(setwVal) << std::left << coord_temp_max_y;
            diagfile1 << std::setw(setwVal) << std::left << coord_temp_max_z;

            const Real vel_temp_max_y = vel_Tmax[1];
            const Real vel_temp_max_z = (AMREX_SPACEDIM == 2) ? 0.0 : vel_Tmax[2];
            diagfile1 << std::setw(setwVal) << std::left << vel_Tmax[0];
            diagfile1 << std::setw(setwVal) << std::left << vel_temp_max_y;
            diagfile1 << std::setw(setwVal) << std::left << vel_temp_max_z;

            if (spherical) {
                diagfile1 << std::setw(setwVal) << std::left << Rloc_Tmax;
                diagfile1 << std::setw(setwVal) << std::left << vr_Tmax;
                diagfile1 << std::setw(setwVal) << std::left << T_center << std::endl;
            } else {
                diagfile1 << std::endl;
            }

            // close files
            diagfile1.close();

            // diag_enuc.out
            diagfile2.open(diagfilename2, std::ofstream::out |
                           std::ofstream::trunc | std::ofstream::binary);
            // write variable names
            diagfile2 << std::setw(setwVal) << std::left << "time";
            diagfile2 << std::setw(setwVal) << std::left << "max{enuc}";
            diagfile2 << std::setw(setwVal) << std::left << "x(max{enuc})";
            diagfile2 << std::setw(setwVal) << std::left << "y(max{enuc})";
            diagfile2 << std::setw(setwVal) << std::left << "z(max{enuc})";
            diagfile2 << std::setw(setwVal) << std::left << "vx(max{enuc})";
            diagfile2 << std::setw(setwVal) << std::left << "vy(max{enuc})";
            diagfile2 << std::setw(setwVal) << std::left << "vz(max{enuc})";
            if (spherical) {
                diagfile2 << std::setw(setwVal) << std::left << "R(max{enuc})";
                diagfile2 << std::setw(setwVal) << std::left << "vr(max{enuc})";
            }
            diagfile2 << std::setw(setwVal) << std::left << "tot nuc ener(erg/s)" << std::endl;

            // write data
            diagfile2.precision(outfilePrecision);
            diagfile2 << std::scientific;
            diagfile2 << std::setw(setwVal) << std::left << t_in;
            diagfile2 << std::setw(setwVal) << std::left << enuc_max;

            const Real coord_enuc_y = coord_enucmax[1];
            const Real coord_enuc_z = (AMREX_SPACEDIM == 2) ? 0.0 : coord_enucmax[2];
            diagfile2 << std::setw(setwVal) << std::left << coord_enucmax[0];
            diagfile2 << std::setw(setwVal) << std::left << coord_enuc_y;
            diagfile2 << std::setw(setwVal) << std::left << coord_enuc_z;

            const Real vel_enuc_y = vel_enucmax[1];
            const Real vel_enuc_z = (AMREX_SPACEDIM == 2) ? 0.0 : vel_enucmax[2];
            diagfile2 << std::setw(setwVal) << std::left << vel_enucmax[0];
            diagfile2 << std::setw(setwVal) << std::left << vel_enuc_y;
            diagfile2 << std::setw(setwVal) << std::left << vel_enuc_z;

            if (spherical) {
                diagfile2 << std::setw(setwVal) << std::left << Rloc_enucmax;
                diagfile2 << std::setw(setwVal) << std::left << vr_enucmax;
            }
            diagfile2 << std::setw(setwVal) << std::left << nuc_ener << std::endl;

            // close file
            diagfile2.close();

            // diag_vel.out
            diagfile3.open(diagfilename3, std::ofstream::out |
                           std::ofstream::trunc | std::ofstream::binary);
            // write variable names
            diagfile3 << std::setw(setwVal) << std::left << "time";
            diagfile3 << std::setw(setwVal) << std::left << "max{U}";
            diagfile3 << std::setw(setwVal) << std::left << "max{Mach}";
            diagfile3 << std::setw(setwVal) << std::left << "tot kin energy";
            diagfile3 << std::setw(setwVal) << std::left << "tot grav energy";
            diagfile3 << std::setw(setwVal) << std::left << "tot int energy";
            if (spherical) {
                diagfile3 << std::setw(setwVal) << std::left << "velx_center";
                diagfile3 << std::setw(setwVal) << std::left << "vely_center";
                diagfile3 << std::setw(setwVal) << std::left << "velz_center";
            }
            diagfile3 << std::setw(setwVal) << std::left << "dt" << std::endl;

            // write data
            diagfile3.precision(outfilePrecision);
            diagfile3 << std::scientific;
            diagfile3 << std::setw(setwVal) << std::left << t_in;
            diagfile3 << std::setw(setwVal) << std::left << U_max;
            diagfile3 << std::setw(setwVal) << std::left << Mach_max;
            diagfile3 << std::setw(setwVal) << std::left << kin_ener;
            diagfile3 << std::setw(setwVal) << std::left << grav_ener;
            diagfile3 << std::setw(setwVal) << std::left << int_ener;
            if (spherical) {
                diagfile3 << std::setw(setwVal) << std::left << vel_center[0];
                diagfile3 << std::setw(setwVal) << std::left << vel_center[1];
                diagfile3 << std::setw(setwVal) << std::left << vel_center[2];
            }
            diagfile3 << std::setw(setwVal) << std::left << dt << std::endl;

            // close file
            diagfile3.close();

        } else {
            // store variable values in data array to be written later

            // temp
            diagfile1_data[index*ndiag1  ] = t_in;
            diagfile1_data[index*ndiag1+1] = T_max;
            const Real coord_temp_max_y = coord_Tmax[1];
            const Real coord_temp_max_z = (AMREX_SPACEDIM == 2) ? 0.0 : coord_Tmax[2];
            diagfile1_data[index*ndiag1+2] = coord_Tmax[0];
            diagfile1_data[index*ndiag1+3] = coord_temp_max_y;
            diagfile1_data[index*ndiag1+4] = coord_temp_max_z;
            const Real vel_temp_max_y = vel_Tmax[1];
            const Real vel_temp_max_z = (AMREX_SPACEDIM == 2) ? 0.0 : vel_Tmax[2];
            diagfile1_data[index*ndiag1+5] = vel_Tmax[0];
            diagfile1_data[index*ndiag1+6] = vel_temp_max_y;
            diagfile1_data[index*ndiag1+7] = vel_temp_max_z;
            if (spherical) {
                diagfile1_data[index*ndiag1+8] = Rloc_Tmax;
                diagfile1_data[index*ndiag1+9] = vr_Tmax;
                diagfile1_data[index*ndiag1+10] = T_center;
            }

            // enuc
            diagfile2_data[index*ndiag2  ] = t_in;
            diagfile2_data[index*ndiag2+1] = enuc_max;
            const Real coord_enuc_y = coord_enucmax[1];
            const Real coord_enuc_z = (AMREX_SPACEDIM == 2) ? 0.0 : coord_enucmax[2];
            diagfile2_data[index*ndiag2+2] = coord_enucmax[0];
            diagfile2_data[index*ndiag2+3] = coord_enuc_y;
            diagfile2_data[index*ndiag2+4] = coord_enuc_z;
            const Real vel_enuc_y = vel_enucmax[1];
            const Real vel_enuc_z = (AMREX_SPACEDIM == 2) ? 0.0 : vel_enucmax[2];
            diagfile2_data[index*ndiag2+5] = vel_enucmax[0];
            diagfile2_data[index*ndiag2+6] = vel_enuc_y;
            diagfile2_data[index*ndiag2+7] = vel_enuc_z;
            diagfile2_data[index*ndiag2+8] = Rloc_enucmax;
            diagfile2_data[index*ndiag2+9] = vr_enucmax;
            diagfile2_data[index*ndiag2+10] = nuc_ener;

            // vel
            diagfile3_data[index*ndiag3  ] = t_in;
            diagfile3_data[index*ndiag3+1] = U_max;
            diagfile3_data[index*ndiag3+2] = Mach_max;
            diagfile3_data[index*ndiag3+3] = kin_ener;
            diagfile3_data[index*ndiag3+4] = grav_ener;
            diagfile3_data[index*ndiag3+5] = int_ener;
            if (spherical) {
                diagfile3_data[index*ndiag3+6] = vel_center[0];
                diagfile3_data[index*ndiag3+7] = vel_center[1];
                diagfile3_data[index*ndiag3+8] = vel_center[2];
            }
            const int idt = spherical ? 9 : 6;
            diagfile3_data[index*ndiag3+idt] = dt;

            index += 1;
        }
    } // } IOProcessor
}

// put together a vector of multifabs for writing
void
Maestro::WriteDiagFile (int& index)
{
    // num of variables in the outfile depends on geometry but not dimension
    const int ndiag1 = (spherical) ? 11 : 8;
    const int ndiag2 = (spherical) ? 11 : 9;
    const int ndiag3 = (spherical) ? 10 : 7;

    // timer for profiling
    BL_PROFILE_VAR("Maestro::WriteDiagFile()",WriteDiagFile);

    // write out diagnosis data
    if (ParallelDescriptor::IOProcessor()) {
        const std::string& diagfilename1 = "diag_temp.out";
        std::ofstream diagfile1(diagfilename1, std::ofstream::out |
                                std::ofstream::app | std::ofstream::binary);
        // time
        // T_max
        // coord_Tmax (3)
        // vel_Tmax (3)
        // plus, if spherical:
        // -- Rloc_Tmax
        // -- vr_Tmax
        // -- T_center
        diagfile1.precision(outfilePrecision);
        diagfile1 << std::scientific;
        for (auto i = 0; i < index; ++i) {
            for (auto comp=0; comp < ndiag1; ++comp) {
                diagfile1 << std::setw(setwVal) << std::left << diagfile1_data[i*ndiag1+comp];
            }
            diagfile1 << std::endl;
        }

        // close file
        diagfile1.close();

        const std::string& diagfilename2 = "diag_enuc.out";
        std::ofstream diagfile2(diagfilename2, std::ofstream::out |
                                std::ofstream::app | std::ofstream::binary);
        // time
        // enuc_max
        // coord_enucmax (3)
        // vel_enucmax (3)
        // (if spherical):
        // -- Rloc_enucmax
        // -- vr_enucmax
        // nuc_ener
        diagfile2.precision(outfilePrecision);
        diagfile2 << std::scientific;
        for (auto i = 0; i < index; ++i) {
            for (auto comp = 0; comp < ndiag2; ++comp) {
                diagfile2 << std::setw(setwVal) << std::left << diagfile2_data[i*ndiag2+comp];
            }
            diagfile2 << std::endl;
        }

        // close file
        diagfile2.close();

        const std::string& diagfilename3 = "diag_vel.out";
        std::ofstream diagfile3(diagfilename3, std::ofstream::out |
                                std::ofstream::app | std::ofstream::binary);
        // time
        // U_max
        // Mach_max
        // kin_ener
        // grav_ener
        // int_ener
        // vel_center (3) (only if spherical)
        // dt
        diagfile3.precision(outfilePrecision);
        diagfile3 << std::scientific;
        for (auto i = 0; i < index; ++i) {
            for (auto comp = 0; comp < ndiag3; ++comp) {
                diagfile3 << std::setw(setwVal) << std::left << diagfile3_data[i*ndiag3+comp];
            }
            diagfile3 << std::endl;
        }

        // close file
        diagfile3.close();

        // reset buffer array
        index = 0;
    }
}<|MERGE_RESOLUTION|>--- conflicted
+++ resolved
@@ -497,13 +497,8 @@
         const Real * AMREX_RESTRICT rho0 = rho0_in.dataPtr();
 
         // m(r) will contain mass enclosed by the center
-<<<<<<< HEAD
-        BaseState<Real> m(nr_fine);
-        m[0] = 4.0/3.0 * M_PI * rho0[0] * r_cc_loc[0]*r_cc_loc[0]*r_cc_loc[0];
-=======
         RealVector m(nr_fine);
         m[0] = 4.0/3.0 * M_PI * rho0[0] * r_cc_loc_b(0,0)*r_cc_loc_b(0,0)*r_cc_loc_b(0,0);
->>>>>>> af6e5be8
 
         // dU = - G M dM / r;  dM = 4 pi r**2 rho dr  -->  dU = - 4 pi G r rho dr
         grav_ener = -4.0 * M_PI * Gconst * m[0] * r_cc_loc_b(0,0) * rho0[0] * (r_edge_loc_b(0,1) - r_edge_loc_b(0,0));
