--- conflicted
+++ resolved
@@ -101,16 +101,9 @@
                 Print() << "Diagnostic :" << diag_end_total << " seconds\n\n";
                 Print() << "Time to advance time step: " << end_total << '\n';
 
-<<<<<<< HEAD
-		// write a plotfile
-		if (plot_int > 0 && ( (istep % plot_int == 0) ||
-		                      (plot_deltat > 0 && std::fmod(t_new, plot_deltat) < dt) ||
-		                      (istep == max_step)  || (t_old >= stop_time)) )
-=======
         if ( (plot_int > 0 && istep % plot_int == 0) ||
              (plot_deltat > 0 && std::fmod(t_new, plot_deltat) < dt) ||
              (istep == max_step) || (t_old >= stop_time) )
->>>>>>> 6d1d40a3
 		{
             // write a plotfile
 			Print() << "\nWriting plotfile " << istep << std::endl;
