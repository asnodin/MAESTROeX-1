--- conflicted
+++ resolved
@@ -95,13 +95,9 @@
 			Print() << "\nWriting plotfile " << istep << std::endl;
 			WritePlotFile(istep,t_new,dt,rho0_new,rhoh0_new,p0_new,
 			              gamma1bar_new,unew,snew,S_cc_new);
-<<<<<<< HEAD
-		} else if (small_plot_int > 0 && ( (istep % small_plot_int == 0) ||
-=======
 		}
 
         if (small_plot_int > 0 && ( (istep % small_plot_int == 0) ||
->>>>>>> fbb12db9
 		                                   (small_plot_deltat > 0 &&
 		                                    std::fmod(t_new, small_plot_deltat) < dt) ||
 		                                   (istep == max_step) ) || (t_old >= stop_time) )
