
#include <Maestro.H>

using namespace amrex;

// advance solution to final time
void
Maestro::Evolve ()
{
<<<<<<< HEAD
    // timer for profiling
    BL_PROFILE_VAR("Maestro::Evolve()",Evolve);

    Print() << "Calling Evolve()" << std::endl;

    // check to make sure spherical is only used for 3d
    if (spherical == 1 && AMREX_SPACEDIM != 3) {
        Abort ("spherical = 1 and dm != 3");
    }

    // index for diag array buffer
    int diag_index=0;

    for (istep = start_step; istep <= max_step && t_old < stop_time; ++istep)
    {

        // check to see if we need to regrid, then regrid
        if (max_level > 0 && regrid_int > 0 && (istep-1) % regrid_int == 0 && istep != 1) {
            Regrid();
        }

        dtold = dt;

        // compute time step
        // if this is the first time step we already have a dt from either FirstDt()
        // or EstDt called during the divu_iters
        if (istep > 1) {

            EstDt();

            if (verbose > 0) {
                Print() << "Call to estdt at beginning of step " << istep
                        << " gives dt =" << dt << std::endl;
            }

            // fixme - add nuclear_dt_scalefac timestep limiter

            if (dt > max_dt_growth*dtold) {
                dt = max_dt_growth*dtold;
                if (verbose > 0) {
                    Print() << "dt_growth factor limits the new dt = " << dt << std::endl;
                }
            }

            if (dt > max_dt) {
                if (verbose > 0) {
                    Print() << "max_dt limits the new dt = " << max_dt << std::endl;
                }
                dt = max_dt;
            }

            if (fixed_dt != -1.) {
                dt = fixed_dt;
                if (maestro_verbose > 0) {
                    Print() << "Setting fixed dt = " << dt;
                }
            }

            if (stop_time >= 0. && t_old+dt > stop_time) {
                dt = std::min(dt,stop_time-t_old);
                Print() << "Stop time limits dt = " << dt << std::endl;
            }

            t_new = t_old + dt;
        }

        // advance the solution by dt
        if (use_exact_base_state) {
            AdvanceTimeStepIrreg(false);
	} else if (average_base_state) {
	    AdvanceTimeStepAverage(false);
        } else {
            AdvanceTimeStep(false);
        }

        t_old = t_new;

        // save diag output into buffer
        DiagFile(istep,t_new,rho0_new,p0_new,unew,snew,diag_index);

    // std::cout << "\nt_new % plot_deltat " << std::fmod(t_new, plot_deltat) << " < dt? " << dt << '\n';

        // write a plotfile
        if (plot_int > 0 && ( (istep % plot_int == 0) ||
                              (plot_deltat > 0 && std::fmod(t_new, plot_deltat) < dt) ||
                              (istep == max_step) ) || (t_old >= stop_time) )
        {
            Print() << "\nWriting plotfile " << istep << std::endl;
            WritePlotFile(istep,t_new,dt,rho0_new,rhoh0_new,p0_new,gamma1bar_new,unew,snew,S_cc_new);
        }

        if (chk_int > 0 && (istep % chk_int == 0 || t_new >= stop_time || istep == max_step) )
        {
            // write a checkpoint file
            Print() << "\nWriting checkpoint" << istep << std::endl;
            WriteCheckPoint(istep);
        }

        if (diag_index == diag_buf_size || istep == max_step) {
            // write out any buffered diagnostic information
            WriteDiagFile(diag_index);
        }

        // move new state into old state by swapping pointers
        for (int lev=0; lev<=finest_level; ++lev) {
            std::swap(    sold[lev],     snew[lev]);
            std::swap(    uold[lev],     unew[lev]);
            std::swap(S_cc_old[lev], S_cc_new[lev]);
        }

        std::swap( rho0_old, rho0_new);
        std::swap(rhoh0_old,rhoh0_new);
        std::swap(   p0_nm1,   p0_old);
        std::swap(   p0_old,   p0_new);

        std::swap(    beta0_old,    beta0_new);
        std::swap(gamma1bar_old,gamma1bar_new);
        std::swap(grav_cell_old,grav_cell_new);
    }
=======
	// timer for profiling
	BL_PROFILE_VAR("Maestro::Evolve()",Evolve);

	Print() << "Calling Evolve()" << std::endl;

	// check to make sure spherical is only used for 3d
	if (spherical == 1 && AMREX_SPACEDIM != 3) {
		Abort ("spherical = 1 and dm != 3");
	}

	// index for diag array buffer
	int diag_index=0;

	for (istep = start_step; istep <= max_step && t_old < stop_time; ++istep)
	{

		// check to see if we need to regrid, then regrid
		if (max_level > 0 && regrid_int > 0 && (istep-1) % regrid_int == 0 && istep != 1) {
			Regrid();
		}

		dtold = dt;

		// compute time step
		// if this is the first time step we already have a dt from either FirstDt()
		// or EstDt called during the divu_iters
		if (istep > 1) {

			EstDt();

			if (verbose > 0) {
				Print() << "Call to estdt at beginning of step " << istep
				        << " gives dt =" << dt << std::endl;
			}

			// fixme - add nuclear_dt_scalefac timestep limiter

			if (dt > max_dt_growth*dtold) {
				dt = max_dt_growth*dtold;
				if (verbose > 0) {
					Print() << "dt_growth factor limits the new dt = " << dt << std::endl;
				}
			}

			if (dt > max_dt) {
				if (verbose > 0) {
					Print() << "max_dt limits the new dt = " << max_dt << std::endl;
				}
				dt = max_dt;
			}

			if (fixed_dt != -1.) {
				dt = fixed_dt;
				if (maestro_verbose > 0) {
					Print() << "Setting fixed dt = " << dt;
				}
			}

			if (stop_time >= 0. && t_old+dt > stop_time) {
				dt = std::min(dt,stop_time-t_old);
				Print() << "Stop time limits dt = " << dt << std::endl;
			}

			t_new = t_old + dt;
		}

		// advance the solution by dt
		if (use_exact_base_state) {
			AdvanceTimeStepIrreg(false);
		} else if (average_base_state) {
			AdvanceTimeStepAverage(false);
		} else {
			AdvanceTimeStep(false);
		}

		t_old = t_new;

		// save diag output into buffer
		DiagFile(istep,t_new,rho0_new,p0_new,unew,snew,diag_index);

		// write a plotfile
		if (plot_int > 0 && ( (istep % plot_int == 0) ||
		                      (plot_deltat > 0 && std::fmod(t_new, plot_deltat) < dt) ||
		                      (istep == max_step) ) || (t_old >= stop_time) )
		{
			Print() << "\nWriting plotfile " << istep << std::endl;
			WritePlotFile(istep,t_new,dt,rho0_new,rhoh0_new,p0_new,
			              gamma1bar_new,unew,snew,S_cc_new);
		} else if (small_plot_int > 0 && ( (istep % small_plot_int == 0) ||
		                                   (small_plot_deltat > 0 &&
		                                    std::fmod(t_new, small_plot_deltat) < dt) ||
		                                   (istep == max_step) ) || (t_old >= stop_time) )
		{
			Print() << "\nWriting small plotfile " << istep << std::endl;
			WriteSmallPlotFile(istep,t_new,dt,rho0_new,rhoh0_new,p0_new,
			                   gamma1bar_new,unew,snew,S_cc_new);
		}

		if (chk_int > 0 && (istep % chk_int == 0 || t_new >= stop_time || istep == max_step) )
		{
			// write a checkpoint file
			Print() << "\nWriting checkpoint" << istep << std::endl;
			WriteCheckPoint(istep);
		}

		if (diag_index == diag_buf_size || istep == max_step) {
			// write out any buffered diagnostic information
			WriteDiagFile(diag_index);
		}

		// move new state into old state by swapping pointers
		for (int lev=0; lev<=finest_level; ++lev) {
			std::swap(    sold[lev],     snew[lev]);
			std::swap(    uold[lev],     unew[lev]);
			std::swap(S_cc_old[lev], S_cc_new[lev]);
		}

		std::swap( rho0_old, rho0_new);
		std::swap(rhoh0_old,rhoh0_new);
		std::swap(   p0_nm1,   p0_old);
		std::swap(   p0_old,   p0_new);

		std::swap(    beta0_old,    beta0_new);
		std::swap(gamma1bar_old,gamma1bar_new);
		std::swap(grav_cell_old,grav_cell_new);
	}
>>>>>>> 67a8082f
}<|MERGE_RESOLUTION|>--- conflicted
+++ resolved
@@ -7,127 +7,6 @@
 void
 Maestro::Evolve ()
 {
-<<<<<<< HEAD
-    // timer for profiling
-    BL_PROFILE_VAR("Maestro::Evolve()",Evolve);
-
-    Print() << "Calling Evolve()" << std::endl;
-
-    // check to make sure spherical is only used for 3d
-    if (spherical == 1 && AMREX_SPACEDIM != 3) {
-        Abort ("spherical = 1 and dm != 3");
-    }
-
-    // index for diag array buffer
-    int diag_index=0;
-
-    for (istep = start_step; istep <= max_step && t_old < stop_time; ++istep)
-    {
-
-        // check to see if we need to regrid, then regrid
-        if (max_level > 0 && regrid_int > 0 && (istep-1) % regrid_int == 0 && istep != 1) {
-            Regrid();
-        }
-
-        dtold = dt;
-
-        // compute time step
-        // if this is the first time step we already have a dt from either FirstDt()
-        // or EstDt called during the divu_iters
-        if (istep > 1) {
-
-            EstDt();
-
-            if (verbose > 0) {
-                Print() << "Call to estdt at beginning of step " << istep
-                        << " gives dt =" << dt << std::endl;
-            }
-
-            // fixme - add nuclear_dt_scalefac timestep limiter
-
-            if (dt > max_dt_growth*dtold) {
-                dt = max_dt_growth*dtold;
-                if (verbose > 0) {
-                    Print() << "dt_growth factor limits the new dt = " << dt << std::endl;
-                }
-            }
-
-            if (dt > max_dt) {
-                if (verbose > 0) {
-                    Print() << "max_dt limits the new dt = " << max_dt << std::endl;
-                }
-                dt = max_dt;
-            }
-
-            if (fixed_dt != -1.) {
-                dt = fixed_dt;
-                if (maestro_verbose > 0) {
-                    Print() << "Setting fixed dt = " << dt;
-                }
-            }
-
-            if (stop_time >= 0. && t_old+dt > stop_time) {
-                dt = std::min(dt,stop_time-t_old);
-                Print() << "Stop time limits dt = " << dt << std::endl;
-            }
-
-            t_new = t_old + dt;
-        }
-
-        // advance the solution by dt
-        if (use_exact_base_state) {
-            AdvanceTimeStepIrreg(false);
-	} else if (average_base_state) {
-	    AdvanceTimeStepAverage(false);
-        } else {
-            AdvanceTimeStep(false);
-        }
-
-        t_old = t_new;
-
-        // save diag output into buffer
-        DiagFile(istep,t_new,rho0_new,p0_new,unew,snew,diag_index);
-
-    // std::cout << "\nt_new % plot_deltat " << std::fmod(t_new, plot_deltat) << " < dt? " << dt << '\n';
-
-        // write a plotfile
-        if (plot_int > 0 && ( (istep % plot_int == 0) ||
-                              (plot_deltat > 0 && std::fmod(t_new, plot_deltat) < dt) ||
-                              (istep == max_step) ) || (t_old >= stop_time) )
-        {
-            Print() << "\nWriting plotfile " << istep << std::endl;
-            WritePlotFile(istep,t_new,dt,rho0_new,rhoh0_new,p0_new,gamma1bar_new,unew,snew,S_cc_new);
-        }
-
-        if (chk_int > 0 && (istep % chk_int == 0 || t_new >= stop_time || istep == max_step) )
-        {
-            // write a checkpoint file
-            Print() << "\nWriting checkpoint" << istep << std::endl;
-            WriteCheckPoint(istep);
-        }
-
-        if (diag_index == diag_buf_size || istep == max_step) {
-            // write out any buffered diagnostic information
-            WriteDiagFile(diag_index);
-        }
-
-        // move new state into old state by swapping pointers
-        for (int lev=0; lev<=finest_level; ++lev) {
-            std::swap(    sold[lev],     snew[lev]);
-            std::swap(    uold[lev],     unew[lev]);
-            std::swap(S_cc_old[lev], S_cc_new[lev]);
-        }
-
-        std::swap( rho0_old, rho0_new);
-        std::swap(rhoh0_old,rhoh0_new);
-        std::swap(   p0_nm1,   p0_old);
-        std::swap(   p0_old,   p0_new);
-
-        std::swap(    beta0_old,    beta0_new);
-        std::swap(gamma1bar_old,gamma1bar_new);
-        std::swap(grav_cell_old,grav_cell_new);
-    }
-=======
 	// timer for profiling
 	BL_PROFILE_VAR("Maestro::Evolve()",Evolve);
 
@@ -254,5 +133,4 @@
 		std::swap(gamma1bar_old,gamma1bar_new);
 		std::swap(grav_cell_old,grav_cell_new);
 	}
->>>>>>> 67a8082f
 }