--- conflicted
+++ resolved
@@ -25,11 +25,6 @@
 
     dr.resize(max_radial_level+1);
     nr.resize(max_radial_level+1);
-<<<<<<< HEAD
-    dr.resize(max_radial_level+1);
-    nr.resize(max_radial_level+1);
-=======
->>>>>>> af6e5be8
 
     base_cutoff_density_coord.resize(max_radial_level+1);
     anelastic_cutoff_density_coord.resize(max_radial_level+1);
@@ -71,18 +66,9 @@
         for (auto n = 0; n <= max_radial_level; ++n) {
             for (auto i = 0; i < nr(n); ++i) {
                 r_cc_loc_b(n,i) = probLo[AMREX_SPACEDIM-1] + (Real(i)+0.5)*dr(n);
-<<<<<<< HEAD
-
-                r_cc_loc_b(n,i) = probLo[AMREX_SPACEDIM-1] + (Real(i)+0.5)*dr(n);
             }
             for (auto i = 0; i <= nr(n); ++i) {
                 r_edge_loc_b(n,i) = probLo[AMREX_SPACEDIM-1] + (Real(i))*dr(n);
-                r_edge_loc_b(n,i) = probLo[AMREX_SPACEDIM-1] + (Real(i))*dr(n);
-=======
-            }
-            for (auto i = 0; i <= nr(n); ++i) {
-                r_edge_loc_b(n,i) = probLo[AMREX_SPACEDIM-1] + (Real(i))*dr(n);
->>>>>>> af6e5be8
             }
         }
     } else {
@@ -94,35 +80,17 @@
             // nr_fine = nr_irreg + 1
             for (auto i = 0; i < nr_fine; ++i) {
                 r_cc_loc_b(0,i) = sqrt(0.75+2.0*Real(i))*dx_fine[0];
-<<<<<<< HEAD
-                r_cc_loc_b(0,i) = sqrt(0.75+2.0*Real(i))*dx_fine[0];
-            }
-            r_edge_loc_b(0,0) = 0.0;
+            }
             r_edge_loc_b(0,0) = 0.0;
             for (auto i = 0; i < nr_fine; ++i) {
                 r_edge_loc_b(0,i+1) = sqrt(0.75+2.0*(Real(i)+0.5))*dx_fine[0];
-                r_edge_loc_b(0,i+1) = sqrt(0.75+2.0*(Real(i)+0.5))*dx_fine[0];
-=======
-            }
-            r_edge_loc_b(0,0) = 0.0;
-            for (auto i = 0; i < nr_fine; ++i) {
-                r_edge_loc_b(0,i+1) = sqrt(0.75+2.0*(Real(i)+0.5))*dx_fine[0];
->>>>>>> af6e5be8
             }
         } else {
             for (auto i = 0; i < nr_fine; ++i) {
                 r_cc_loc_b(0,i) = (Real(i)+0.5)*dr(0);
-<<<<<<< HEAD
-                r_cc_loc_b(0,i) = (Real(i)+0.5)*dr(0);
             }
             for (auto i = 0; i <= nr_fine; ++i) {
                 r_edge_loc_b(0,i) = Real(i)*dr(0);
-                r_edge_loc_b(0,i) = Real(i)*dr(0);
-=======
-            }
-            for (auto i = 0; i <= nr_fine; ++i) {
-                r_edge_loc_b(0,i) = Real(i)*dr(0);
->>>>>>> af6e5be8
             }
         }
     }
@@ -385,11 +353,7 @@
         for (auto r = 0; r < nr(n-1); ++r) {
             if (tag_array[n-1 + max_lev*r] > 0 && !chunk_start) {
                 chunk_start = true;
-<<<<<<< HEAD
-                nchunks++;
-=======
                 nchunks += 1;
->>>>>>> af6e5be8
             } else if (tag_array[n-1 + max_lev*r] == 0 && chunk_start) {
                 chunk_start = false;
             }
@@ -418,15 +382,9 @@
             for (auto r = 0; r < nr(n-1); ++r) {
                 if (tag_array[n-1 + max_lev*r] > 0 && !chunk_start) {
                     chunk_start = true;
-<<<<<<< HEAD
-                    numdisjointchunks(n)++;
-                    r_start_coord(n,numdisjointchunks(n)) = 2*r;
-                } else if (tag_array[n-1+max_lev*r]==0 && chunk_start) {
-=======
                     numdisjointchunks(n) += 1;
                     r_start_coord(n,numdisjointchunks(n)) = 2*r;
                 } else if (tag_array[n-1+max_lev*r] == 0 && chunk_start) {
->>>>>>> af6e5be8
                     r_end_coord(n, numdisjointchunks(n)) = 2*r-1;
                     chunk_start = false;
                 } else if (r==nr(n-1)-1 && chunk_start) {
