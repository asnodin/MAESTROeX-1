#include <Maestro.H>
#include <Maestro_F.H>

using namespace amrex;

void 
<<<<<<< HEAD
Maestro::InitBaseStateGeometry(const int max_radial_level_in, 
                               const int nr_fine_in,
                               const Real dr_fine_in,
                               const int nr_irreg_in)
{
    // timer for profiling
    BL_PROFILE_VAR("Maestro::InitBaseStateGeometry()", InitBaseStateGeometry); 

    Print() << "Calling InitBaseStateGeometry()" << std::endl;

    const Real* probLo = geom[0].ProbLo();
    const Real* probHi = geom[0].ProbHi();

    max_radial_level = max_radial_level_in;
    finest_radial_level = max_radial_level_in; // FIXME - we want to set this after regridding
    nr_fine = nr_fine_in;
    dr_fine = dr_fine_in;
    nr_irreg = nr_irreg_in;

    center.resize(3);
    dr.resize(max_radial_level+1);
    nr.resize(max_radial_level+1);
    base_cutoff_density_coord.resize(max_radial_level+1);
    anelastic_cutoff_density_coord.resize(max_radial_level+1);
    burning_cutoff_density_lo_coord.resize(max_radial_level+1);
    burning_cutoff_density_hi_coord.resize(max_radial_level+1);

    const int max_lev = max_radial_level+1;

    // compute center(:)
    if (octant) {
        for (auto i = 0; i < 3; ++i) {
            if (!(spherical == 1 && AMREX_SPACEDIM == 3 && 
                    probLo[i] == 0.0 ) ) {
                Abort("ERROR: octant requires spherical with prob_lo = 0.0");
            }
            center[i] = 0.0;
        }
    } else {
        for (auto i = 0; i < 3; ++i) {
            center[i] = 0.5*(probLo[i] + probHi[i]);
        }
    }

    // compute nr(:) and dr(:)
    nr[max_radial_level] = nr_fine;
    dr[max_radial_level] = dr_fine;

    // computes dr, nr, r_cc_loc, r_edge_loc
    if (spherical == 0) {
        // cartesian case

        // compute nr(:) and dr(:) assuming refinement ratio = 2
        for (auto n = max_radial_level-1; n >= 0; --n) {
          nr[n] = nr[n+1] / 2;
          dr[n] = dr[n+1] * 2.0;
        }

        // compute r_cc_loc, r_edge_loc
        for (auto n = 0; n <= max_radial_level; ++n) {
            for (auto i = 0; i < nr[n]; ++i) {
                r_cc_loc[n + max_lev*i] = probLo[AMREX_SPACEDIM-1] + (Real(i)+0.5)*dr[n];
            }
            for (auto i = 0; i <= nr[n]; ++i) {
                r_edge_loc[n + max_lev*i] = probLo[AMREX_SPACEDIM-1] + (Real(i))*dr[n];
            }
        }
    } else {

        // spherical case
        // compute r_cc_loc, r_edge_loc
        if (use_exact_base_state) {
            const Real* dx_fine = geom[max_level].CellSize();
            // nr_fine = nr_irreg + 1
            for (auto i = 0; i < nr_fine; ++i) {
                r_cc_loc[max_lev*i] = sqrt(0.75+2.0*Real(i))*dx_fine[0];
            }
            r_edge_loc[0] = 0.0;
            for (auto i = 0; i < nr_fine; ++i) {
                r_edge_loc[max_lev*(i+1)] = sqrt(0.75+2.0*(Real(i)+0.5))*dx_fine[0];
            }
        } else {
            for (auto i = 0; i < nr_fine; ++i) {
                r_cc_loc[max_lev*i] = (Real(i)+0.5)*dr[0];
            }
            for (auto i = 0; i <= nr_fine; ++i) {
                r_edge_loc[max_lev*i] = (Real(i))*dr[0];
            }
        }
    }
}

#if (AMREX_SPACEDIM == 3)
void 
Maestro::InitBaseStateMapSphr(const int lev, const MFIter& mfi, 
                              const GpuArray<Real,AMREX_SPACEDIM> dx_fine, const GpuArray<Real,AMREX_SPACEDIM> dx_lev) 
{
    // timer for profiling
    BL_PROFILE_VAR("Maestro::InitBaseStateMapSphr()", InitBaseStateMapSphr); 

    if (!spherical) {
        Abort("init_base_state_map_sphr() does not work for planar");
    }

    if (use_exact_base_state) {

        const Box& tilebox = mfi.tilebox();
        const Array4<Real> cc_to_r = cell_cc_to_r[lev].array(mfi);

        const Real* AMREX_RESTRICT probLo = geom[0].ProbLo();
        const Real* AMREX_RESTRICT center_p = center.dataPtr();

        AMREX_PARALLEL_FOR_3D(tilebox, i, j, k, {
            Real x = probLo[0] + (static_cast<Real>(i)+0.5)*dx_lev[0] - center_p[0];
            Real y = probLo[1] + (static_cast<Real>(j)+0.5)*dx_lev[1] - center_p[1];
            Real z = probLo[2] + (static_cast<Real>(k)+0.5)*dx_lev[2] - center_p[2];

            Real index = (x*x + y*y + z*z)/(2.0*dx_fine[0]*dx_fine[0]) - 0.375;
            cc_to_r(i,j,k) = round(index);
        })
    }
}
#endif

void 
Maestro::ComputeCutoffCoords(RealVector& rho0)
{
    // compute the coordinates of the anelastic cutoff
    bool found = false;
    const int max_lev = max_radial_level+1;
    int which_lev = 0;
    
    get_finest_radial_level(&finest_radial_level);

    // find the finest level containing the anelastic cutoff density,
    // and set the anelastic cutoff coord for this level
    for (auto n=finest_radial_level; n >= 0; --n) {
        for (auto i = 1; i <= numdisjointchunks[n]; ++i) {
            if (!found) {
                int lo = r_start_coord[n + max_lev*i];
                int hi = r_end_coord[n + max_lev*i];
                for (auto r = lo; r <= hi; ++r) {
                    if (rho0[n + max_lev*r] <= anelastic_cutoff_density) {
                        anelastic_cutoff_density_coord[n] = r;
                        which_lev = n;
                        found = true;
                        break;
                    }
                }
            }
        }
    }

    // if the anelastic cutoff density was not found anywhere, { set
    // it to above the top of the domain on the finest level
    if (!found) {
       which_lev = finest_radial_level;
       anelastic_cutoff_density_coord[finest_radial_level] = nr[finest_radial_level];
    }

    // set the anelastic cutoff coordinate on the finer levels
    for (auto n = which_lev+1; n <= finest_radial_level; ++n) {
       anelastic_cutoff_density_coord[n] = 2*anelastic_cutoff_density_coord[n-1]+1;
    }

    // set the anelastic cutoff coordinate on the coarser levels
    for (auto n = which_lev-1; n >= 0; --n) {
       if (anelastic_cutoff_density_coord[n+1] % 2 == 0) {
          anelastic_cutoff_density_coord[n] = anelastic_cutoff_density_coord[n+1] / 2;
       } else {
          anelastic_cutoff_density_coord[n] = anelastic_cutoff_density_coord[n+1] / 2 + 1;
       }
    }
    //!!!!!!!!!!!!!!!!!!!!!!!!!!!!!!!!!!!!!!!!!!!!!!!!!!!!!!!!!

    //!!!!!!!!!!!!!!!!!!!!!!!!!!!!!!!!!!!!!!!!!!!!!!!!!!!!!!!!!
    // compute the coordinates of the base cutoff density
    found = false;

    // find the finest level containing the base cutoff density,
    // and set the base cutoff coord for this level
    for (auto n=finest_radial_level; n >= 0; --n) {
        for (auto i = 1; i <= numdisjointchunks[n]; ++i) {
            if (!found) {
                int lo = r_start_coord[n + max_lev*i];
                int hi = r_end_coord[n + max_lev*i];
                for (auto r = lo; r <= hi; ++r) {
                    if (rho0[n + max_lev*r] <= base_cutoff_density) {
                        base_cutoff_density_coord[n] = r;
                        which_lev = n;
                        found = true;
                        break;
                    }
                }
            }
        }
    }

    // if the base cutoff density was not found anywhere, { set
    // it to above the top of the domain on the finest level
    if (!found) {
       which_lev = finest_radial_level;
       base_cutoff_density_coord[finest_radial_level] = nr[finest_radial_level];
    }

    // set the base cutoff coordinate on the finer levels
    // do n=which_lev+1,finest_radial_level
    for (auto n = which_lev+1; n <= finest_radial_level; ++n) {
       base_cutoff_density_coord[n] = 2*base_cutoff_density_coord[n-1]+1;
    }

    // set the base cutoff coordinate on the coarser levels
    // do n=which_lev-1,0,-1
    for (auto n = which_lev-1; n >= 0; --n) {
       if (base_cutoff_density_coord[n+1] % 2 == 0) {
          base_cutoff_density_coord[n] = base_cutoff_density_coord[n+1] / 2;
       } else {
          base_cutoff_density_coord[n] = base_cutoff_density_coord[n+1] / 2 + 1;
       }
    }
    //!!!!!!!!!!!!!!!!!!!!!!!!!!!!!!!!!!!!!!!!!!!!!!!!!!!!!!!!!

    //!!!!!!!!!!!!!!!!!!!!!!!!!!!!!!!!!!!!!!!!!!!!!!!!!!!!!!!!!
    // compute the coordinates of the burning cutoff density
    found = false;

    // find the finest level containing the burning cutoff density,
    // and set the burning cutoff coord for this level
    for (auto n=finest_radial_level; n >= 0; --n) {
        for (auto i = 1; i <= numdisjointchunks[n]; ++i) {
            if (!found) {
                //  do r=r_start_coord(n,i),r_end_coord(n,i)
                int lo = r_start_coord[n + max_lev*i];
                int hi = r_end_coord[n + max_lev*i];
                for (auto r = lo; r <= hi; ++r) {
                    if (rho0[n + max_lev*r] <= burning_cutoff_density_lo) {
                        burning_cutoff_density_lo_coord[n] = r;
                        which_lev = n;
                        found = true;
                        break;
                    }
                }
            }
        }
    }

    // if the burning cutoff density was not found anywhere, { set
    // it to above the top of the domain on the finest level
    if (!found) {
       which_lev = finest_radial_level;
       burning_cutoff_density_lo_coord[finest_radial_level] = nr[finest_radial_level];
    }

    // set the burning cutoff coordinate on the finer levels
    // do n=which_lev+1,finest_radial_level
    for (auto n = which_lev+1; n <= finest_radial_level; ++n) {
       burning_cutoff_density_lo_coord[n] = 2*burning_cutoff_density_lo_coord[n-1]+1;
    }

    // set the burning cutoff coordinate on the coarser levels
    // do n=which_lev-1,0,-1
    for (auto n = which_lev-1; n >= 0; --n) {
       if (burning_cutoff_density_lo_coord[n+1]%2 == 0) {
          burning_cutoff_density_lo_coord[n] = burning_cutoff_density_lo_coord[n+1] / 2;
       } else {
          burning_cutoff_density_lo_coord[n] = burning_cutoff_density_lo_coord[n+1] / 2 + 1;
       }
    }

    // compute the coordinates of the burning cutoff density upper limit
    found = false;

    // find the finest level containing the burning cutoff density,
    // and set the burning cutoff coord for this level
    for (auto n=finest_radial_level; n >= 0; --n) {
        for (auto i = 1; i <= numdisjointchunks[n]; ++i) {
            if (!found) {
                //  do r=r_end_coord(n,i),r_start_coord(n,i),1
                int lo = r_start_coord[n + max_lev*i];
                int hi = r_end_coord[n + max_lev*i];
                for (auto r = lo; r <= hi; ++r) {
                    if (rho0[n + max_lev*r] >= burning_cutoff_density_hi) {
                        burning_cutoff_density_hi_coord[n] = r;
                        which_lev = n;
                        found = true;
                        break;
                    }
                }
            }
        }
    }

    // if the burning cutoff density was not found anywhere, { set
    // it to above the bottom of the domain
    if (!found) {
       which_lev = finest_radial_level;
       burning_cutoff_density_hi_coord[finest_radial_level] = 0;
    }

    // set the burning cutoff coordinate on the finer levels
    for (auto n = which_lev+1; n <= finest_radial_level; ++n) {
       burning_cutoff_density_hi_coord[n] = 0;
    }

    // set the burning cutoff coordinate on the coarser levels
    for (auto n = which_lev-1; n >= 0; --n) {
       if (burning_cutoff_density_hi_coord[n+1]%2 == 0) {
          burning_cutoff_density_hi_coord[n] = 0;
       } else {
          burning_cutoff_density_hi_coord[n] = 0;
       }
    }
}

void 
Maestro::InitMultilevel(const int finest_radial_level_in) {
    // compute numdisjointchunks, r_start_coord, r_end_coord
    // FIXME - right now there is one chunk at each level that spans the domain

    // NOTE: in the Fortran r_start_coord and r_end_coord had the shapes
    // r_start_coord(0:finest_radial_level,1:maxchunks), so here have offset
    // second index by 1 so it can be indexed from 0.

    // timer for profiling
    BL_PROFILE_VAR("Maestro::InitMultilevel()", InitMultilevel); 

    const int max_lev = max_radial_level+1;

    if (spherical) {
       finest_radial_level = 0;
    } else {
       finest_radial_level = finest_radial_level_in;
    }

    numdisjointchunks.resize(finest_radial_level+1);
    numdisjointchunks.shrink_to_fit();

    // loop through tag_array first to determine the maximum number of chunks
    // to use for allocating r_start_coord and r_end_coord
    int maxchunks = 1;
    for (auto n = 1; n <= finest_radial_level; ++n) {

        // initialize variables
        bool chunk_start = false;
        int nchunks = 0;

        // increment nchunks at beginning of each chunk
        // (ex. when the tagging index changes from 0 to 1)
        for (auto r = 0; r < nr[n-1]; ++r) {
            if (tag_array[n-1 + max_lev*r] > 0 && !chunk_start) {
                chunk_start = true;
                nchunks++;
            } else if (tag_array[n-1 + max_lev*r]==0 && chunk_start) {
                chunk_start = false;
            }
        }
        maxchunks = max(nchunks,maxchunks);
    }

    r_start_coord.resize((finest_radial_level+1)*maxchunks);
    r_end_coord.resize((finest_radial_level+1)*maxchunks);

    if (!spherical) {

        // coarsest grid always has 1 chunk of data
        numdisjointchunks[0] = 1;
        r_start_coord[0] = 0;
        r_end_coord[0] = nr[0]-1;

        // for > 1 chunks (multilevel)
        for (auto n = 1; n <= finest_radial_level; ++n) {
            // initialize variables
            bool chunk_start = false;
            numdisjointchunks[n] = 0;

            // increment numdisjointchunks at beginning of each chunk
            // (ex. when the tagging index changes from 0 to 1)
            for (auto r = 0; r < nr[n-1]; ++r) {
                if (tag_array[n-1 + max_lev*r] > 0 && !chunk_start) {
                    chunk_start = true;
                    numdisjointchunks[n] = numdisjointchunks[n] + 1;
                    r_start_coord[n+max_lev*numdisjointchunks[n]] = 2*r;
                } else if (tag_array[n-1+max_lev*r]==0 && chunk_start) {
                    r_end_coord[n+max_lev*numdisjointchunks[n]] = 2*r-1;
                    chunk_start = false;
                } else if (r==nr[n-1]-1 && chunk_start) {
                    // if last chunk is at the end of array
                    r_end_coord[n+max_lev*numdisjointchunks[n]] = 2*r-1;
                }
            }
        }
    } else {
        numdisjointchunks[0] = 1;
        r_start_coord[0] = 0;
        r_end_coord[0] = nr[0]-1;
    }
}

void 
=======
>>>>>>> f1d73f7e
Maestro::RestrictBase(RealVector& s0, bool is_cell_centered)
{
    // timer for profiling
    BL_PROFILE_VAR("Maestro::RestrictBase()", RestrictBase); 

    get_numdisjointchunks(numdisjointchunks.dataPtr());
    get_r_start_coord(r_start_coord.dataPtr());
    get_r_end_coord(r_end_coord.dataPtr());
    get_finest_radial_level(&finest_radial_level);

    const int max_lev = max_radial_level + 1;

    for (int n = finest_radial_level; n >= 1; --n) {        
        for (int i = 1; i <= numdisjointchunks[n]; ++i) {
            if (is_cell_centered) {
                // for level n, make the coarser cells underneath simply the average of the fine
                for (auto j = r_start_coord[n+i*max_lev]; j < r_end_coord[n+i*max_lev]; j+=2) {
                    s0[n-1 + max_lev*j/2] = 0.5 * (s0[n + max_lev*j] + s0[n + max_lev*(j+1)]);
                }
            } else {
                // for level n, make the coarse edge underneath equal to the fine edge value
                for (auto j = r_start_coord[n+i*max_lev]; j <= r_end_coord[n+i*max_lev]+1; j+=2) {
                    s0[n-1 + max_lev*j/2] = s0[n + max_lev*j];
                }
            }
        }
    }
}

void 
Maestro::FillGhostBase(RealVector& s0, bool is_cell_centered)
{
    // timer for profiling
    BL_PROFILE_VAR("Maestro::FillGhostBase()", FillGhostBase); 

    get_numdisjointchunks(numdisjointchunks.dataPtr());
    get_r_start_coord(r_start_coord.dataPtr());
    get_r_end_coord(r_end_coord.dataPtr());
    get_finest_radial_level(&finest_radial_level);

    const int max_lev = max_radial_level + 1;

    for (int n = finest_radial_level; n >= 1; --n) {
        for (int i = 1; i <= numdisjointchunks[n]; ++i) {

            const int lo = r_start_coord[n+i*max_lev];
            const int hi = r_end_coord[n+i*max_lev];
            const int nr = nr_fine / pow(2,max_radial_level-n);

            if (is_cell_centered) {

                if (lo != 0) {
                    int r_crse = lo/2-1;
                    Real del = 0.5*(s0[n-1+max_lev*(r_crse+1)]-s0[n-1+max_lev*(r_crse-1)]);
                    Real dpls = 2.0*(s0[n-1+max_lev*(r_crse+1)]-s0[n-1+max_lev*r_crse]);
                    Real dmin = 2.0*(s0[n-1+max_lev*r_crse]-s0[n-1+max_lev*(r_crse-1)]);
                    Real slim = min(fabs(dpls),fabs(dmin));
                    slim = dpls*dmin > 0.0 ? slim : 0.0;
                    Real slope = copysign(1.0,del)*min(slim,fabs(del));
                    s0[n+max_lev*(lo-1)] = s0[n-1+max_lev*r_crse] + 0.25*slope;
                    s0[n+max_lev*(lo-2)] = s0[n-1+max_lev*r_crse] - 0.25*slope;

                    r_crse = lo/2-2;
                    del = 0.5*(s0[n-1+max_lev*(r_crse+1)]-s0[n-1+max_lev*(r_crse-1)]);
                    dpls = 2.0*(s0[n-1+max_lev*(r_crse+1)]-s0[n-1+max_lev*r_crse]);
                    dmin = 2.0*(s0[n-1+max_lev*r_crse]-s0[n-1+max_lev*(r_crse-1)]);
                    slim = min(fabs(dpls),fabs(dmin));
                    slim = dpls*dmin > 0.0 ? slim : 0.0;
                    slope = copysign(1.0,del)*min(slim,fabs(del));
                    s0[n+max_lev*(lo-3)] = s0[n-1+max_lev*r_crse] + 0.25*slope;
                    s0[n+max_lev*(lo-4)] = s0[n-1+max_lev*r_crse] - 0.25*slope;
                }

                if (hi != nr[n]-1) {
                    int r_crse = (hi+1)/2;
                    Real del = 0.5*(s0[n-1+max_lev*(r_crse+1)]-s0[n-1+max_lev*(r_crse-1)]);
                    Real dpls = 2.0*(s0[n-1+max_lev*(r_crse+1)]-s0[n-1+max_lev*r_crse]);
                    Real dmin = 2.0*(s0[n-1+max_lev*r_crse]-s0[n-1+max_lev*(r_crse-1)]);
                    Real slim = min(fabs(dpls),fabs(dmin));
                    slim = dpls*dmin > 0.0 ? slim : 0.0;
                    Real slope = copysign(1.0,del)*min(slim,fabs(del));
                    s0[n+max_lev*(hi+1)] = s0[n-1+max_lev*r_crse] - 0.25*slope;
                    s0[n+max_lev*(hi+2)] = s0[n-1+max_lev*r_crse] + 0.25*slope;

                    r_crse = (hi+1)/2+1;
                    del = 0.5*(s0[n-1+max_lev*(r_crse+1)]-s0[n-1+max_lev*(r_crse-1)]);
                    dpls = 2.0*(s0[n-1+max_lev*(r_crse+1)]-s0[n-1+max_lev*r_crse]);
                    dmin = 2.0*(s0[n-1+max_lev*r_crse]-s0[n-1+max_lev*(r_crse-1)]);
                    slim = min(fabs(dpls),fabs(dmin));
                    slim = dpls*dmin > 0.0 ? slim : 0.0;
                    slope = copysign(1.0,del)*min(slim,fabs(del));
                    s0[n+max_lev*(hi+3)] = s0[n-1+max_lev*r_crse] - 0.25*slope;
                    s0[n+max_lev*(hi+4)] = s0[n-1+max_lev*r_crse] + 0.25*slope;
                }
            } else {
                if (lo != 0) {
                    // quadratic interpolation from the three closest points
                    s0[n+max_lev*(lo-1)] = -s0[n+max_lev*(lo+1)]/3.0
                        + s0[n+max_lev*lo] + s0[n-1+max_lev*(lo/2-1)]/3.0;
                    // copy the next ghost cell value directly in from the coarser level
                    s0[n+max_lev*(lo-2)] = s0[n-1+max_lev*((lo-2)/2)];
                }

                if (hi+1 != nr[n]) {
                    // quadratic interpolation from the three closest points
                    s0[n+max_lev*(hi+2)] = -s0[n+max_lev*hi]/3.0
                        + s0[n+max_lev*(hi+1)] + s0[n-1+max_lev*((hi+3)/2)]/3.0;
                    // copy the next ghost cell value directly in from the coarser level
                    s0[n+max_lev*(hi+3)] = s0[n-1+max_lev*((hi+3)/2)];
                }
            }
        }
    }
}<|MERGE_RESOLUTION|>--- conflicted
+++ resolved
@@ -4,7 +4,6 @@
 using namespace amrex;
 
 void 
-<<<<<<< HEAD
 Maestro::InitBaseStateGeometry(const int max_radial_level_in, 
                                const int nr_fine_in,
                                const Real dr_fine_in,
@@ -404,8 +403,6 @@
 }
 
 void 
-=======
->>>>>>> f1d73f7e
 Maestro::RestrictBase(RealVector& s0, bool is_cell_centered)
 {
     // timer for profiling
