#include <Maestro.H>
#include <Maestro_F.H>

using namespace amrex;

<<<<<<< HEAD
void 
Maestro::InitBaseStateGeometry(const int max_radial_level_in, 
                               const int nr_fine_in,
                               const Real dr_fine_in,
                               const int nr_irreg_in)
{
    // timer for profiling
    BL_PROFILE_VAR("Maestro::InitBaseStateGeometry()", InitBaseStateGeometry); 

    Print() << "Calling InitBaseStateGeometry()" << std::endl;

    const auto probLo = geom[0].ProbLoArray();
    const auto probHi = geom[0].ProbHiArray();

    max_radial_level = max_radial_level_in;
    finest_radial_level = max_radial_level_in; // FIXME - we want to set this after regridding
    nr_fine = nr_fine_in;
    dr_fine = dr_fine_in;
    nr_irreg = nr_irreg_in;

    dr.resize(max_radial_level+1);
    nr.resize(max_radial_level+1);
    dr.resize(max_radial_level+1);
    nr.resize(max_radial_level+1);

    base_cutoff_density_coord.resize(max_radial_level+1);
    anelastic_cutoff_density_coord.resize(max_radial_level+1);
    burning_cutoff_density_lo_coord.resize(max_radial_level+1);
    burning_cutoff_density_hi_coord.resize(max_radial_level+1);

    // compute center(:)
    if (octant) {
        for (auto i = 0; i < 3; ++i) {
            if (!(spherical && AMREX_SPACEDIM == 3 && 
                    probLo[i] == 0.0 ) ) {
                Abort("ERROR: octant requires spherical with prob_lo = 0.0");
            }
            center[i] = 0.0;
        }
    } else {
        for (auto i = 0; i < AMREX_SPACEDIM; ++i) {
            center[i] = 0.5*(probLo[i] + probHi[i]);
        }
    }

    // compute nr(:) and dr(:)
    nr(max_radial_level) = nr_fine;
    dr(max_radial_level) = dr_fine;

    // computes dr, nr, r_cc_loc, r_edge_loc
    if (!spherical) {
        // cartesian case

        // compute nr(:) and dr(:) assuming refinement ratio = 2
        for (auto n = max_radial_level-1; n >= 0; --n) {
          nr(n) = nr(n+1) / 2;
          dr(n) = dr(n+1) * 2.0;
        }

        // compute r_cc_loc, r_edge_loc
        for (auto n = 0; n <= max_radial_level; ++n) {
            for (auto i = 0; i < nr(n); ++i) {
                r_cc_loc(n,i) = probLo[AMREX_SPACEDIM-1] + (Real(i)+0.5)*dr(n);

                r_cc_loc(n,i) = probLo[AMREX_SPACEDIM-1] + (Real(i)+0.5)*dr(n);
            }
            for (auto i = 0; i <= nr(n); ++i) {
                r_edge_loc(n,i) = probLo[AMREX_SPACEDIM-1] + (Real(i))*dr(n);
                r_edge_loc(n,i) = probLo[AMREX_SPACEDIM-1] + (Real(i))*dr(n);
            }
        }
    } else {

        // spherical case
        // compute r_cc_loc, r_edge_loc
        if (use_exact_base_state) {
            const Real* dx_fine = geom[max_level].CellSize();
            // nr_fine = nr_irreg + 1
            for (auto i = 0; i < nr_fine; ++i) {
                r_cc_loc(0,i) = sqrt(0.75+2.0*Real(i))*dx_fine[0];
                r_cc_loc(0,i) = sqrt(0.75+2.0*Real(i))*dx_fine[0];
            }
            r_edge_loc(0,0) = 0.0;
            r_edge_loc(0,0) = 0.0;
            for (auto i = 0; i < nr_fine; ++i) {
                r_edge_loc(0,i+1) = sqrt(0.75+2.0*(Real(i)+0.5))*dx_fine[0];
                r_edge_loc(0,i+1) = sqrt(0.75+2.0*(Real(i)+0.5))*dx_fine[0];
            }
        } else {
            for (auto i = 0; i < nr_fine; ++i) {
                r_cc_loc(0,i) = (Real(i)+0.5)*dr(0);
                r_cc_loc(0,i) = (Real(i)+0.5)*dr(0);
            }
            for (auto i = 0; i <= nr_fine; ++i) {
                r_edge_loc(0,i) = Real(i)*dr(0);
                r_edge_loc(0,i) = Real(i)*dr(0);
            }
        }
    }
}
=======
// void 
// Maestro::InitBaseStateGeometry(const int base_geom.max_radial_level_in, 
//                                const int base_geom.nr_fine_in,
//                                const Real dr_fine_in,
//                                const int nr_irreg_in)
// {
//     // timer for profiling
//     BL_PROFILE_VAR("Maestro::InitBaseStateGeometry()", InitBaseStateGeometry); 

//     Print() << "Calling InitBaseStateGeometry()" << std::endl;

//     const auto probLo = geom[0].ProbLoArray();
//     const auto probHi = geom[0].ProbHiArray();

//     base_geom.max_radial_level = base_geom.max_radial_level_in;
//     base_geom.finest_radial_level = base_geom.max_radial_level_in; // FIXME - we want to set this after regridding
//     base_geom.nr_fine = base_geom.nr_fine_in;
//     dr_fine = dr_fine_in;
//     nr_irreg = nr_irreg_in;

//     dr.resize(base_geom.max_radial_level+1);
//     nr.resize(base_geom.max_radial_level+1);

//     base_cutoff_density_coord.resize(base_geom.max_radial_level+1);
//     anelastic_cutoff_density_coord.resize(base_geom.max_radial_level+1);
//     burning_cutoff_density_lo_coord.resize(base_geom.max_radial_level+1);
//     burning_cutoff_density_hi_coord.resize(base_geom.max_radial_level+1);

//     const int max_lev = base_geom.max_radial_level+1;

//     // compute center(:)
//     if (octant) {
//         for (auto i = 0; i < 3; ++i) {
//             if (!(spherical == 1 && AMREX_SPACEDIM == 3 && 
//                     probLo[i] == 0.0 ) ) {
//                 Abort("ERROR: octant requires spherical with prob_lo = 0.0");
//             }
//             center[i] = 0.0;
//         }
//     } else {
//         for (auto i = 0; i < AMREX_SPACEDIM; ++i) {
//             center[i] = 0.5*(probLo[i] + probHi[i]);
//         }
//     }

//     // compute base_geom.nr(:) and dr(:)
//     base_geom.nr(base_geom.max_radial_level) = base_geom.nr_fine;
//     dr(base_geom.max_radial_level) = dr_fine;

//     // computes dr, nr, r_cc_loc, r_edge_loc
//     if (spherical == 0) {
//         // cartesian case

//         // compute base_geom.nr(:) and dr(:) assuming refinement ratio = 2
//         for (auto n = base_geom.max_radial_level-1; n >= 0; --n) {
//           base_geom.nr(n) = base_geom.nr(n+1) / 2;
//           dr(n) = dr(n+1) * 2.0;
//         }

//         // compute r_cc_loc, r_edge_loc
//         for (auto n = 0; n <= base_geom.max_radial_level; ++n) {
//             for (auto i = 0; i < base_geom.nr(n); ++i) {
//                 r_cc_loc_b(n,i) = probLo[AMREX_SPACEDIM-1] + (Real(i)+0.5)*dr(n);
//             }
//             for (auto i = 0; i <= base_geom.nr(n); ++i) {
//                 r_edge_loc_b(n,i) = probLo[AMREX_SPACEDIM-1] + (Real(i))*dr(n);
//             }
//         }
//     } else {

//         // spherical case
//         // compute r_cc_loc, r_edge_loc
//         if (use_exact_base_state) {
//             const Real* dx_fine = geom[max_level].CellSize();
//             // base_geom.nr_fine = nr_irreg + 1
//             for (auto i = 0; i < base_geom.nr_fine; ++i) {
//                 r_cc_loc_b(0,i) = sqrt(0.75+2.0*Real(i))*dx_fine[0];
//             }
//             r_edge_loc_b(0,0) = 0.0;
//             for (auto i = 0; i < base_geom.nr_fine; ++i) {
//                 r_edge_loc_b(0,i+1) = sqrt(0.75+2.0*(Real(i)+0.5))*dx_fine[0];
//             }
//         } else {
//             for (auto i = 0; i < base_geom.nr_fine; ++i) {
//                 r_cc_loc_b(0,i) = (Real(i)+0.5)*dr(0);
//             }
//             for (auto i = 0; i <= base_geom.nr_fine; ++i) {
//                 r_edge_loc_b(0,i) = Real(i)*dr(0);
//             }
//         }
//     }
// }
>>>>>>> 2a69452f

#if (AMREX_SPACEDIM == 3)
void 
Maestro::InitBaseStateMapSphr(const int lev, const MFIter& mfi, 
                              const GpuArray<Real,
                              AMREX_SPACEDIM> dx_fine, 
                              const GpuArray<Real,
                              AMREX_SPACEDIM> dx_lev) 
{
    // timer for profiling
    BL_PROFILE_VAR("Maestro::InitBaseStateMapSphr()", InitBaseStateMapSphr); 

    if (!spherical) {
        Abort("init_base_state_map_sphr() does not work for planar");
    }

    if (use_exact_base_state) {

        const Box& tilebox = mfi.tilebox();
        const Array4<int> cc_to_r = cell_cc_to_r[lev].array(mfi);

        const auto probLo = geom[0].ProbLoArray();

        const auto center_p = center;

        AMREX_PARALLEL_FOR_3D(tilebox, i, j, k, {
            Real x = probLo[0] + (static_cast<Real>(i)+0.5)*dx_lev[0] - center_p[0];
            Real y = probLo[1] + (static_cast<Real>(j)+0.5)*dx_lev[1] - center_p[1];
            Real z = probLo[2] + (static_cast<Real>(k)+0.5)*dx_lev[2] - center_p[2];

            Real index = (x*x + y*y + z*z)/(2.0*dx_fine[0]*dx_fine[0]) - 0.375;
            cc_to_r(i,j,k) = round(index);
        })
    }
}
#endif

void 
Maestro::ComputeCutoffCoords(const BaseState<Real>& rho0_state)
{
    // compute the coordinates of the anelastic cutoff
    bool found = false;
<<<<<<< HEAD
=======
    const int max_lev = base_geom.max_radial_level + 1;
>>>>>>> 2a69452f
    int which_lev = 0;
    const auto rho0 = rho0_state.const_array();

    // find the finest level containing the anelastic cutoff density,
    // and set the anelastic cutoff coord for this level
    for (auto n = base_geom.finest_radial_level; n >= 0; --n) {
        for (auto i = 1; i <= base_geom.numdisjointchunks(n); ++i) {
            if (!found) {
                int lo = base_geom.r_start_coord(n,i);
                int hi = base_geom.r_end_coord(n,i);
                for (auto r = lo; r <= hi; ++r) {
                    if (rho0(n,r) <= anelastic_cutoff_density) {
                        base_geom.anelastic_cutoff_density_coord(n) = r;
                        which_lev = n;
                        found = true;
                        break;
                    }
                }
            }
        }
    }

    // if the anelastic cutoff density was not found anywhere, { set
    // it to above the top of the domain on the finest level
    if (!found) {
        which_lev = base_geom.finest_radial_level;
        base_geom.anelastic_cutoff_density_coord(base_geom.finest_radial_level) = base_geom.nr(base_geom.finest_radial_level);
    }

    // set the anelastic cutoff coordinate on the finer levels
    for (auto n = which_lev+1; n <= base_geom.finest_radial_level; ++n) {
        base_geom.anelastic_cutoff_density_coord(n) = 2*base_geom.anelastic_cutoff_density_coord(n-1)+1;
    }

    // set the anelastic cutoff coordinate on the coarser levels
    for (auto n = which_lev-1; n >= 0; --n) {
        if (base_geom.anelastic_cutoff_density_coord(n+1) % 2 == 0) {
            base_geom.anelastic_cutoff_density_coord(n) = base_geom.anelastic_cutoff_density_coord(n+1) / 2;
        } else {
            base_geom.anelastic_cutoff_density_coord(n) = base_geom.anelastic_cutoff_density_coord(n+1) / 2 + 1;
        }
    }
    //!!!!!!!!!!!!!!!!!!!!!!!!!!!!!!!!!!!!!!!!!!!!!!!!!!!!!!!!!

    //!!!!!!!!!!!!!!!!!!!!!!!!!!!!!!!!!!!!!!!!!!!!!!!!!!!!!!!!!
    // compute the coordinates of the base cutoff density
    found = false;

    // find the finest level containing the base cutoff density,
    // and set the base cutoff coord for this level
    for (auto n = base_geom.finest_radial_level; n >= 0; --n) {
        for (auto i = 1; i <= base_geom.numdisjointchunks(n); ++i) {
            if (!found) {
                int lo = base_geom.r_start_coord(n,i);
                int hi = base_geom.r_end_coord(n,i);
                for (auto r = lo; r <= hi; ++r) {
                    if (rho0(n,r) <= base_cutoff_density) {
                        base_geom.base_cutoff_density_coord(n) = r;
                        which_lev = n;
                        found = true;
                        break;
                    }
                }
            }
        }
    }

    // if the base cutoff density was not found anywhere, { set
    // it to above the top of the domain on the finest level
    if (!found) {
        which_lev = base_geom.finest_radial_level;
        base_geom.base_cutoff_density_coord(base_geom.finest_radial_level) = base_geom.nr(base_geom.finest_radial_level);
    }

    // set the base cutoff coordinate on the finer levels
    // do n=which_lev+1,base_geom.finest_radial_level
    for (auto n = which_lev+1; n <= base_geom.finest_radial_level; ++n) {
        base_geom.base_cutoff_density_coord(n) = 2*base_geom.base_cutoff_density_coord(n-1)+1;
    }

    // set the base cutoff coordinate on the coarser levels
    // do n=which_lev-1,0,-1
    for (auto n = which_lev-1; n >= 0; --n) {
        if (base_geom.base_cutoff_density_coord(n+1) % 2 == 0) {
            base_geom.base_cutoff_density_coord(n) = base_geom.base_cutoff_density_coord(n+1) / 2;
        } else {
            base_geom.base_cutoff_density_coord(n) = base_geom.base_cutoff_density_coord(n+1) / 2 + 1;
        }
    }
    //!!!!!!!!!!!!!!!!!!!!!!!!!!!!!!!!!!!!!!!!!!!!!!!!!!!!!!!!!

    //!!!!!!!!!!!!!!!!!!!!!!!!!!!!!!!!!!!!!!!!!!!!!!!!!!!!!!!!!
    // compute the coordinates of the burning cutoff density
    found = false;

    // find the finest level containing the burning cutoff density,
    // and set the burning cutoff coord for this level
    for (auto n = base_geom.finest_radial_level; n >= 0; --n) {
        for (auto i = 1; i <= base_geom.numdisjointchunks(n); ++i) {
            if (!found) {
                int lo = base_geom.r_start_coord(n,i);
                int hi = base_geom.r_end_coord(n,i);
                for (auto r = lo; r <= hi; ++r) {
                    if (rho0(n,r) <= burning_cutoff_density_lo) {
                        base_geom.burning_cutoff_density_lo_coord(n) = r;
                        which_lev = n;
                        found = true;
                        break;
                    }
                }
            }
        }
    }

    // if the burning cutoff density was not found anywhere, { set
    // it to above the top of the domain on the finest level
    if (!found) {
        which_lev = base_geom.finest_radial_level;
        base_geom.burning_cutoff_density_lo_coord(base_geom.finest_radial_level) = base_geom.nr(base_geom.finest_radial_level);
    }

    // set the burning cutoff coordinate on the finer levels
    // do n=which_lev+1,base_geom.finest_radial_level
    for (auto n = which_lev+1; n <= base_geom.finest_radial_level; ++n) {
        base_geom.burning_cutoff_density_lo_coord(n) = 2*base_geom.burning_cutoff_density_lo_coord(n-1)+1;
    }

    // set the burning cutoff coordinate on the coarser levels
    // do n=which_lev-1,0,-1
    for (auto n = which_lev-1; n >= 0; --n) {
        if (base_geom.burning_cutoff_density_lo_coord(n+1)%2 == 0) {
            base_geom.burning_cutoff_density_lo_coord(n) = base_geom.burning_cutoff_density_lo_coord(n+1) / 2;
        } else {
            base_geom.burning_cutoff_density_lo_coord(n) = base_geom.burning_cutoff_density_lo_coord(n+1) / 2 + 1;
        }
    }

    // compute the coordinates of the burning cutoff density upper limit
    found = false;

    // find the finest level containing the burning cutoff density,
    // and set the burning cutoff coord for this level
    for (auto n=base_geom.finest_radial_level; n >= 0; --n) {
        for (auto i = 1; i <= base_geom.numdisjointchunks(n); ++i) {
            if (!found) {
                int lo = base_geom.r_start_coord(n,i);
                int hi = base_geom.r_end_coord(n,i);
                for (auto r = lo; r <= hi; ++r) {
                    if (rho0(n,r) >= burning_cutoff_density_hi) {
                        base_geom.burning_cutoff_density_hi_coord(n) = r;
                        which_lev = n;
                        found = true;
                        break;
                    }
                }
            }
        }
    }

    // if the burning cutoff density was not found anywhere, { set
    // it to above the bottom of the domain
    if (!found) {
        which_lev = base_geom.finest_radial_level;
        base_geom.burning_cutoff_density_hi_coord(base_geom.finest_radial_level) = 0;
    }

    // set the burning cutoff coordinate on the finer levels
    for (auto n = which_lev+1; n <= base_geom.finest_radial_level; ++n) {
        base_geom.burning_cutoff_density_hi_coord(n) = 0;
    }

    // set the burning cutoff coordinate on the coarser levels
    for (auto n = which_lev-1; n >= 0; --n) {
        if (base_geom.burning_cutoff_density_hi_coord(n+1)%2 == 0) {
            base_geom.burning_cutoff_density_hi_coord(n) = 0;
        } else {
            base_geom.burning_cutoff_density_hi_coord(n) = 0;
        }
    }
}

<<<<<<< HEAD
void 
Maestro::InitMultilevel() {
    // compute numdisjointchunks, r_start_coord, r_end_coord
    // FIXME - right now there is one chunk at each level that spans the domain

    // NOTE: in the Fortran r_start_coord and r_end_coord had the shapes
    // r_start_coord(0:finest_radial_level,1:maxchunks), so here have offset
    // second index by 1 so it can be indexed from 0.

    // timer for profiling
    BL_PROFILE_VAR("Maestro::InitMultilevel()", InitMultilevel); 

    const int max_lev = max_radial_level+1;

    if (spherical) {
       finest_radial_level = 0;
    } else {
       finest_radial_level = finest_level;
    }

    numdisjointchunks.resize(finest_radial_level+1);

    // loop through tag_array first to determine the maximum number of chunks
    // to use for allocating r_start_coord and r_end_coord
    int maxchunks = 1;
    for (auto n = 1; n <= finest_radial_level; ++n) {

        // initialize variables
        bool chunk_start = false;
        int nchunks = 0;

        // increment nchunks at beginning of each chunk
        // (ex. when the tagging index changes from 0 to 1)
        for (auto r = 0; r < nr(n-1); ++r) {
            if (tag_array[n-1 + max_lev*r] > 0 && !chunk_start) {
                chunk_start = true;
                nchunks++;
            } else if (tag_array[n-1 + max_lev*r] == 0 && chunk_start) {
                chunk_start = false;
            }
        }
        maxchunks = max(nchunks, maxchunks);
    }

    r_start_coord.resize(finest_radial_level+1, maxchunks+1);
    r_end_coord.resize(finest_radial_level+1, maxchunks+1);

    if (!spherical) {

        // coarsest grid always has 1 chunk of data
        numdisjointchunks(0) = 1;
        r_start_coord(0,1) = 0;
        r_end_coord(0,1) = nr(0)-1;

        // for > 1 chunks (multilevel)
        for (auto n = 1; n <= finest_radial_level; ++n) {
            // initialize variables
            bool chunk_start = false;
            numdisjointchunks(n) = 0;

            // increment numdisjointchunks at beginning of each chunk
            // (ex. when the tagging index changes from 0 to 1)
            for (auto r = 0; r < nr(n-1); ++r) {
                if (tag_array[n-1 + max_lev*r] > 0 && !chunk_start) {
                    chunk_start = true;
                    numdisjointchunks(n)++;
                    r_start_coord(n,numdisjointchunks(n)) = 2*r;
                } else if (tag_array[n-1+max_lev*r]==0 && chunk_start) {
                    r_end_coord(n, numdisjointchunks(n)) = 2*r-1;
                    chunk_start = false;
                } else if (r==nr(n-1)-1 && chunk_start) {
                    // if last chunk is at the end of array
                    r_end_coord(n, numdisjointchunks(n)) = 2*r-1;
                }
            }
        }
    } else {
        numdisjointchunks(0) = 1;
        r_start_coord(0,1) = 0;
        r_end_coord(0,1) = nr(0)-1;
    }
}

void 
=======
// void 
// Maestro::InitMultilevel(const int base_geom.finest_radial_level_in) {
//     // compute numdisjointchunks, r_start_coord, r_end_coord
//     // FIXME - right now there is one chunk at each level that spans the domain

//     // NOTE: in the Fortran r_start_coord and r_end_coord had the shapes
//     // r_start_coord(0:base_geom.finest_radial_level,1:maxchunks), so here have offset
//     // second index by 1 so it can be indexed from 0.

//     // timer for profiling
//     BL_PROFILE_VAR("Maestro::InitMultilevel()", InitMultilevel); 

//     const int max_lev = base_geom.max_radial_level+1;

//     if (spherical) {
//         base_geom.finest_radial_level = 0;
//     } else {
//         base_geom.finest_radial_level = base_geom.finest_radial_level_in;
//     }

//     numdisjointchunks.resize(base_geom.finest_radial_level+1);

//     // loop through tag_array first to determine the maximum number of chunks
//     // to use for allocating r_start_coord and r_end_coord
//     int maxchunks = 1;
//     for (auto n = 1; n <= base_geom.finest_radial_level; ++n) {

//         // initialize variables
//         bool chunk_start = false;
//         int nchunks = 0;

//         // increment nchunks at beginning of each chunk
//         // (ex. when the tagging index changes from 0 to 1)
//         for (auto r = 0; r < base_geom.nr(n-1); ++r) {
//             if (tag_array[n-1 + max_lev*r] > 0 && !chunk_start) {
//                 chunk_start = true;
//                 nchunks += 1;
//             } else if (tag_array[n-1 + max_lev*r] == 0 && chunk_start) {
//                 chunk_start = false;
//             }
//         }
//         maxchunks = max(nchunks, maxchunks);
//     }

//     r_start_coord.resize(base_geom.finest_radial_level+1, maxchunks+1);
//     r_end_coord.resize(base_geom.finest_radial_level+1, maxchunks+1);

//     if (!spherical) {

//         // coarsest grid always has 1 chunk of data
//         numdisjointchunks(0) = 1;
//         r_start_coord(0,1) = 0;
//         r_end_coord(0,1) = base_geom.nr(0)-1;

//         // for > 1 chunks (multilevel)
//         for (auto n = 1; n <= base_geom.finest_radial_level; ++n) {
//             // initialize variables
//             bool chunk_start = false;
//             numdisjointchunks(n) = 0;

//             // increment numdisjointchunks at beginning of each chunk
//             // (ex. when the tagging index changes from 0 to 1)
//             for (auto r = 0; r < base_geom.nr(n-1); ++r) {
//                 if (tag_array[n-1 + max_lev*r] > 0 && !chunk_start) {
//                     chunk_start = true;
//                     numdisjointchunks(n) += 1;
//                     r_start_coord(n,numdisjointchunks(n)) = 2*r;
//                 } else if (tag_array[n-1+max_lev*r] == 0 && chunk_start) {
//                     r_end_coord(n, numdisjointchunks(n)) = 2*r-1;
//                     chunk_start = false;
//                 } else if (r==base_geom.nr(n-1)-1 && chunk_start) {
//                     // if last chunk is at the end of array
//                     r_end_coord(n, numdisjointchunks(n)) = 2*r-1;
//                 }
//             }
//         }
//     } else {
//         numdisjointchunks(0) = 1;
//         r_start_coord(0,1) = 0;
//         r_end_coord(0,1) = base_geom.nr(0)-1;
//     }
// }

void 
Maestro::RestrictBase(RealVector& s0, bool is_cell_centered)
{
    // timer for profiling
    BL_PROFILE_VAR("Maestro::RestrictBase()", RestrictBase); 

    const int max_lev = base_geom.max_radial_level + 1;

    for (int n = base_geom.finest_radial_level; n >= 1; --n) {        
        for (int i = 1; i <= base_geom.numdisjointchunks(n); ++i) {
            if (is_cell_centered) {
                // for level n, make the coarser cells underneath simply the average of the fine
                for (auto j = base_geom.r_start_coord(n,i); j < base_geom.r_end_coord(n,i); j+=2) {
                    s0[n-1 + max_lev*j/2] = 0.5 * (s0[n + max_lev*j] + s0[n + max_lev*(j+1)]);
                }
            } else {
                // for level n, make the coarse edge underneath equal to the fine edge value
                for (auto j = base_geom.r_start_coord(n,i); j <= base_geom.r_end_coord(n,i)+1; j+=2) {
                    s0[n-1 + max_lev*j/2] = s0[n + max_lev*j];
                }
            }
        }
    }
}

void 
>>>>>>> 2a69452f
Maestro::RestrictBase(BaseState<Real>& s0, bool is_cell_centered)
{
    RestrictBase(s0.array(), is_cell_centered);
}

void 
Maestro::RestrictBase(BaseStateArray<Real> s0, bool is_cell_centered)
{
    // timer for profiling
    BL_PROFILE_VAR("Maestro::RestrictBase()", RestrictBase); 

<<<<<<< HEAD
    for (int n = finest_radial_level; n >= 1; --n) {        
        for (int i = 1; i <= numdisjointchunks(n); ++i) {
=======
    const int max_lev = base_geom.max_radial_level + 1;

    for (int n = base_geom.finest_radial_level; n >= 1; --n) {        
        for (int i = 1; i <= base_geom.numdisjointchunks(n); ++i) {
>>>>>>> 2a69452f
            if (is_cell_centered) {
                // for level n, make the coarser cells underneath simply the average of the fine
                for (auto j = base_geom.r_start_coord(n,i); j < base_geom.r_end_coord(n,i); j+=2) {
                    s0(n-1,j/2) = 0.5 * (s0(n,j) + s0(n,j+1));
                }
            } else {
                // for level n, make the coarse edge underneath equal to the fine edge value
                for (auto j = base_geom.r_start_coord(n,i); j <= base_geom.r_end_coord(n,i)+1; j+=2) {
                    s0(n-1,j/2) = s0(n,j);
                }
            }
        }
    }
}

void 
<<<<<<< HEAD
=======
Maestro::FillGhostBase(RealVector& s0, bool is_cell_centered)
{
    // timer for profiling
    BL_PROFILE_VAR("Maestro::FillGhostBase()", FillGhostBase); 

    const int max_lev = base_geom.max_radial_level + 1;

    for (int n = base_geom.finest_radial_level; n >= 1; --n) {
        for (int i = 1; i <= base_geom.numdisjointchunks(n); ++i) {

            const int lo = base_geom.r_start_coord(n,i);
            const int hi = base_geom.r_end_coord(n,i);

            if (is_cell_centered) {

                if (lo != 0) {
                    int r_crse = lo/2-1;
                    Real del = 0.5*(s0[n-1+max_lev*(r_crse+1)]-s0[n-1+max_lev*(r_crse-1)]);
                    Real dpls = 2.0*(s0[n-1+max_lev*(r_crse+1)]-s0[n-1+max_lev*r_crse]);
                    Real dmin = 2.0*(s0[n-1+max_lev*r_crse]-s0[n-1+max_lev*(r_crse-1)]);
                    Real slim = min(fabs(dpls),fabs(dmin));
                    slim = dpls*dmin > 0.0 ? slim : 0.0;
                    Real slope = copysign(1.0,del)*min(slim,fabs(del));
                    s0[n+max_lev*(lo-1)] = s0[n-1+max_lev*r_crse] + 0.25*slope;
                    s0[n+max_lev*(lo-2)] = s0[n-1+max_lev*r_crse] - 0.25*slope;

                    r_crse = lo/2-2;
                    del = 0.5*(s0[n-1+max_lev*(r_crse+1)]-s0[n-1+max_lev*(r_crse-1)]);
                    dpls = 2.0*(s0[n-1+max_lev*(r_crse+1)]-s0[n-1+max_lev*r_crse]);
                    dmin = 2.0*(s0[n-1+max_lev*r_crse]-s0[n-1+max_lev*(r_crse-1)]);
                    slim = min(fabs(dpls),fabs(dmin));
                    slim = dpls*dmin > 0.0 ? slim : 0.0;
                    slope = copysign(1.0,del)*min(slim,fabs(del));
                    s0[n+max_lev*(lo-3)] = s0[n-1+max_lev*r_crse] + 0.25*slope;
                    s0[n+max_lev*(lo-4)] = s0[n-1+max_lev*r_crse] - 0.25*slope;
                }

                if (hi != base_geom.nr(n)-1) {
                    int r_crse = (hi+1)/2;
                    Real del = 0.5*(s0[n-1+max_lev*(r_crse+1)]-s0[n-1+max_lev*(r_crse-1)]);
                    Real dpls = 2.0*(s0[n-1+max_lev*(r_crse+1)]-s0[n-1+max_lev*r_crse]);
                    Real dmin = 2.0*(s0[n-1+max_lev*r_crse]-s0[n-1+max_lev*(r_crse-1)]);
                    Real slim = min(fabs(dpls),fabs(dmin));
                    slim = dpls*dmin > 0.0 ? slim : 0.0;
                    Real slope = copysign(1.0,del)*min(slim,fabs(del));
                    s0[n+max_lev*(hi+1)] = s0[n-1+max_lev*r_crse] - 0.25*slope;
                    s0[n+max_lev*(hi+2)] = s0[n-1+max_lev*r_crse] + 0.25*slope;

                    r_crse = (hi+1)/2+1;
                    del = 0.5*(s0[n-1+max_lev*(r_crse+1)]-s0[n-1+max_lev*(r_crse-1)]);
                    dpls = 2.0*(s0[n-1+max_lev*(r_crse+1)]-s0[n-1+max_lev*r_crse]);
                    dmin = 2.0*(s0[n-1+max_lev*r_crse]-s0[n-1+max_lev*(r_crse-1)]);
                    slim = min(fabs(dpls),fabs(dmin));
                    slim = dpls*dmin > 0.0 ? slim : 0.0;
                    slope = copysign(1.0,del)*min(slim,fabs(del));
                    s0[n+max_lev*(hi+3)] = s0[n-1+max_lev*r_crse] - 0.25*slope;
                    s0[n+max_lev*(hi+4)] = s0[n-1+max_lev*r_crse] + 0.25*slope;
                }
            } else {
                if (lo != 0) {
                    // quadratic interpolation from the three closest points
                    s0[n+max_lev*(lo-1)] = -s0[n+max_lev*(lo+1)]/3.0
                        + s0[n+max_lev*lo] + s0[n-1+max_lev*(lo/2-1)]/3.0;
                    // copy the next ghost cell value directly in from the coarser level
                    s0[n+max_lev*(lo-2)] = s0[n-1+max_lev*((lo-2)/2)];
                }

                if (hi+1 != base_geom.nr(n)) {
                    // quadratic interpolation from the three closest points
                    s0[n+max_lev*(hi+2)] = -s0[n+max_lev*hi]/3.0
                        + s0[n+max_lev*(hi+1)] + s0[n-1+max_lev*((hi+3)/2)]/3.0;
                    // copy the next ghost cell value directly in from the coarser level
                    s0[n+max_lev*(hi+3)] = s0[n-1+max_lev*((hi+3)/2)];
                }
            }
        }
    }
}

void 
>>>>>>> 2a69452f
Maestro::FillGhostBase(BaseState<Real>& s0, bool is_cell_centered)
{
    FillGhostBase(s0.array(), is_cell_centered);
}

void 
Maestro::FillGhostBase(BaseStateArray<Real> s0, bool is_cell_centered)
{
    // timer for profiling
    BL_PROFILE_VAR("Maestro::FillGhostBase()", FillGhostBase); 

<<<<<<< HEAD
    for (int n = finest_radial_level; n >= 1; --n) {
        for (int i = 1; i <= numdisjointchunks(n); ++i) {
=======
    const int max_lev = base_geom.max_radial_level + 1;

    for (int n = base_geom.finest_radial_level; n >= 1; --n) {
        for (int i = 1; i <= base_geom.numdisjointchunks(n); ++i) {
>>>>>>> 2a69452f

            const int lo = base_geom.r_start_coord(n,i);
            const int hi = base_geom.r_end_coord(n,i);

            if (is_cell_centered) {

                if (lo != 0) {
                    int r_crse = lo/2-1;
                    Real del = 0.5*(s0(n-1,r_crse+1)-s0(n-1,r_crse-1));
                    Real dpls = 2.0*(s0(n-1,r_crse+1)-s0(n-1,r_crse));
                    Real dmin = 2.0*(s0(n-1,r_crse)-s0(n-1,r_crse-1));
                    Real slim = min(fabs(dpls),fabs(dmin));
                    slim = dpls*dmin > 0.0 ? slim : 0.0;
                    Real slope = copysign(1.0,del)*min(slim,fabs(del));
                    s0(n,lo-1) = s0(n-1,r_crse) + 0.25*slope;
                    s0(n,lo-2) = s0(n-1,r_crse) - 0.25*slope;

                    r_crse = lo/2-2;
                    del = 0.5*(s0(n-1,r_crse+1)-s0(n-1,r_crse-1));
                    dpls = 2.0*(s0(n-1,r_crse+1)-s0(n-1,r_crse));
                    dmin = 2.0*(s0(n-1,r_crse)-s0(n-1,r_crse-1));
                    slim = min(fabs(dpls),fabs(dmin));
                    slim = dpls*dmin > 0.0 ? slim : 0.0;
                    slope = copysign(1.0,del)*min(slim,fabs(del));
                    s0(n,lo-3) = s0(n-1,r_crse) + 0.25*slope;
                    s0(n,lo-4) = s0(n-1,r_crse) - 0.25*slope;
                }

                if (hi != base_geom.nr(n)-1) {
                    int r_crse = (hi+1)/2;
                    Real del = 0.5*(s0(n-1,r_crse+1)-s0(n-1,r_crse-1));
                    Real dpls = 2.0*(s0(n-1,r_crse+1)-s0(n-1,r_crse));
                    Real dmin = 2.0*(s0(n-1,r_crse)-s0(n-1,r_crse-1));
                    Real slim = min(fabs(dpls),fabs(dmin));
                    slim = dpls*dmin > 0.0 ? slim : 0.0;
                    Real slope = copysign(1.0,del)*min(slim,fabs(del));
                    s0(n,hi+1) = s0(n-1,r_crse) - 0.25*slope;
                    s0(n,hi+2) = s0(n-1,r_crse) + 0.25*slope;

                    r_crse = (hi+1)/2+1;
                    del = 0.5*(s0(n-1,r_crse+1)-s0(n-1,r_crse-1));
                    dpls = 2.0*(s0(n-1,r_crse+1)-s0(n-1,r_crse));
                    dmin = 2.0*(s0(n-1,r_crse)-s0(n-1,r_crse-1));
                    slim = min(fabs(dpls),fabs(dmin));
                    slim = dpls*dmin > 0.0 ? slim : 0.0;
                    slope = copysign(1.0,del)*min(slim,fabs(del));
                    s0(n,hi+3) = s0(n-1,r_crse) - 0.25*slope;
                    s0(n,hi+4) = s0(n-1,r_crse) + 0.25*slope;
                }
            } else {
                if (lo != 0) {
                    // quadratic interpolation from the three closest points
                    s0(n,lo-1) = -s0(n,lo+1)/3.0
                        + s0(n,lo) + s0(n-1,lo/2-1)/3.0;
                    // copy the next ghost cell value directly in from the coarser level
                    s0(n,lo-2) = s0(n-1,(lo-2)/2);
                }

                if (hi+1 != base_geom.nr(n)) {
                    // quadratic interpolation from the three closest points
                    s0(n,hi+2) = -s0(n,hi)/3.0
                        + s0(n,hi+1) + s0(n-1,(hi+3)/2)/3.0;
                    // copy the next ghost cell value directly in from the coarser level
                    s0(n,hi+3) = s0(n-1,(hi+3)/2);
                }
            }
        }
    }
}<|MERGE_RESOLUTION|>--- conflicted
+++ resolved
@@ -2,202 +2,6 @@
 #include <Maestro_F.H>
 
 using namespace amrex;
-
-<<<<<<< HEAD
-void 
-Maestro::InitBaseStateGeometry(const int max_radial_level_in, 
-                               const int nr_fine_in,
-                               const Real dr_fine_in,
-                               const int nr_irreg_in)
-{
-    // timer for profiling
-    BL_PROFILE_VAR("Maestro::InitBaseStateGeometry()", InitBaseStateGeometry); 
-
-    Print() << "Calling InitBaseStateGeometry()" << std::endl;
-
-    const auto probLo = geom[0].ProbLoArray();
-    const auto probHi = geom[0].ProbHiArray();
-
-    max_radial_level = max_radial_level_in;
-    finest_radial_level = max_radial_level_in; // FIXME - we want to set this after regridding
-    nr_fine = nr_fine_in;
-    dr_fine = dr_fine_in;
-    nr_irreg = nr_irreg_in;
-
-    dr.resize(max_radial_level+1);
-    nr.resize(max_radial_level+1);
-    dr.resize(max_radial_level+1);
-    nr.resize(max_radial_level+1);
-
-    base_cutoff_density_coord.resize(max_radial_level+1);
-    anelastic_cutoff_density_coord.resize(max_radial_level+1);
-    burning_cutoff_density_lo_coord.resize(max_radial_level+1);
-    burning_cutoff_density_hi_coord.resize(max_radial_level+1);
-
-    // compute center(:)
-    if (octant) {
-        for (auto i = 0; i < 3; ++i) {
-            if (!(spherical && AMREX_SPACEDIM == 3 && 
-                    probLo[i] == 0.0 ) ) {
-                Abort("ERROR: octant requires spherical with prob_lo = 0.0");
-            }
-            center[i] = 0.0;
-        }
-    } else {
-        for (auto i = 0; i < AMREX_SPACEDIM; ++i) {
-            center[i] = 0.5*(probLo[i] + probHi[i]);
-        }
-    }
-
-    // compute nr(:) and dr(:)
-    nr(max_radial_level) = nr_fine;
-    dr(max_radial_level) = dr_fine;
-
-    // computes dr, nr, r_cc_loc, r_edge_loc
-    if (!spherical) {
-        // cartesian case
-
-        // compute nr(:) and dr(:) assuming refinement ratio = 2
-        for (auto n = max_radial_level-1; n >= 0; --n) {
-          nr(n) = nr(n+1) / 2;
-          dr(n) = dr(n+1) * 2.0;
-        }
-
-        // compute r_cc_loc, r_edge_loc
-        for (auto n = 0; n <= max_radial_level; ++n) {
-            for (auto i = 0; i < nr(n); ++i) {
-                r_cc_loc(n,i) = probLo[AMREX_SPACEDIM-1] + (Real(i)+0.5)*dr(n);
-
-                r_cc_loc(n,i) = probLo[AMREX_SPACEDIM-1] + (Real(i)+0.5)*dr(n);
-            }
-            for (auto i = 0; i <= nr(n); ++i) {
-                r_edge_loc(n,i) = probLo[AMREX_SPACEDIM-1] + (Real(i))*dr(n);
-                r_edge_loc(n,i) = probLo[AMREX_SPACEDIM-1] + (Real(i))*dr(n);
-            }
-        }
-    } else {
-
-        // spherical case
-        // compute r_cc_loc, r_edge_loc
-        if (use_exact_base_state) {
-            const Real* dx_fine = geom[max_level].CellSize();
-            // nr_fine = nr_irreg + 1
-            for (auto i = 0; i < nr_fine; ++i) {
-                r_cc_loc(0,i) = sqrt(0.75+2.0*Real(i))*dx_fine[0];
-                r_cc_loc(0,i) = sqrt(0.75+2.0*Real(i))*dx_fine[0];
-            }
-            r_edge_loc(0,0) = 0.0;
-            r_edge_loc(0,0) = 0.0;
-            for (auto i = 0; i < nr_fine; ++i) {
-                r_edge_loc(0,i+1) = sqrt(0.75+2.0*(Real(i)+0.5))*dx_fine[0];
-                r_edge_loc(0,i+1) = sqrt(0.75+2.0*(Real(i)+0.5))*dx_fine[0];
-            }
-        } else {
-            for (auto i = 0; i < nr_fine; ++i) {
-                r_cc_loc(0,i) = (Real(i)+0.5)*dr(0);
-                r_cc_loc(0,i) = (Real(i)+0.5)*dr(0);
-            }
-            for (auto i = 0; i <= nr_fine; ++i) {
-                r_edge_loc(0,i) = Real(i)*dr(0);
-                r_edge_loc(0,i) = Real(i)*dr(0);
-            }
-        }
-    }
-}
-=======
-// void 
-// Maestro::InitBaseStateGeometry(const int base_geom.max_radial_level_in, 
-//                                const int base_geom.nr_fine_in,
-//                                const Real dr_fine_in,
-//                                const int nr_irreg_in)
-// {
-//     // timer for profiling
-//     BL_PROFILE_VAR("Maestro::InitBaseStateGeometry()", InitBaseStateGeometry); 
-
-//     Print() << "Calling InitBaseStateGeometry()" << std::endl;
-
-//     const auto probLo = geom[0].ProbLoArray();
-//     const auto probHi = geom[0].ProbHiArray();
-
-//     base_geom.max_radial_level = base_geom.max_radial_level_in;
-//     base_geom.finest_radial_level = base_geom.max_radial_level_in; // FIXME - we want to set this after regridding
-//     base_geom.nr_fine = base_geom.nr_fine_in;
-//     dr_fine = dr_fine_in;
-//     nr_irreg = nr_irreg_in;
-
-//     dr.resize(base_geom.max_radial_level+1);
-//     nr.resize(base_geom.max_radial_level+1);
-
-//     base_cutoff_density_coord.resize(base_geom.max_radial_level+1);
-//     anelastic_cutoff_density_coord.resize(base_geom.max_radial_level+1);
-//     burning_cutoff_density_lo_coord.resize(base_geom.max_radial_level+1);
-//     burning_cutoff_density_hi_coord.resize(base_geom.max_radial_level+1);
-
-//     const int max_lev = base_geom.max_radial_level+1;
-
-//     // compute center(:)
-//     if (octant) {
-//         for (auto i = 0; i < 3; ++i) {
-//             if (!(spherical == 1 && AMREX_SPACEDIM == 3 && 
-//                     probLo[i] == 0.0 ) ) {
-//                 Abort("ERROR: octant requires spherical with prob_lo = 0.0");
-//             }
-//             center[i] = 0.0;
-//         }
-//     } else {
-//         for (auto i = 0; i < AMREX_SPACEDIM; ++i) {
-//             center[i] = 0.5*(probLo[i] + probHi[i]);
-//         }
-//     }
-
-//     // compute base_geom.nr(:) and dr(:)
-//     base_geom.nr(base_geom.max_radial_level) = base_geom.nr_fine;
-//     dr(base_geom.max_radial_level) = dr_fine;
-
-//     // computes dr, nr, r_cc_loc, r_edge_loc
-//     if (spherical == 0) {
-//         // cartesian case
-
-//         // compute base_geom.nr(:) and dr(:) assuming refinement ratio = 2
-//         for (auto n = base_geom.max_radial_level-1; n >= 0; --n) {
-//           base_geom.nr(n) = base_geom.nr(n+1) / 2;
-//           dr(n) = dr(n+1) * 2.0;
-//         }
-
-//         // compute r_cc_loc, r_edge_loc
-//         for (auto n = 0; n <= base_geom.max_radial_level; ++n) {
-//             for (auto i = 0; i < base_geom.nr(n); ++i) {
-//                 r_cc_loc_b(n,i) = probLo[AMREX_SPACEDIM-1] + (Real(i)+0.5)*dr(n);
-//             }
-//             for (auto i = 0; i <= base_geom.nr(n); ++i) {
-//                 r_edge_loc_b(n,i) = probLo[AMREX_SPACEDIM-1] + (Real(i))*dr(n);
-//             }
-//         }
-//     } else {
-
-//         // spherical case
-//         // compute r_cc_loc, r_edge_loc
-//         if (use_exact_base_state) {
-//             const Real* dx_fine = geom[max_level].CellSize();
-//             // base_geom.nr_fine = nr_irreg + 1
-//             for (auto i = 0; i < base_geom.nr_fine; ++i) {
-//                 r_cc_loc_b(0,i) = sqrt(0.75+2.0*Real(i))*dx_fine[0];
-//             }
-//             r_edge_loc_b(0,0) = 0.0;
-//             for (auto i = 0; i < base_geom.nr_fine; ++i) {
-//                 r_edge_loc_b(0,i+1) = sqrt(0.75+2.0*(Real(i)+0.5))*dx_fine[0];
-//             }
-//         } else {
-//             for (auto i = 0; i < base_geom.nr_fine; ++i) {
-//                 r_cc_loc_b(0,i) = (Real(i)+0.5)*dr(0);
-//             }
-//             for (auto i = 0; i <= base_geom.nr_fine; ++i) {
-//                 r_edge_loc_b(0,i) = Real(i)*dr(0);
-//             }
-//         }
-//     }
-// }
->>>>>>> 2a69452f
 
 #if (AMREX_SPACEDIM == 3)
 void 
@@ -240,10 +44,6 @@
 {
     // compute the coordinates of the anelastic cutoff
     bool found = false;
-<<<<<<< HEAD
-=======
-    const int max_lev = base_geom.max_radial_level + 1;
->>>>>>> 2a69452f
     int which_lev = 0;
     const auto rho0 = rho0_state.const_array();
 
@@ -425,174 +225,6 @@
     }
 }
 
-<<<<<<< HEAD
-void 
-Maestro::InitMultilevel() {
-    // compute numdisjointchunks, r_start_coord, r_end_coord
-    // FIXME - right now there is one chunk at each level that spans the domain
-
-    // NOTE: in the Fortran r_start_coord and r_end_coord had the shapes
-    // r_start_coord(0:finest_radial_level,1:maxchunks), so here have offset
-    // second index by 1 so it can be indexed from 0.
-
-    // timer for profiling
-    BL_PROFILE_VAR("Maestro::InitMultilevel()", InitMultilevel); 
-
-    const int max_lev = max_radial_level+1;
-
-    if (spherical) {
-       finest_radial_level = 0;
-    } else {
-       finest_radial_level = finest_level;
-    }
-
-    numdisjointchunks.resize(finest_radial_level+1);
-
-    // loop through tag_array first to determine the maximum number of chunks
-    // to use for allocating r_start_coord and r_end_coord
-    int maxchunks = 1;
-    for (auto n = 1; n <= finest_radial_level; ++n) {
-
-        // initialize variables
-        bool chunk_start = false;
-        int nchunks = 0;
-
-        // increment nchunks at beginning of each chunk
-        // (ex. when the tagging index changes from 0 to 1)
-        for (auto r = 0; r < nr(n-1); ++r) {
-            if (tag_array[n-1 + max_lev*r] > 0 && !chunk_start) {
-                chunk_start = true;
-                nchunks++;
-            } else if (tag_array[n-1 + max_lev*r] == 0 && chunk_start) {
-                chunk_start = false;
-            }
-        }
-        maxchunks = max(nchunks, maxchunks);
-    }
-
-    r_start_coord.resize(finest_radial_level+1, maxchunks+1);
-    r_end_coord.resize(finest_radial_level+1, maxchunks+1);
-
-    if (!spherical) {
-
-        // coarsest grid always has 1 chunk of data
-        numdisjointchunks(0) = 1;
-        r_start_coord(0,1) = 0;
-        r_end_coord(0,1) = nr(0)-1;
-
-        // for > 1 chunks (multilevel)
-        for (auto n = 1; n <= finest_radial_level; ++n) {
-            // initialize variables
-            bool chunk_start = false;
-            numdisjointchunks(n) = 0;
-
-            // increment numdisjointchunks at beginning of each chunk
-            // (ex. when the tagging index changes from 0 to 1)
-            for (auto r = 0; r < nr(n-1); ++r) {
-                if (tag_array[n-1 + max_lev*r] > 0 && !chunk_start) {
-                    chunk_start = true;
-                    numdisjointchunks(n)++;
-                    r_start_coord(n,numdisjointchunks(n)) = 2*r;
-                } else if (tag_array[n-1+max_lev*r]==0 && chunk_start) {
-                    r_end_coord(n, numdisjointchunks(n)) = 2*r-1;
-                    chunk_start = false;
-                } else if (r==nr(n-1)-1 && chunk_start) {
-                    // if last chunk is at the end of array
-                    r_end_coord(n, numdisjointchunks(n)) = 2*r-1;
-                }
-            }
-        }
-    } else {
-        numdisjointchunks(0) = 1;
-        r_start_coord(0,1) = 0;
-        r_end_coord(0,1) = nr(0)-1;
-    }
-}
-
-void 
-=======
-// void 
-// Maestro::InitMultilevel(const int base_geom.finest_radial_level_in) {
-//     // compute numdisjointchunks, r_start_coord, r_end_coord
-//     // FIXME - right now there is one chunk at each level that spans the domain
-
-//     // NOTE: in the Fortran r_start_coord and r_end_coord had the shapes
-//     // r_start_coord(0:base_geom.finest_radial_level,1:maxchunks), so here have offset
-//     // second index by 1 so it can be indexed from 0.
-
-//     // timer for profiling
-//     BL_PROFILE_VAR("Maestro::InitMultilevel()", InitMultilevel); 
-
-//     const int max_lev = base_geom.max_radial_level+1;
-
-//     if (spherical) {
-//         base_geom.finest_radial_level = 0;
-//     } else {
-//         base_geom.finest_radial_level = base_geom.finest_radial_level_in;
-//     }
-
-//     numdisjointchunks.resize(base_geom.finest_radial_level+1);
-
-//     // loop through tag_array first to determine the maximum number of chunks
-//     // to use for allocating r_start_coord and r_end_coord
-//     int maxchunks = 1;
-//     for (auto n = 1; n <= base_geom.finest_radial_level; ++n) {
-
-//         // initialize variables
-//         bool chunk_start = false;
-//         int nchunks = 0;
-
-//         // increment nchunks at beginning of each chunk
-//         // (ex. when the tagging index changes from 0 to 1)
-//         for (auto r = 0; r < base_geom.nr(n-1); ++r) {
-//             if (tag_array[n-1 + max_lev*r] > 0 && !chunk_start) {
-//                 chunk_start = true;
-//                 nchunks += 1;
-//             } else if (tag_array[n-1 + max_lev*r] == 0 && chunk_start) {
-//                 chunk_start = false;
-//             }
-//         }
-//         maxchunks = max(nchunks, maxchunks);
-//     }
-
-//     r_start_coord.resize(base_geom.finest_radial_level+1, maxchunks+1);
-//     r_end_coord.resize(base_geom.finest_radial_level+1, maxchunks+1);
-
-//     if (!spherical) {
-
-//         // coarsest grid always has 1 chunk of data
-//         numdisjointchunks(0) = 1;
-//         r_start_coord(0,1) = 0;
-//         r_end_coord(0,1) = base_geom.nr(0)-1;
-
-//         // for > 1 chunks (multilevel)
-//         for (auto n = 1; n <= base_geom.finest_radial_level; ++n) {
-//             // initialize variables
-//             bool chunk_start = false;
-//             numdisjointchunks(n) = 0;
-
-//             // increment numdisjointchunks at beginning of each chunk
-//             // (ex. when the tagging index changes from 0 to 1)
-//             for (auto r = 0; r < base_geom.nr(n-1); ++r) {
-//                 if (tag_array[n-1 + max_lev*r] > 0 && !chunk_start) {
-//                     chunk_start = true;
-//                     numdisjointchunks(n) += 1;
-//                     r_start_coord(n,numdisjointchunks(n)) = 2*r;
-//                 } else if (tag_array[n-1+max_lev*r] == 0 && chunk_start) {
-//                     r_end_coord(n, numdisjointchunks(n)) = 2*r-1;
-//                     chunk_start = false;
-//                 } else if (r==base_geom.nr(n-1)-1 && chunk_start) {
-//                     // if last chunk is at the end of array
-//                     r_end_coord(n, numdisjointchunks(n)) = 2*r-1;
-//                 }
-//             }
-//         }
-//     } else {
-//         numdisjointchunks(0) = 1;
-//         r_start_coord(0,1) = 0;
-//         r_end_coord(0,1) = base_geom.nr(0)-1;
-//     }
-// }
 
 void 
 Maestro::RestrictBase(RealVector& s0, bool is_cell_centered)
@@ -620,7 +252,6 @@
 }
 
 void 
->>>>>>> 2a69452f
 Maestro::RestrictBase(BaseState<Real>& s0, bool is_cell_centered)
 {
     RestrictBase(s0.array(), is_cell_centered);
@@ -632,15 +263,8 @@
     // timer for profiling
     BL_PROFILE_VAR("Maestro::RestrictBase()", RestrictBase); 
 
-<<<<<<< HEAD
-    for (int n = finest_radial_level; n >= 1; --n) {        
-        for (int i = 1; i <= numdisjointchunks(n); ++i) {
-=======
-    const int max_lev = base_geom.max_radial_level + 1;
-
     for (int n = base_geom.finest_radial_level; n >= 1; --n) {        
         for (int i = 1; i <= base_geom.numdisjointchunks(n); ++i) {
->>>>>>> 2a69452f
             if (is_cell_centered) {
                 // for level n, make the coarser cells underneath simply the average of the fine
                 for (auto j = base_geom.r_start_coord(n,i); j < base_geom.r_end_coord(n,i); j+=2) {
@@ -657,109 +281,19 @@
 }
 
 void 
-<<<<<<< HEAD
-=======
-Maestro::FillGhostBase(RealVector& s0, bool is_cell_centered)
+Maestro::FillGhostBase(BaseState<Real>& s0, bool is_cell_centered)
+{
+    FillGhostBase(s0.array(), is_cell_centered);
+}
+
+void 
+Maestro::FillGhostBase(BaseStateArray<Real> s0, bool is_cell_centered)
 {
     // timer for profiling
     BL_PROFILE_VAR("Maestro::FillGhostBase()", FillGhostBase); 
 
-    const int max_lev = base_geom.max_radial_level + 1;
-
     for (int n = base_geom.finest_radial_level; n >= 1; --n) {
         for (int i = 1; i <= base_geom.numdisjointchunks(n); ++i) {
-
-            const int lo = base_geom.r_start_coord(n,i);
-            const int hi = base_geom.r_end_coord(n,i);
-
-            if (is_cell_centered) {
-
-                if (lo != 0) {
-                    int r_crse = lo/2-1;
-                    Real del = 0.5*(s0[n-1+max_lev*(r_crse+1)]-s0[n-1+max_lev*(r_crse-1)]);
-                    Real dpls = 2.0*(s0[n-1+max_lev*(r_crse+1)]-s0[n-1+max_lev*r_crse]);
-                    Real dmin = 2.0*(s0[n-1+max_lev*r_crse]-s0[n-1+max_lev*(r_crse-1)]);
-                    Real slim = min(fabs(dpls),fabs(dmin));
-                    slim = dpls*dmin > 0.0 ? slim : 0.0;
-                    Real slope = copysign(1.0,del)*min(slim,fabs(del));
-                    s0[n+max_lev*(lo-1)] = s0[n-1+max_lev*r_crse] + 0.25*slope;
-                    s0[n+max_lev*(lo-2)] = s0[n-1+max_lev*r_crse] - 0.25*slope;
-
-                    r_crse = lo/2-2;
-                    del = 0.5*(s0[n-1+max_lev*(r_crse+1)]-s0[n-1+max_lev*(r_crse-1)]);
-                    dpls = 2.0*(s0[n-1+max_lev*(r_crse+1)]-s0[n-1+max_lev*r_crse]);
-                    dmin = 2.0*(s0[n-1+max_lev*r_crse]-s0[n-1+max_lev*(r_crse-1)]);
-                    slim = min(fabs(dpls),fabs(dmin));
-                    slim = dpls*dmin > 0.0 ? slim : 0.0;
-                    slope = copysign(1.0,del)*min(slim,fabs(del));
-                    s0[n+max_lev*(lo-3)] = s0[n-1+max_lev*r_crse] + 0.25*slope;
-                    s0[n+max_lev*(lo-4)] = s0[n-1+max_lev*r_crse] - 0.25*slope;
-                }
-
-                if (hi != base_geom.nr(n)-1) {
-                    int r_crse = (hi+1)/2;
-                    Real del = 0.5*(s0[n-1+max_lev*(r_crse+1)]-s0[n-1+max_lev*(r_crse-1)]);
-                    Real dpls = 2.0*(s0[n-1+max_lev*(r_crse+1)]-s0[n-1+max_lev*r_crse]);
-                    Real dmin = 2.0*(s0[n-1+max_lev*r_crse]-s0[n-1+max_lev*(r_crse-1)]);
-                    Real slim = min(fabs(dpls),fabs(dmin));
-                    slim = dpls*dmin > 0.0 ? slim : 0.0;
-                    Real slope = copysign(1.0,del)*min(slim,fabs(del));
-                    s0[n+max_lev*(hi+1)] = s0[n-1+max_lev*r_crse] - 0.25*slope;
-                    s0[n+max_lev*(hi+2)] = s0[n-1+max_lev*r_crse] + 0.25*slope;
-
-                    r_crse = (hi+1)/2+1;
-                    del = 0.5*(s0[n-1+max_lev*(r_crse+1)]-s0[n-1+max_lev*(r_crse-1)]);
-                    dpls = 2.0*(s0[n-1+max_lev*(r_crse+1)]-s0[n-1+max_lev*r_crse]);
-                    dmin = 2.0*(s0[n-1+max_lev*r_crse]-s0[n-1+max_lev*(r_crse-1)]);
-                    slim = min(fabs(dpls),fabs(dmin));
-                    slim = dpls*dmin > 0.0 ? slim : 0.0;
-                    slope = copysign(1.0,del)*min(slim,fabs(del));
-                    s0[n+max_lev*(hi+3)] = s0[n-1+max_lev*r_crse] - 0.25*slope;
-                    s0[n+max_lev*(hi+4)] = s0[n-1+max_lev*r_crse] + 0.25*slope;
-                }
-            } else {
-                if (lo != 0) {
-                    // quadratic interpolation from the three closest points
-                    s0[n+max_lev*(lo-1)] = -s0[n+max_lev*(lo+1)]/3.0
-                        + s0[n+max_lev*lo] + s0[n-1+max_lev*(lo/2-1)]/3.0;
-                    // copy the next ghost cell value directly in from the coarser level
-                    s0[n+max_lev*(lo-2)] = s0[n-1+max_lev*((lo-2)/2)];
-                }
-
-                if (hi+1 != base_geom.nr(n)) {
-                    // quadratic interpolation from the three closest points
-                    s0[n+max_lev*(hi+2)] = -s0[n+max_lev*hi]/3.0
-                        + s0[n+max_lev*(hi+1)] + s0[n-1+max_lev*((hi+3)/2)]/3.0;
-                    // copy the next ghost cell value directly in from the coarser level
-                    s0[n+max_lev*(hi+3)] = s0[n-1+max_lev*((hi+3)/2)];
-                }
-            }
-        }
-    }
-}
-
-void 
->>>>>>> 2a69452f
-Maestro::FillGhostBase(BaseState<Real>& s0, bool is_cell_centered)
-{
-    FillGhostBase(s0.array(), is_cell_centered);
-}
-
-void 
-Maestro::FillGhostBase(BaseStateArray<Real> s0, bool is_cell_centered)
-{
-    // timer for profiling
-    BL_PROFILE_VAR("Maestro::FillGhostBase()", FillGhostBase); 
-
-<<<<<<< HEAD
-    for (int n = finest_radial_level; n >= 1; --n) {
-        for (int i = 1; i <= numdisjointchunks(n); ++i) {
-=======
-    const int max_lev = base_geom.max_radial_level + 1;
-
-    for (int n = base_geom.finest_radial_level; n >= 1; --n) {
-        for (int i = 1; i <= base_geom.numdisjointchunks(n); ++i) {
->>>>>>> 2a69452f
 
             const int lo = base_geom.r_start_coord(n,i);
             const int hi = base_geom.r_end_coord(n,i);
