
#include <Maestro.H>
#include <Maestro_F.H>
#include <model_parser_F.H>
#include <AMReX_VisMF.H>
using namespace amrex;


// initialize AMR data
// perform initial projection
// perform divu iters
// perform initial (pressure) iterations
void
Maestro::Init ()
{
    // timer for profiling
    BL_PROFILE_VAR("Maestro::Init()",Init);

    Print() << "Calling Init()" << std::endl;

    if (restart_file == "") {

        start_step = 1;

        // fill in multifab and base state data
        InitData();

        if (plot_int > 0 || plot_deltat > 0) {

            // Need to fill normal vector to compute velrc in plotfile
            if (spherical) { MakeNormal(); }

            Print() << "\nWriting plotfile "<< plot_base_name << "InitData after InitData" << std::endl;
            WritePlotFile(plotInitData, t_old, 0, rho0_old,
                          rhoh0_old, p0_old, gamma1bar_old,
                          uold, sold, S_cc_old);

        } else if (small_plot_int > 0 || small_plot_deltat > 0) {

            // Need to fill normal vector to compute velrc in plotfile
            if (spherical) { MakeNormal(); }

            Print() << "\nWriting small plotfile "<< small_plot_base_name << "InitData after InitData" << std::endl;
            WriteSmallPlotFile(plotInitData, t_old, 0, 
                               rho0_old, rhoh0_old, p0_old,
                               gamma1bar_old, uold, sold,
                               S_cc_old);

        }
    } else {
        Print() << "Initializing from checkpoint " << restart_file << std::endl;

        const int model_file_length = model_file.length();
        Vector<int> model_file_name(model_file_length);
        for (int i = 0; i < model_file_length; i++)
            model_file_name[i] = model_file[i];
        ca_read_model_file(model_file_name.dataPtr(), &model_file_length);

        // read in checkpoint file
        // this builds (defines) and fills the following MultiFabs:
        //
        // snew, unew, gpi, dSdt, S_cc_new
        //
        // and also fills in the 1D arrays:
        //
        // rho0_new, p0_new, gamma1bar_new, rhoh0_new, beta0_new, psi, tempbar, etarho_cc, tempbar_init
        ReadCheckPoint();

        // build (define) the following MultiFabs (that weren't read in from checkpoint):
        // snew, unew, S_cc_new, w0_cart, rhcc_for_nodalproj, normal, pi
        for (int lev=0; lev<=finest_level; ++lev) {
            snew              [lev].define(grids[lev], dmap[lev],          Nscal, ng_s);
            unew              [lev].define(grids[lev], dmap[lev], AMREX_SPACEDIM, ng_s);
            S_cc_new          [lev].define(grids[lev], dmap[lev],              1,    0);
            w0_cart           [lev].define(grids[lev], dmap[lev], AMREX_SPACEDIM,    2);
            rhcc_for_nodalproj[lev].define(grids[lev], dmap[lev],              1,    1);
            if (spherical) {
                normal[lev].define(grids[lev], dmap[lev], 3, 1);
                cell_cc_to_r[lev].define(grids[lev], dmap[lev], 1, 0);
            }
            pi[lev].define(convert(grids[lev],nodal_flag), dmap[lev], 1, 0); // nodal
#ifdef SDC
            intra[lev].define(grids[lev], dmap[lev], Nscal, 0); // for sdc
            intra[lev].setVal(0.);
#endif
        }

        for (int lev=0; lev<=finest_level; ++lev) {
            w0_cart[lev].setVal(0.);
            rhcc_for_nodalproj[lev].setVal(0.);
            pi[lev].setVal(0.);
            S_cc_new[lev].setVal(0.);
            unew[lev].setVal(0.);
            snew[lev].setVal(0.);
        }
        // put w0 on Cartesian cell-centers
        Put1dArrayOnCart(w0, w0_cart, 1, 1, bcs_u, 0, 1);
        
        if (!spherical) {
            // reset tagging array to include buffer zones
            TagArray();
        }

        // set finest_radial_level in fortran
        // compute numdisjointchunks, r_start_coord, r_end_coord
        init_multilevel(tag_array.dataPtr(),&finest_level);
        // InitMultilevel(finest_level);
        BaseState<int> tag_array_b(tag_array, base_geom.max_radial_level+1, base_geom.nr_fine);
        base_geom.InitMultiLevel(finest_level, tag_array_b.array());

        compute_cutoff_coords(rho0_old.dataPtr());
        ComputeCutoffCoords(rho0_old);
        BaseState<Real> rho0_state(rho0_old, base_geom.max_radial_level+1, base_geom.nr_fine);
        base_geom.ComputeCutoffCoords(rho0_state.array());
    }

    if (spherical) {
        MakeNormal();
        MakeCCtoRadii();
    }

    if (do_sponge) {
        SpongeInit(rho0_old);
    }

    // make gravity
    MakeGravCell(grav_cell_old, rho0_old);

    if (restart_file == "") {

        // compute gamma1bar
        MakeGamma1bar(sold, gamma1bar_old, p0_old);

        // compute beta0
        MakeBeta0(beta0_old, rho0_old, p0_old, gamma1bar_old, 
                  grav_cell_old, use_exact_base_state);     

        // set beta0^{-1} = beta0_old
        beta0_nm1.copy(beta0_old);

        // initial projection
        if (do_initial_projection) {
            Print() << "Doing initial projection" << std::endl;
            InitProj();

            if (plot_int > 0 || plot_deltat > 0) {
                Print() << "\nWriting plotfile " << plot_base_name << "after_InitProj after InitProj" << std::endl;

                WritePlotFile(plotInitProj, t_old, 0, rho0_old,
                    rhoh0_old, p0_old, gamma1bar_old, uold,
                    sold, S_cc_old);

            } else if (small_plot_int > 0 || small_plot_deltat > 0) {
                Print() << "\nWriting small plotfile " << small_plot_base_name << "after_InitProj after InitProj" << std::endl;

                WriteSmallPlotFile(plotInitProj, t_old, 0,
                    rho0_old, rhoh0_old, p0_old,
                    gamma1bar_old, uold, sold, S_cc_old);
            }
        }

        // compute initial time step
        FirstDt();

        // divu iters - also update dt at end of each divu_iter
        if (init_divu_iter > 0) {
            for (int i=1; i<=init_divu_iter; ++i) {
                Print() << "Doing initial divu iteration #" << i << std::endl;
#ifdef SDC
                DivuIterSDC(i);
#else
                DivuIter(i);
#endif
            }

            if (plot_int > 0 || plot_deltat > 0) {
                Print() << "\nWriting plotfile " << plot_base_name << "after_DivuIter after final DivuIter" << std::endl;
                WritePlotFile(plotDivuIter, t_old, dt, 
                    rho0_old, rhoh0_old, p0_old,
                    gamma1bar_old, uold, sold, S_cc_old);
            } else if (small_plot_int > 0 || small_plot_deltat > 0) {
                Print() << "\nWriting small plotfile " << small_plot_base_name << "after_DivuIter after final DivuIter" << std::endl;
                WriteSmallPlotFile(plotDivuIter, t_old, dt,
                    rho0_old, rhoh0_old, p0_old, 
                    gamma1bar_old,uold, sold, S_cc_old);
            }
        }

        if (stop_time >= 0. && t_old+dt > stop_time) {
            dt = std::min(dt,stop_time-t_old);
            Print() << "Stop time limits dt = " << dt << std::endl;
        }

        dtold = dt;
        t_new = t_old + dt;

        // copy S_cc_old into S_cc_new for the pressure iterations
        for (int lev=0; lev<=finest_level; ++lev) {
            MultiFab::Copy(S_cc_new[lev],S_cc_old[lev],0,0,1,0);
        }

        // initial (pressure) iters
        for (int i=1; i<= init_iter; ++i) {
            Print() << "Doing initial pressure iteration #" << i << std::endl;
            InitIter();
        }

        if (plot_int > 0 || plot_deltat > 0) {
            Print() << "\nWriting plotfile 0 after all initialization" << std::endl;
            WritePlotFile(0, t_old, dt, rho0_old, rhoh0_old,
                p0_old, gamma1bar_old, uold, sold, S_cc_old);
        } else if (small_plot_int > 0 || small_plot_deltat > 0) {
            Print() << "\nWriting small plotfile 0 after all initialization" << std::endl;
            WriteSmallPlotFile(0, t_old, dt, rho0_old,
                rhoh0_old, p0_old, gamma1bar_old, uold, sold,
                S_cc_old);
        }

        if (chk_int > 0 || chk_deltat > 0) {
            Print() << "\nWriting checkpoint 0 after all initialization" << std::endl;
            WriteCheckPoint(0);
        }
                
        if (sum_interval > 0  || sum_per > 0) {
            int index_dummy = 0;
            Print() << "\nWriting diagnosis file after all initialization" << std::endl;
            DiagFile(0,t_old,rho0_old,p0_old,uold,sold,index_dummy);
        }
    }
}

// fill in multifab and base state data
void
Maestro::InitData ()
{
    // timer for profiling
    BL_PROFILE_VAR("Maestro::InitData()",InitData);

    Print() << "Calling InitData()" << std::endl;

    Print() << "initdata model_File = " << model_file << std::endl;

    // read in model file and fill in s0_init and p0_init for all levels
    for (auto lev = 0; lev <= base_geom.max_radial_level; ++lev) {
        InitBaseState(rho0_old, rhoh0_old, 
                      p0_old, lev);
    }

    if (use_exact_base_state) {
        psi.setVal(0.0);
    }

    // calls AmrCore::InitFromScratch(), which calls a MakeNewGrids() function
    // that repeatedly calls Maestro::MakeNewLevelFromScratch() to build and initialize
    InitFromScratch(t_old);

    if (!spherical) {
        // reset tagging array to include buffer zones
        TagArray();
    }

    // set finest_radial_level in fortran
    // compute numdisjointchunks, r_start_coord, r_end_coord
    init_multilevel(tag_array.dataPtr(),&finest_level);
    // InitMultilevel(finest_level);
    BaseState<int> tag_array_b(tag_array, base_geom.max_radial_level+1, base_geom.nr_fine);
    base_geom.InitMultiLevel(finest_level, tag_array_b.array());

    // average down data and fill ghost cells
    AverageDown(sold, 0, Nscal);
    FillPatch(t_old,sold,sold,sold,0,0,Nscal,0,bcs_s);
    AverageDown(uold, 0, AMREX_SPACEDIM);
    FillPatch(t_old,uold,uold,uold,0,0,AMREX_SPACEDIM,0,bcs_u,1);

    // free memory in s0_init and p0_init by swapping it
    // with an empty vector that will go out of scope
    RealVector s0_swap, p0_swap;
    std::swap(s0_swap, s0_init);
    std::swap(p0_swap, p0_init);

    if (fix_base_state) {
        // compute cutoff coordinates
        compute_cutoff_coords(rho0_old.dataPtr());
        ComputeCutoffCoords(rho0_old);
        BaseState<Real> rho0_state(rho0_old, base_geom.max_radial_level+1, base_geom.nr_fine);
        base_geom.ComputeCutoffCoords(rho0_state.array());
        MakeGravCell(grav_cell_old, rho0_old);
    } else {

        // first compute cutoff coordinates using initial density profile
        compute_cutoff_coords(rho0_old.dataPtr());
        ComputeCutoffCoords(rho0_old);
        BaseState<Real> rho0_state(rho0_old, base_geom.max_radial_level+1, base_geom.nr_fine);
        base_geom.ComputeCutoffCoords(rho0_state.array());

        if (do_smallscale) {
            // set rho0_old = rhoh0_old = 0.
            std::fill(rho0_old.begin(),  rho0_old.end(),  0.);
<<<<<<< HEAD
            rhoh0_old.setVal(0.0);
=======
            std::fill(rhoh0_old.begin(), rhoh0_old.end(), 0.);
>>>>>>> c73d84c7
        } else {
            // set rho0 to be the average
            Average(sold, rho0_old, Rho);
            compute_cutoff_coords(rho0_old.dataPtr());
            ComputeCutoffCoords(rho0_old);
            BaseState<Real> rho0_state(rho0_old, base_geom.max_radial_level+1, base_geom.nr_fine);
            base_geom.ComputeCutoffCoords(rho0_state.array());

            // compute gravity
            MakeGravCell(grav_cell_old, rho0_old);

            // compute p0 with HSE
            EnforceHSE(rho0_old, p0_old, grav_cell_old);

            // call eos with r,p as input to recompute T,h
            TfromRhoP(sold, p0_old, 1);

            // set rhoh0 to be the average
            Average(sold, rhoh0_old, RhoH);
        }

        // set tempbar to be the average
        Average(sold,tempbar,Temp);
        for (int i=0; i<tempbar.size(); ++i) {
            tempbar_init[i] = tempbar[i];
        }
    }

    // set p0^{-1} = p0_old
    p0_nm1.copy(p0_old);
}

// During initialization of a simulation, Maestro::InitData() calls
// AmrCore::InitFromScratch(), which calls
// a MakeNewGrids() function that repeatedly calls this function to build
// and initialize finer levels.  This function creates a new fine
// level that did not exist before by interpolating from the coarser level
// overrides the pure virtual function in AmrCore
void Maestro::MakeNewLevelFromScratch (int lev, Real time, const BoxArray& ba,
                                       const DistributionMapping& dm)
{
    // timer for profiling
    BL_PROFILE_VAR("Maestro::MakeNewLevelFromScratch()",MakeNewLevelFromScratch);

    sold              [lev].define(ba, dm,          Nscal, ng_s);
    snew              [lev].define(ba, dm,          Nscal, ng_s);
    uold              [lev].define(ba, dm, AMREX_SPACEDIM, ng_s);
    unew              [lev].define(ba, dm, AMREX_SPACEDIM, ng_s);
    S_cc_old          [lev].define(ba, dm,              1,    0);
    S_cc_new          [lev].define(ba, dm,              1,    0);
    gpi               [lev].define(ba, dm, AMREX_SPACEDIM,    0);
    dSdt              [lev].define(ba, dm,              1,    0);
    w0_cart           [lev].define(ba, dm, AMREX_SPACEDIM,    2);
    rhcc_for_nodalproj[lev].define(ba, dm,              1,    1);

    pi[lev].define(convert(ba,nodal_flag), dm, 1, 0); // nodal
    intra[lev].define(ba, dm, Nscal, 0); // for sdc

    sold              [lev].setVal(0.);
    snew              [lev].setVal(0.);
    uold              [lev].setVal(0.);
    unew              [lev].setVal(0.);
    S_cc_old          [lev].setVal(0.);
    S_cc_new          [lev].setVal(0.);
    gpi               [lev].setVal(0.);
    dSdt              [lev].setVal(0.);
    w0_cart           [lev].setVal(0.);
    rhcc_for_nodalproj[lev].setVal(0.);
    pi                [lev].setVal(0.);
    intra             [lev].setVal(0.);

    if (spherical) {
        normal      [lev].define(ba, dm, 3, 1);
        cell_cc_to_r[lev].define(ba, dm, 1, 0);
    }

    const Real* dx = geom[lev].CellSize();
    const Real* dx_fine = geom[max_level].CellSize();

    MultiFab& scal = sold[lev];
    MultiFab& vel = uold[lev];
    MultiFab& cc_to_r = cell_cc_to_r[lev];

    if (!spherical) {

        // Loop over boxes (make sure mfi takes a cell-centered multifab as an argument)
#ifdef _OPENMP
#pragma omp parallel
#endif
        for (MFIter mfi(scal, TilingIfNotGPU()); mfi.isValid(); ++mfi)
        {
            const Box& tilebox = mfi.tilebox();
            const int* lo  = tilebox.loVect();
            const int* hi  = tilebox.hiVect();

            const Array4<Real> scal_arr = scal.array(mfi);
            const Array4<Real> vel_arr = vel.array(mfi);

            const Real * AMREX_RESTRICT s0_p = s0_init.dataPtr();
            const Real * AMREX_RESTRICT p0_p = p0_init.dataPtr();

            InitLevelData(lev, t_old, mfi, scal_arr, vel_arr, s0_p, p0_p);
            // initdata(&lev, &t_old, ARLIM_3D(lo), ARLIM_3D(hi),
            //          BL_TO_FORTRAN_FAB(scal[mfi]),
            //          BL_TO_FORTRAN_FAB(vel[mfi]),
            //          s0_init.dataPtr(), p0_init.dataPtr(),
            //          ZFILL(dx));
        }

    } else {
#if (AMREX_SPACEDIM == 3)
        const auto dx_fine_vec = geom[max_level].CellSizeArray();
        const auto dx_lev = geom[lev].CellSizeArray();
#ifdef _OPENMP
#pragma omp parallel
#endif
        for (MFIter mfi(scal, TilingIfNotGPU()); mfi.isValid(); ++mfi)
        {
            const Box& tilebox = mfi.tilebox();
            const int* lo  = tilebox.loVect();
            const int* hi  = tilebox.hiVect();
            init_base_state_map_sphr(ARLIM_3D(lo), ARLIM_3D(hi), 
                                     BL_TO_FORTRAN_3D(cc_to_r[mfi]),
                                     ZFILL(dx_fine),
                                     ZFILL(dx));

            InitBaseStateMapSphr(lev, mfi, dx_fine_vec, dx_lev);
        }

        InitLevelDataSphr(lev, t_old, scal, vel);

// #ifdef _OPENMP
// #pragma omp parallel
// #endif
//         for (MFIter mfi(scal, TilingIfNotGPU()); mfi.isValid(); ++mfi)
//         {
//             const Box& tilebox = mfi.tilebox();
//             const int* lo  = tilebox.loVect();
//             const int* hi  = tilebox.hiVect();
//             initdata_sphr(&t_old, ARLIM_3D(lo), ARLIM_3D(hi),
//                           BL_TO_FORTRAN_FAB(scal[mfi]),
//                           BL_TO_FORTRAN_FAB(vel[mfi]),
//                           s0_init.dataPtr(), p0_init.dataPtr(),
//                           ZFILL(dx),
//                           r_cc_loc.dataPtr(), r_edge_loc.dataPtr(),
//                           BL_TO_FORTRAN_3D(cc_to_r[mfi]));
//         }
#endif        
    }

    if (lev > 0 && reflux_type == 2) {
        flux_reg_s[lev].reset(new FluxRegister(ba, dm, refRatio(lev-1), lev, Nscal));
    }

    // exit(0);
}


void Maestro::InitProj ()
{
    // timer for profiling
    BL_PROFILE_VAR("Maestro::InitProj()",InitProj);

    Vector<MultiFab>       rho_omegadot(finest_level+1);
    Vector<MultiFab>            thermal(finest_level+1);
    Vector<MultiFab>           rho_Hnuc(finest_level+1);
    Vector<MultiFab>           rho_Hext(finest_level+1);
    Vector<MultiFab>            rhohalf(finest_level+1);
    Vector<MultiFab>             Tcoeff(finest_level+1);
    Vector<MultiFab>             hcoeff(finest_level+1);
    Vector<MultiFab>            Xkcoeff(finest_level+1);
    Vector<MultiFab>             pcoeff(finest_level+1);
    Vector<MultiFab>       delta_gamma1(finest_level+1);
    Vector<MultiFab>  delta_gamma1_term(finest_level+1);

    RealVector Sbar( (base_geom.max_radial_level+1)*base_geom.nr_fine );
    RealVector delta_gamma1_termbar( (base_geom.max_radial_level+1)*base_geom.nr_fine );
    Sbar.shrink_to_fit();
    delta_gamma1_termbar.shrink_to_fit();

    for (int lev=0; lev<=finest_level; ++lev) {
        rho_omegadot      [lev].define(grids[lev], dmap[lev], NumSpec, 0);
        thermal           [lev].define(grids[lev], dmap[lev],       1, 0);
        rho_Hnuc          [lev].define(grids[lev], dmap[lev],       1, 0);
        rho_Hext          [lev].define(grids[lev], dmap[lev],       1, 0);
        rhohalf           [lev].define(grids[lev], dmap[lev],       1, 1);
        Tcoeff            [lev].define(grids[lev], dmap[lev],       1,    1);
        hcoeff            [lev].define(grids[lev], dmap[lev],       1,    1);
        Xkcoeff           [lev].define(grids[lev], dmap[lev], NumSpec,    1);
        pcoeff            [lev].define(grids[lev], dmap[lev],       1,    1);
        delta_gamma1      [lev].define(grids[lev], dmap[lev],       1,    1);
        delta_gamma1_term [lev].define(grids[lev], dmap[lev],       1,    1);

        // we don't have a legit timestep yet, so we set rho_omegadot,
        // rho_Hnuc, and rho_Hext to 0
        rho_omegadot[lev].setVal(0.);
        rho_Hnuc[lev].setVal(0.);
        rho_Hext[lev].setVal(0.);
        delta_gamma1[lev].setVal(0.);
        delta_gamma1_term[lev].setVal(0.);

        // initial projection does not use density weighting
        rhohalf[lev].setVal(1.);
    }

    // compute thermal diffusion
    if (use_thermal_diffusion) {
        MakeThermalCoeffs(sold, Tcoeff, hcoeff, Xkcoeff, pcoeff);

        MakeExplicitThermal(thermal, sold, Tcoeff, hcoeff,Xkcoeff, pcoeff, p0_old,
                            temp_diffusion_formulation);
    } else {
        for (int lev=0; lev<=finest_level; ++lev) {
            thermal[lev].setVal(0.);
        }
    }

    // compute S at cell-centers
    Make_S_cc(S_cc_old,delta_gamma1_term,delta_gamma1,sold,uold,rho_omegadot,rho_Hnuc,
              rho_Hext,thermal,p0_old,gamma1bar_old,delta_gamma1_termbar);

    // NOTE: not sure if valid for use_exact_base_state
    if (evolve_base_state && (use_exact_base_state == 0 && average_base_state == 0)) {
        // average S into Sbar
        Average(S_cc_old, Sbar, 0);
    } else {
        std::fill(Sbar.begin(), Sbar.end(), 0.);
    }

    // make the nodal rhs for projection beta0*(S_cc-Sbar) + beta0*delta_chi
    MakeRHCCforNodalProj(rhcc_for_nodalproj, S_cc_old, Sbar,
        beta0_old, delta_gamma1_term);

    // perform a nodal projection
#ifndef SDC
    NodalProj(initial_projection_comp,rhcc_for_nodalproj);
#else
    NodalProj(initial_projection_comp,rhcc_for_nodalproj,false);
#endif
    
}


void Maestro::DivuIter (int istep_divu_iter)
{
    // timer for profiling
    BL_PROFILE_VAR("Maestro::DivuIter()", DivuIter);

    Vector<MultiFab> stemp             (finest_level+1);
    Vector<MultiFab> rho_Hext          (finest_level+1);
    Vector<MultiFab> rho_omegadot      (finest_level+1);
    Vector<MultiFab> rho_Hnuc          (finest_level+1);
    Vector<MultiFab> thermal           (finest_level+1);
    Vector<MultiFab> rhohalf           (finest_level+1);
    Vector<MultiFab> Tcoeff            (finest_level+1);
    Vector<MultiFab> hcoeff            (finest_level+1);
    Vector<MultiFab> Xkcoeff           (finest_level+1);
    Vector<MultiFab> pcoeff            (finest_level+1);
    Vector<MultiFab> delta_gamma1      (finest_level+1);
    Vector<MultiFab> delta_gamma1_term (finest_level+1);

<<<<<<< HEAD
    RealVector Sbar                  ( (max_radial_level+1)*nr_fine );
    RealVector w0_force              ( (max_radial_level+1)*nr_fine );
    BaseState<Real> p0_minus_peosbar      (max_radial_level+1, nr_fine);
    RealVector delta_chi_w0          ( (max_radial_level+1)*nr_fine );
    RealVector delta_gamma1_termbar  ( (max_radial_level+1)*nr_fine );
=======
    RealVector Sbar                  ( (base_geom.max_radial_level+1)*base_geom.nr_fine );
    RealVector w0_force              ( (base_geom.max_radial_level+1)*base_geom.nr_fine );
    RealVector p0_minus_peosbar      ( (base_geom.max_radial_level+1)*base_geom.nr_fine );
    RealVector delta_chi_w0          ( (base_geom.max_radial_level+1)*base_geom.nr_fine );
    RealVector delta_gamma1_termbar  ( (base_geom.max_radial_level+1)*base_geom.nr_fine );
>>>>>>> c73d84c7

    Sbar.shrink_to_fit();
    w0_force.shrink_to_fit();
    delta_chi_w0.shrink_to_fit();
    delta_gamma1_termbar.shrink_to_fit();

    std::fill(Sbar.begin(),                 Sbar.end(),                 0.);
    etarho_ec.setVal(0.0);
    std::fill(w0_force.begin(),             w0_force.end(),             0.);
    psi.setVal(0.0);
    etarho_cc.setVal(0.0);
    p0_minus_peosbar.setVal(0.);
    std::fill(delta_gamma1_termbar.begin(), delta_gamma1_termbar.end(), 0.);

    for (int lev=0; lev<=finest_level; ++lev) {
        stemp             [lev].define(grids[lev], dmap[lev],   Nscal, 0);
        rho_Hext          [lev].define(grids[lev], dmap[lev],       1, 0);
        rho_omegadot      [lev].define(grids[lev], dmap[lev], NumSpec, 0);
        rho_Hnuc          [lev].define(grids[lev], dmap[lev],       1, 0);
        thermal           [lev].define(grids[lev], dmap[lev],       1, 0);
        rhohalf           [lev].define(grids[lev], dmap[lev],       1, 1);
        Tcoeff            [lev].define(grids[lev], dmap[lev],       1, 1);
        hcoeff            [lev].define(grids[lev], dmap[lev],       1, 1);
        Xkcoeff           [lev].define(grids[lev], dmap[lev], NumSpec, 1);
        pcoeff            [lev].define(grids[lev], dmap[lev],       1, 1);
        delta_gamma1      [lev].define(grids[lev], dmap[lev],       1, 1);
        delta_gamma1_term [lev].define(grids[lev], dmap[lev],       1, 1);

        // divu_iters do not use density weighting
        rhohalf[lev].setVal(1.);
    }

    React(sold, stemp, rho_Hext, rho_omegadot, rho_Hnuc, 
          p0_old, 0.5*dt, t_old);

    // WriteMF(sold,"a_sold_2levs");
    // Abort();
    
    if (use_thermal_diffusion) {
        MakeThermalCoeffs(sold,Tcoeff,hcoeff,Xkcoeff,pcoeff);

        MakeExplicitThermal(thermal, sold, Tcoeff, hcoeff,Xkcoeff, pcoeff, p0_old,
                            temp_diffusion_formulation);
    } else {
        for (int lev=0; lev<=finest_level; ++lev) {
            thermal[lev].setVal(0.);
        }
    }

    // compute S at cell-centers
    Make_S_cc(S_cc_old, delta_gamma1_term, delta_gamma1, sold,uold, rho_omegadot, rho_Hnuc,
              rho_Hext, thermal, p0_old, gamma1bar_old,delta_gamma1_termbar);

    // NOTE: not sure if valid for use_exact_base_state
    if (evolve_base_state) {
        if ((use_exact_base_state || average_base_state) && use_delta_gamma1_term) {
            for(int i=0; i<Sbar.size(); ++i) {
                Sbar[i] += delta_gamma1_termbar[i];
            }
        } else {
            Average(S_cc_old, Sbar, 0);

            // compute Sbar = Sbar + delta_gamma1_termbar
            if (use_delta_gamma1_term) {
                for(int i=0; i<Sbar.size(); ++i) {
                    Sbar[i] += delta_gamma1_termbar[i];
                }
            }

            int is_predictor = 1;
            Makew0(w0, w0_force, Sbar, rho0_old, rho0_old, 
                   p0_old, p0_old, gamma1bar_old, gamma1bar_old, 
                   p0_minus_peosbar, delta_chi_w0, dt, dt, is_predictor);

            // put w0 on Cartesian cell-centers
            Put1dArrayOnCart(w0, w0_cart, 1, 1, bcs_u, 0, 1);
        }
    }

    // make the nodal rhs for projection beta0*(S_cc-Sbar) + beta0*delta_chi
    MakeRHCCforNodalProj(rhcc_for_nodalproj, S_cc_old, Sbar,
        beta0_old, delta_gamma1_term);

    // perform a nodal projection
    NodalProj(divu_iters_comp, rhcc_for_nodalproj,istep_divu_iter);

    Real dt_hold = dt;

    // compute new time step
    EstDt();

    if (maestro_verbose > 0) {
        Print() << "Call to estdt at end of istep_divu_iter = " << istep_divu_iter
                << " gives dt = " << dt << std::endl;
    }

    dt *= init_shrink;
    if (maestro_verbose > 0) {
        Print() << "Multiplying dt by init_shrink; dt = " << dt << std::endl;
    }

    if (dt > dt_hold) {
        if (maestro_verbose > 0) {
            Print() << "Ignoring this new dt since it's larger than the previous dt = "
                    << dt_hold << std::endl;
        }
        dt = std::min(dt_hold,dt);
    }

    if (fixed_dt != -1.0) {
        // fixed dt
        dt = fixed_dt;
        if (maestro_verbose > 0) {
            Print() << "Setting fixed dt = " << dt << std::endl;
        }
    }
}

// SDC
void Maestro::DivuIterSDC (int istep_divu_iter)
{
    // timer for profiling
    BL_PROFILE_VAR("Maestro::DivuIterSDC()",DivuIterSDC);
    
    Vector<MultiFab> stemp             (finest_level+1);
    Vector<MultiFab> rho_Hext          (finest_level+1);
    Vector<MultiFab> rho_omegadot      (finest_level+1);
    Vector<MultiFab> rho_Hnuc          (finest_level+1);
    Vector<MultiFab> thermal           (finest_level+1);
    Vector<MultiFab> rhohalf           (finest_level+1);
    Vector<MultiFab> Tcoeff            (finest_level+1);
    Vector<MultiFab> hcoeff            (finest_level+1);
    Vector<MultiFab> Xkcoeff           (finest_level+1);
    Vector<MultiFab> pcoeff            (finest_level+1);
    Vector<MultiFab> delta_gamma1      (finest_level+1);
    Vector<MultiFab> delta_gamma1_term (finest_level+1);
    Vector<MultiFab> sdc_source        (finest_level+1);
    
<<<<<<< HEAD
    RealVector Sbar                  ( (max_radial_level+1)*nr_fine );
    RealVector w0_force              ( (max_radial_level+1)*nr_fine );
    BaseState<Real> p0_minus_pthermbar    (max_radial_level+1, nr_fine);
    RealVector delta_gamma1_termbar  ( (max_radial_level+1)*nr_fine );
    RealVector delta_chi_w0          ( (max_radial_level+1)*nr_fine );
=======
    RealVector Sbar                  ( (base_geom.max_radial_level+1)*base_geom.nr_fine );
    RealVector w0_force              ( (base_geom.max_radial_level+1)*base_geom.nr_fine );
    RealVector p0_minus_pthermbar    ( (base_geom.max_radial_level+1)*base_geom.nr_fine );
    RealVector delta_gamma1_termbar  ( (base_geom.max_radial_level+1)*base_geom.nr_fine );
    RealVector delta_chi_w0          ( (base_geom.max_radial_level+1)*base_geom.nr_fine );
>>>>>>> c73d84c7
    
    Sbar.shrink_to_fit();
    w0_force.shrink_to_fit();
    delta_gamma1_termbar.shrink_to_fit();
    delta_chi_w0.shrink_to_fit();
    
    std::fill(Sbar.begin(),                 Sbar.end(),                 0.);
    etarho_ec.setVal(0.0);
    std::fill(w0_force.begin(),             w0_force.end(),             0.);
    psi.setVal(0.0);
    etarho_cc.setVal(0.0);
    p0_minus_pthermbar.setVal(0.);
    std::fill(delta_gamma1_termbar.begin(), delta_gamma1_termbar.end(), 0.);
    std::fill(delta_chi_w0.begin(),         delta_chi_w0.end(),         0.);
    
    for (int lev=0; lev<=finest_level; ++lev) {
        stemp             [lev].define(grids[lev], dmap[lev],   Nscal, 0);
        rho_Hext          [lev].define(grids[lev], dmap[lev],       1, 0);
        rho_omegadot      [lev].define(grids[lev], dmap[lev], NumSpec, 0);
        rho_Hnuc          [lev].define(grids[lev], dmap[lev],       1, 0);
        thermal           [lev].define(grids[lev], dmap[lev],       1, 0);
        rhohalf           [lev].define(grids[lev], dmap[lev],       1, 1);
        Tcoeff            [lev].define(grids[lev], dmap[lev],       1, 1);
        hcoeff            [lev].define(grids[lev], dmap[lev],       1, 1);
        Xkcoeff           [lev].define(grids[lev], dmap[lev], NumSpec, 1);
        pcoeff            [lev].define(grids[lev], dmap[lev],       1, 1);
        delta_gamma1      [lev].define(grids[lev], dmap[lev],       1, 1);
        delta_gamma1_term [lev].define(grids[lev], dmap[lev],       1, 1);
        sdc_source        [lev].define(grids[lev], dmap[lev],   Nscal, 0);
        
        // divu_iters do not use density weighting
        rhohalf[lev].setVal(1.);
        sdc_source[lev].setVal(0.);
    }
    
    ReactSDC(sold, stemp, rho_Hext, p0_old, 0.5*dt, t_old, sdc_source);
    
    if (use_thermal_diffusion) {
        MakeThermalCoeffs(sold,Tcoeff,hcoeff,Xkcoeff,pcoeff);
        
        MakeExplicitThermal(thermal, sold, Tcoeff, hcoeff, Xkcoeff, pcoeff, p0_old,
                            temp_diffusion_formulation);
    } else {
        for (int lev=0; lev<=finest_level; ++lev) {
            thermal[lev].setVal(0.);
        }
    }
    
    MakeReactionRates(rho_omegadot, rho_Hnuc, sold);
    
    // compute S at cell-centers
    Make_S_cc(S_cc_old, delta_gamma1_term, delta_gamma1,sold,uold, rho_omegadot, rho_Hnuc,
              rho_Hext, thermal, p0_old, gamma1bar_old,delta_gamma1_termbar);

    // NOTE: not sure if valid for use_exact_base_state
    if (evolve_base_state) {
        if ((use_exact_base_state || average_base_state) && use_delta_gamma1_term) {
            for(int i=0; i<Sbar.size(); ++i) {
                Sbar[i] += delta_gamma1_termbar[i];
            }
        } else {
            Average(S_cc_old, Sbar, 0);
            
            // compute Sbar = Sbar + delta_gamma1_termbar
            if (use_delta_gamma1_term) {
                for(int i=0; i<Sbar.size(); ++i) {
                    Sbar[i] += delta_gamma1_termbar[i];
                }
            }
            
            int is_predictor = 1;
            Makew0(w0, w0_force, Sbar, rho0_old, rho0_old, 
                   p0_old, p0_old, gamma1bar_old, gamma1bar_old, 
                   p0_minus_pthermbar, delta_chi_w0, dt, dt, is_predictor);
        }
    }

    // make the nodal rhs for projection beta0*(S_cc-Sbar) + beta0*delta_chi
    MakeRHCCforNodalProj(rhcc_for_nodalproj, S_cc_old, Sbar,
        beta0_old, delta_gamma1_term);
    
    // perform a nodal projection
    NodalProj(divu_iters_comp,rhcc_for_nodalproj,istep_divu_iter,false);
    
    Real dt_hold = dt;
    
    // compute new time step
    EstDt();
    
    if (maestro_verbose > 0) {
        Print() << "Call to estdt at end of istep_divu_iter = " << istep_divu_iter
                << " gives dt = " << dt << std::endl;
    }
    
    dt *= init_shrink;
    if (maestro_verbose > 0) {
        Print() << "Multiplying dt by init_shrink; dt = " << dt << std::endl;
    }
    
    if (dt > dt_hold) {
        if (maestro_verbose > 0) {
            Print() << "Ignoring this new dt since it's larger than the previous dt = "
                    << dt_hold << std::endl;
        }
        dt = std::min(dt_hold,dt);
    }
    
    if (fixed_dt != -1.0) {
        // fixed dt
        dt = fixed_dt;
        if (maestro_verbose > 0) {
            Print() << "Setting fixed dt = " << dt << std::endl;
        }
    }
}

void Maestro::InitIter ()
{
    // timer for profiling
    BL_PROFILE_VAR("Maestro::InitIter()",InitIter);

    // wallclock time
    Real start_total = ParallelDescriptor::second();

    // advance the solution by dt
#ifndef SDC
    if (use_exact_base_state) {
        AdvanceTimeStepIrreg(true);
    } else if (average_base_state) {
        AdvanceTimeStepAverage(true);
    } else {
        AdvanceTimeStep(true);
    }
#else
    AdvanceTimeStepSDC(true);
#endif

    // wallclock time
    Real end_total = ParallelDescriptor::second() - start_total;
    ParallelDescriptor::ReduceRealMax(end_total,ParallelDescriptor::IOProcessorNumber());

    Print() << "Time to advance time step: " << end_total << '\n';

    // copy pi from snew to sold
    for (int lev=0; lev<=finest_level; ++lev) {
        MultiFab::Copy(sold[lev],snew[lev],Pi,Pi,1,ng_s);
    }
}<|MERGE_RESOLUTION|>--- conflicted
+++ resolved
@@ -296,11 +296,7 @@
         if (do_smallscale) {
             // set rho0_old = rhoh0_old = 0.
             std::fill(rho0_old.begin(),  rho0_old.end(),  0.);
-<<<<<<< HEAD
             rhoh0_old.setVal(0.0);
-=======
-            std::fill(rhoh0_old.begin(), rhoh0_old.end(), 0.);
->>>>>>> c73d84c7
         } else {
             // set rho0 to be the average
             Average(sold, rho0_old, Rho);
@@ -562,19 +558,11 @@
     Vector<MultiFab> delta_gamma1      (finest_level+1);
     Vector<MultiFab> delta_gamma1_term (finest_level+1);
 
-<<<<<<< HEAD
-    RealVector Sbar                  ( (max_radial_level+1)*nr_fine );
-    RealVector w0_force              ( (max_radial_level+1)*nr_fine );
-    BaseState<Real> p0_minus_peosbar      (max_radial_level+1, nr_fine);
-    RealVector delta_chi_w0          ( (max_radial_level+1)*nr_fine );
-    RealVector delta_gamma1_termbar  ( (max_radial_level+1)*nr_fine );
-=======
     RealVector Sbar                  ( (base_geom.max_radial_level+1)*base_geom.nr_fine );
     RealVector w0_force              ( (base_geom.max_radial_level+1)*base_geom.nr_fine );
-    RealVector p0_minus_peosbar      ( (base_geom.max_radial_level+1)*base_geom.nr_fine );
+    BaseState<Real> p0_minus_peosbar  (base_geom.max_radial_level+1, base_geom.nr_fine);
     RealVector delta_chi_w0          ( (base_geom.max_radial_level+1)*base_geom.nr_fine );
     RealVector delta_gamma1_termbar  ( (base_geom.max_radial_level+1)*base_geom.nr_fine );
->>>>>>> c73d84c7
 
     Sbar.shrink_to_fit();
     w0_force.shrink_to_fit();
@@ -713,19 +701,11 @@
     Vector<MultiFab> delta_gamma1_term (finest_level+1);
     Vector<MultiFab> sdc_source        (finest_level+1);
     
-<<<<<<< HEAD
-    RealVector Sbar                  ( (max_radial_level+1)*nr_fine );
-    RealVector w0_force              ( (max_radial_level+1)*nr_fine );
-    BaseState<Real> p0_minus_pthermbar    (max_radial_level+1, nr_fine);
-    RealVector delta_gamma1_termbar  ( (max_radial_level+1)*nr_fine );
-    RealVector delta_chi_w0          ( (max_radial_level+1)*nr_fine );
-=======
     RealVector Sbar                  ( (base_geom.max_radial_level+1)*base_geom.nr_fine );
     RealVector w0_force              ( (base_geom.max_radial_level+1)*base_geom.nr_fine );
-    RealVector p0_minus_pthermbar    ( (base_geom.max_radial_level+1)*base_geom.nr_fine );
+    BaseState<Real> p0_minus_pthermbar    (base_geom.max_radial_level+1, base_geom.nr_fine);
     RealVector delta_gamma1_termbar  ( (base_geom.max_radial_level+1)*base_geom.nr_fine );
     RealVector delta_chi_w0          ( (base_geom.max_radial_level+1)*base_geom.nr_fine );
->>>>>>> c73d84c7
     
     Sbar.shrink_to_fit();
     w0_force.shrink_to_fit();
