--- conflicted
+++ resolved
@@ -28,12 +28,7 @@
 			// Need to fill normal vector to compute velrc in plotfile
 			if (spherical) { MakeNormal(); }
 
-<<<<<<< HEAD
-			Print() << "\nWriting plotfile plt_InitData after InitData" << std::endl;
-
-=======
 			Print() << "\nWriting plotfile "<< plot_base_name << "InitData after InitData" << std::endl;
->>>>>>> 113e4eef
 			WritePlotFile(plotInitData,t_old,0,rho0_old,rhoh0_old,p0_old,gamma1bar_old,uold,sold,S_cc_old);
 
 		} else if (small_plot_int > 0) {
@@ -133,20 +128,13 @@
 			InitProj();
 
 			if (plot_int > 0) {
-<<<<<<< HEAD
-				Print() << "\nWriting plotfile plt_after_InitProj after InitProj" << std::endl;
-=======
+
 				Print() << "\nWriting plotfile " << plot_base_name << "after_InitProj after InitProj" << std::endl;
-
->>>>>>> 113e4eef
 				WritePlotFile(plotInitProj,t_old,0,rho0_old,rhoh0_old,p0_old,gamma1bar_old,uold,sold,S_cc_old);
+
 			} else if (small_plot_int > 0) {
-<<<<<<< HEAD
-				Print() << "\nWriting small plotfile smallplt_after_InitProj after InitProj" << std::endl;
-=======
+                
 				Print() << "\nWriting small plotfile " << small_plot_base_name << "after_InitProj after InitProj" << std::endl;
-
->>>>>>> 113e4eef
 				WriteSmallPlotFile(plotInitProj,t_old,0,rho0_old,rhoh0_old,p0_old,gamma1bar_old,uold,sold,S_cc_old);
 			}
 		}
