--- conflicted
+++ resolved
@@ -361,17 +361,13 @@
     MultiFab& vel = uold[lev];
     MultiFab& cc_to_r = cell_cc_to_r[lev];
 
-<<<<<<< HEAD
     // convert p0_init to a vector to pass to the Fortran 
     RealVector p0_init_vec((max_radial_level+1)*nr_fine);
     p0_init.toVector(p0_init_vec);
 
-    // Loop over boxes (make sure mfi takes a cell-centered multifab as an argument)
-=======
     if (!spherical) {
 
         // Loop over boxes (make sure mfi takes a cell-centered multifab as an argument)
->>>>>>> fe57a8d5
 #ifdef _OPENMP
 #pragma omp parallel
 #endif
@@ -385,25 +381,10 @@
             const Array4<Real> vel_arr = vel.array(mfi);
 
             const Real * AMREX_RESTRICT s0_p = s0_init.dataPtr();
-            const Real * AMREX_RESTRICT p0_p = p0_init.dataPtr();
+            const Real * AMREX_RESTRICT p0_p = p0_init_vec.dataPtr();
 
             InitLevelData(lev, t_old, mfi, scal_arr, vel_arr, s0_p, p0_p);
-            // initdata(&lev, &t_old, ARLIM_3D(lo), ARLIM_3D(hi),
-            //          BL_TO_FORTRAN_FAB(scal[mfi]),
-            //          BL_TO_FORTRAN_FAB(vel[mfi]),
-            //          s0_init.dataPtr(), p0_init.dataPtr(),
-            //          ZFILL(dx));
-        }
-
-<<<<<<< HEAD
-        if (!spherical) {
-            initdata(&lev, &t_old, ARLIM_3D(lo), ARLIM_3D(hi),
-                     BL_TO_FORTRAN_FAB(scal[mfi]),
-                     BL_TO_FORTRAN_FAB(vel[mfi]),
-                     s0_init.dataPtr(), p0_init_vec.dataPtr(),
-                     ZFILL(dx));
-        } else {
-=======
+        }
     } else {
 #if (AMREX_SPACEDIM == 3)
         const auto dx_fine_vec = geom[max_level].CellSizeArray();
@@ -416,51 +397,21 @@
             const Box& tilebox = mfi.tilebox();
             const int* lo  = tilebox.loVect();
             const int* hi  = tilebox.hiVect();
->>>>>>> fe57a8d5
             init_base_state_map_sphr(ARLIM_3D(lo), ARLIM_3D(hi), 
                                      BL_TO_FORTRAN_3D(cc_to_r[mfi]),
                                      ZFILL(dx_fine),
                                      ZFILL(dx));
 
-<<<<<<< HEAD
-            initdata_sphr(&t_old, ARLIM_3D(lo), ARLIM_3D(hi),
-                          BL_TO_FORTRAN_FAB(scal[mfi]),
-                          BL_TO_FORTRAN_FAB(vel[mfi]),
-                          s0_init.dataPtr(), p0_init_vec.dataPtr(),
-                          ZFILL(dx),
-                          r_cc_loc.dataPtr(), r_edge_loc.dataPtr(),
-                          BL_TO_FORTRAN_3D(cc_to_r[mfi]));
-=======
             InitBaseStateMapSphr(lev, mfi, dx_fine_vec, dx_lev);
->>>>>>> fe57a8d5
         }
 
         InitLevelDataSphr(lev, t_old, scal, vel);
-
-// #ifdef _OPENMP
-// #pragma omp parallel
-// #endif
-//         for (MFIter mfi(scal, TilingIfNotGPU()); mfi.isValid(); ++mfi)
-//         {
-//             const Box& tilebox = mfi.tilebox();
-//             const int* lo  = tilebox.loVect();
-//             const int* hi  = tilebox.hiVect();
-//             initdata_sphr(&t_old, ARLIM_3D(lo), ARLIM_3D(hi),
-//                           BL_TO_FORTRAN_FAB(scal[mfi]),
-//                           BL_TO_FORTRAN_FAB(vel[mfi]),
-//                           s0_init.dataPtr(), p0_init.dataPtr(),
-//                           ZFILL(dx),
-//                           r_cc_loc.dataPtr(), r_edge_loc.dataPtr(),
-//                           BL_TO_FORTRAN_3D(cc_to_r[mfi]));
-//         }
 #endif        
     }
 
     if (lev > 0 && reflux_type == 2) {
         flux_reg_s[lev].reset(new FluxRegister(ba, dm, refRatio(lev-1), lev, Nscal));
     }
-
-    // exit(0);
 }
 
 
