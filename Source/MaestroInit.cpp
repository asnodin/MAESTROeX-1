--- conflicted
+++ resolved
@@ -67,14 +67,11 @@
                 cell_cc_to_r[lev].define(grids[lev], dmap[lev], 1, 0);
             }
             pi[lev].define(convert(grids[lev],nodal_flag), dmap[lev], 1, 0); // nodal
-<<<<<<< HEAD
 #ifndef SDC
 	    intra[lev].define(grids[lev], dmap[lev], 1, 0); // for sdc
 	    intra[lev].setVal(0.);
 #endif
-=======
-        }
->>>>>>> 7f7b6dde
+        }
 
         for (int lev=0; lev<=finest_level; ++lev) {
             w0_cart[lev].setVal(0.);
