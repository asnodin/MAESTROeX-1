--- conflicted
+++ resolved
@@ -394,15 +394,6 @@
             //          ZFILL(dx));
         }
 
-<<<<<<< HEAD
-        if (!spherical) {
-            initdata(&lev, &t_old, ARLIM_3D(lo), ARLIM_3D(hi),
-                     BL_TO_FORTRAN_FAB(scal[mfi]),
-                     BL_TO_FORTRAN_FAB(vel[mfi]),
-                     s0_init.dataPtr(), p0_init.dataPtr(),
-                     ZFILL(dx));
-        } else {
-=======
     } else {
 #if (AMREX_SPACEDIM == 3)
         const auto dx_fine_vec = geom[max_level].CellSizeArray();
@@ -415,7 +406,6 @@
             const Box& tilebox = mfi.tilebox();
             const int* lo  = tilebox.loVect();
             const int* hi  = tilebox.hiVect();
->>>>>>> f7ea1390
             init_base_state_map_sphr(ARLIM_3D(lo), ARLIM_3D(hi), 
                                      BL_TO_FORTRAN_3D(cc_to_r[mfi]),
                                      ZFILL(dx_fine),
