/*
   A collection of routines for mapping 1D arrays onto multi-D cartesian MultiFabs
 */

#include <Maestro.H>
#include <Maestro_F.H>

using namespace amrex;

<<<<<<< HEAD
void Maestro::Put1dArrayOnCart(const BaseState<Real>& s0,
                               Vector<MultiFab>& s0_cart,
                               const int is_input_edge_centered,
                               const int is_output_a_vector,
                               const Vector<BCRec>& bcs, const int sbccomp,
                               int variable_type) {
=======
void
Maestro::Put1dArrayOnCart (const BaseState<Real>& s0,
                           Vector<MultiFab>& s0_cart,
                           const bool is_input_edge_centered,
                           const bool is_output_a_vector,
                           const Vector<BCRec>& bcs,
                           const int sbccomp, const int variable_type)
{
>>>>>>> 4883f178
    // timer for profiling
    BL_PROFILE_VAR("Maestro::Put1dArrayOnCart()", Put1dArrayOnCart);

    int ng = s0_cart[0].nGrow();
    if (ng > 0 && bcs.empty()) {
        Abort("Put1dArrayOnCart with ghost cells requires bcs input");
    }

    for (int lev = 0; lev <= finest_level; ++lev) {
        Put1dArrayOnCart(lev, s0, s0_cart, is_input_edge_centered,
                         is_output_a_vector, bcs, sbccomp);
    }

    int ncomp = is_output_a_vector ? AMREX_SPACEDIM : 1;

    // set covered coarse cells to be the average of overlying fine cells
    AverageDown(s0_cart, 0, ncomp);

    // fill ghost cells using first-order extrapolation
    if (ng > 0) {
        FillPatch(t_old, s0_cart, s0_cart, s0_cart, 0, 0, ncomp, sbccomp, bcs,
                  variable_type);
    }
}

<<<<<<< HEAD
void Maestro::Put1dArrayOnCart(int lev, const BaseState<Real>& s0,
                               Vector<MultiFab>& s0_cart,
                               const int is_input_edge_centered,
                               const int is_output_a_vector,
                               const Vector<BCRec>& bcs, const int sbccomp) {
    Put1dArrayOnCart(lev, s0, s0_cart[lev], is_input_edge_centered,
                     is_output_a_vector, bcs, sbccomp);
}

void Maestro::Put1dArrayOnCart(int lev, const BaseState<Real>& s0,
                               MultiFab& s0_cart, int is_input_edge_centered,
                               int is_output_a_vector, const Vector<BCRec>& bcs,
                               int sbccomp) {
=======
void
Maestro::Put1dArrayOnCart (const int lev,
                           const BaseState<Real>& s0,
                           Vector<MultiFab>& s0_cart,
                           const bool is_input_edge_centered,
                           const bool is_output_a_vector,
                           const Vector<BCRec>& bcs,
                           const int sbccomp)
{
    Put1dArrayOnCart(lev, s0, s0_cart[lev], is_input_edge_centered, is_output_a_vector, bcs, sbccomp);
}

void
Maestro::Put1dArrayOnCart (const int lev,
                           const BaseState<Real>& s0,
                           MultiFab& s0_cart,
                           const bool is_input_edge_centered,
                           const bool is_output_a_vector,
                           const Vector<BCRec>& bcs,
                           const int sbccomp)
{
>>>>>>> 4883f178
    // timer for profiling
    BL_PROFILE_VAR("Maestro::Put1dArrayOnCart_lev()", Put1dArrayOnCart);

    const auto dx = geom[lev].CellSizeArray();
    const auto prob_lo = geom[lev].ProbLoArray();
    const auto& center_p = center;

    const auto& r_edge_loc = base_geom.r_edge_loc;
    const auto& r_cc_loc = base_geom.r_cc_loc;
    const auto s0_arr = s0.const_array();

    const int nr_fine = base_geom.nr_fine;
    const int w0_interp_type_loc = w0_interp_type;

    // loop over boxes (make sure mfi takes a cell-centered multifab as an argument)
#ifdef _OPENMP
#pragma omp parallel
#endif
    for (MFIter mfi(s0_cart, TilingIfNotGPU()); mfi.isValid(); ++mfi) {
        // Get the index space of the valid region
        const Box& tileBox = mfi.tilebox();

        const Array4<Real> s0_cart_arr = s0_cart.array(mfi);

        if (!spherical) {
<<<<<<< HEAD
            const int outcomp =
                is_output_a_vector == 1 ? AMREX_SPACEDIM - 1 : 0;
=======

            const int outcomp = is_output_a_vector ? AMREX_SPACEDIM-1 : 0;
>>>>>>> 4883f178

            AMREX_PARALLEL_FOR_3D(tileBox, i, j, k, {
                const int r = AMREX_SPACEDIM == 2 ? j : k;

<<<<<<< HEAD
                s0_cart_arr(i, j, k, outcomp) =
                    is_input_edge_centered == 1
                        ? 0.5 * (s0_arr(lev, r) + s0_arr(lev, r + 1))
                        : s0_arr(lev, r);
=======
                s0_cart_arr(i,j,k,outcomp) = is_input_edge_centered ? 
                    0.5 * (s0_arr(lev,r) + s0_arr(lev,r+1)) : s0_arr(lev,r);
>>>>>>> 4883f178
            });

        } else {
            const Array4<const int> cc_to_r = cell_cc_to_r[lev].array(mfi);

            if (use_exact_base_state) {
                if (is_input_edge_centered) {
                    // we implemented three different ideas for computing s0_cart,
                    // where s0 is edge-centered.
                    // 1.  Piecewise constant
                    // 2.  Piecewise linear
                    // 3.  Quadratic

                    AMREX_PARALLEL_FOR_3D(tileBox, i, j, k, {
                        Real x =
                            prob_lo[0] + (Real(i) + 0.5) * dx[0] - center_p[0];
                        Real y =
                            prob_lo[1] + (Real(j) + 0.5) * dx[1] - center_p[1];
                        Real z =
                            prob_lo[2] + (Real(k) + 0.5) * dx[2] - center_p[2];

                        Real radius = sqrt(x * x + y * y + z * z);
                        int index = cc_to_r(i, j, k);

                        Real rfac;
                        if (index < nr_fine) {
                            rfac =
                                (radius - r_edge_loc(0, index + 1)) /
                                (r_cc_loc(0, index + 1) - r_cc_loc(0, index));
                        } else {
                            rfac =
                                (radius - r_edge_loc(0, index + 1)) /
                                (r_cc_loc(0, index) - r_cc_loc(0, index - 1));
                        }

                        Real s0_cart_val = 0.0;

                        if (w0_interp_type_loc == 1) {
                            s0_cart_val = rfac > 0.5 ? s0_arr(0, index + 1)
                                                     : s0_arr(0, index);

                        } else if (w0_interp_type_loc == 2) {
                            if (index < nr_fine) {
                                s0_cart_val = rfac * s0_arr(0, index + 1) +
                                              (1.0 - rfac) * s0_arr(0, index);
                            } else {
                                s0_cart_val = s0_arr(0, nr_fine);
                            }

                        } else if (w0_interp_type_loc == 3) {
                            if (index <= 0) {
                                index = 0;
                            } else if (index >= nr_fine - 1) {
                                index = nr_fine - 2;
                            } else if (radius - r_edge_loc(0, index) <
                                       r_edge_loc(0, index + 1)) {
                                index--;
                            }

                            s0_cart_val = QuadInterp(
                                radius, r_edge_loc(0, index),
                                r_edge_loc(0, index + 1),
                                r_edge_loc(0, index + 2), s0_arr(0, index),
                                s0_arr(0, index + 1), s0_arr(0, index + 2));
                        }

                        if (is_output_a_vector) {
                            s0_cart_arr(i, j, k, 0) = s0_cart_val * x / radius;
                            s0_cart_arr(i, j, k, 1) = s0_cart_val * y / radius;
                            s0_cart_arr(i, j, k, 2) = s0_cart_val * z / radius;
                        } else {
                            s0_cart_arr(i, j, k, 0) = s0_cart_val;
                        }
                    });

                } else {  // is_input_edge_centered = 0
                    // we directly inject the spherical values into each cell center
                    // because s0 is also bin-centered.

                    AMREX_PARALLEL_FOR_3D(tileBox, i, j, k, {
                        Real x =
                            prob_lo[0] + (Real(i) + 0.5) * dx[0] - center_p[0];
                        Real y =
                            prob_lo[1] + (Real(j) + 0.5) * dx[1] - center_p[1];
                        Real z =
                            prob_lo[2] + (Real(k) + 0.5) * dx[2] - center_p[2];

                        Real radius = sqrt(x * x + y * y + z * z);
                        int index = cc_to_r(i, j, k);

                        Real s0_cart_val = s0_arr(0, index);

                        if (is_output_a_vector) {
                            s0_cart_arr(i, j, k, 0) = s0_cart_val * x / radius;
                            s0_cart_arr(i, j, k, 1) = s0_cart_val * y / radius;
                            s0_cart_arr(i, j, k, 2) = s0_cart_val * z / radius;
                        } else {
                            s0_cart_arr(i, j, k, 0) = s0_cart_val;
                        }
                    });
                }  // is_input_edge_centered

            } else {  // use_exact_base_state = 0

                const Real drf = base_geom.dr_fine;

                if (is_input_edge_centered) {
                    // we implemented three different ideas for computing s0_cart,
                    // where s0 is edge-centered.
                    // 1.  Piecewise constant
                    // 2.  Piecewise linear
                    // 3.  Quadratic

                    AMREX_PARALLEL_FOR_3D(tileBox, i, j, k, {
                        Real x =
                            prob_lo[0] + (Real(i) + 0.5) * dx[0] - center_p[0];
                        Real y =
                            prob_lo[1] + (Real(j) + 0.5) * dx[1] - center_p[1];
                        Real z =
                            prob_lo[2] + (Real(k) + 0.5) * dx[2] - center_p[2];

                        Real radius = sqrt(x * x + y * y + z * z);

                        auto index = int(radius / drf);
                        Real rfac = (radius - Real(index) * drf) / drf;
                        Real s0_cart_val = 0.0;

                        if (w0_interp_type_loc == 1) {
                            s0_cart_val = rfac > 0.5 ? s0_arr(0, index + 1)
                                                     : s0_arr(0, index);

                        } else if (w0_interp_type_loc == 2) {
                            if (index < nr_fine) {
                                s0_cart_val = rfac * s0_arr(0, index + 1) +
                                              (1.0 - rfac) * s0_arr(0, index);
                            } else {
                                s0_cart_val = s0_arr(0, nr_fine);
                            }

                        } else if (w0_interp_type_loc == 3) {
                            if (index <= 0) {
                                index = 0;
                            } else if (index >= nr_fine - 1) {
                                index = nr_fine - 2;
                            } else if (radius - r_edge_loc(0, index) <
                                       r_edge_loc(0, index + 1)) {
                                index--;
                            }

                            s0_cart_val = QuadInterp(
                                radius, r_edge_loc(0, index),
                                r_edge_loc(0, index + 1),
                                r_edge_loc(0, index + 2), s0_arr(0, index),
                                s0_arr(0, index + 1), s0_arr(0, index + 2));
                        }

                        if (is_output_a_vector) {
                            s0_cart_arr(i, j, k, 0) = s0_cart_val * x / radius;
                            s0_cart_arr(i, j, k, 1) = s0_cart_val * y / radius;
                            s0_cart_arr(i, j, k, 2) = s0_cart_val * z / radius;
                        } else {
                            s0_cart_arr(i, j, k, 0) = s0_cart_val;
                        }
                    });

                } else {  // is_input_edge_centered = 0

                    const int s0_interp_type_loc = s0_interp_type;

                    // we currently have three different ideas for computing s0_cart,
                    // where s0 is bin-centered.
                    // 1.  Piecewise constant
                    // 2.  Piecewise linear
                    // 3.  Quadratic
                    // AMREX_PARALLEL_FOR_3D(tileBox, i, j, k, {
                    ParallelFor(tileBox, [=] AMREX_GPU_DEVICE(int i, int j,
                                                              int k) {
                        Real x =
                            prob_lo[0] + (Real(i) + 0.5) * dx[0] - center_p[0];
                        Real y =
                            prob_lo[1] + (Real(j) + 0.5) * dx[1] - center_p[1];
                        Real z =
                            prob_lo[2] + (Real(k) + 0.5) * dx[2] - center_p[2];

                        Real radius = sqrt(x * x + y * y + z * z);
                        auto index = int(radius / drf);

                        Real s0_cart_val = 0.0;

                        if (s0_interp_type_loc == 1) {
                            s0_cart_val = s0_arr(0, index);

                        } else if (s0_interp_type_loc == 2) {
                            if (radius >= r_cc_loc(0, index)) {
                                if (index >= nr_fine - 1) {
                                    s0_cart_val = s0_arr(0, nr_fine - 1);
                                } else {
                                    s0_cart_val =
                                        s0_arr(0, index + 1) *
                                            (radius - r_cc_loc(0, index)) /
                                            drf +
                                        s0_arr(0, index) *
                                            (r_cc_loc(0, index + 1) - radius) /
                                            drf;
                                }
                            } else {
                                if (index == 0) {
                                    s0_cart_val = s0_arr(0, index);
                                } else if (index > nr_fine - 1) {
                                    s0_cart_val = s0_arr(0, nr_fine - 1);
                                } else {
                                    s0_cart_val =
                                        s0_arr(0, index) *
                                            (radius - r_cc_loc(0, index - 1)) /
                                            drf +
                                        s0_arr(0, index - 1) *
                                            (r_cc_loc(0, index) - radius) / drf;
                                }
                            }
                        } else if (s0_interp_type_loc == 3) {
                            if (index == 0) {
                                index = 1;
                            } else if (index >= nr_fine - 1) {
                                index = nr_fine - 2;
                            }

                            s0_cart_val = QuadInterp(
                                radius, r_cc_loc(0, index - 1),
                                r_cc_loc(0, index), r_cc_loc(0, index + 1),
                                s0_arr(0, index - 1), s0_arr(0, index),
                                s0_arr(0, index + 1));
                        }

                        if (is_output_a_vector) {
                            s0_cart_arr(i, j, k, 0) = s0_cart_val * x / radius;
                            s0_cart_arr(i, j, k, 1) = s0_cart_val * y / radius;
                            s0_cart_arr(i, j, k, 2) = s0_cart_val * z / radius;
                        } else {
                            s0_cart_arr(i, j, k, 0) = s0_cart_val;
                        }
                    });
                }  // is_input_edge_centered
            }      // use_exact_base_state
        }
    }
}

AMREX_GPU_DEVICE
Real Maestro::QuadInterp(const Real x, const Real x0, const Real x1,
                         const Real x2, const Real y0, const Real y1,
                         const Real y2, bool limit) {
    Real y = y0 + (y1 - y0) / (x1 - x0) * (x - x0) +
             ((y2 - y1) / (x2 - x1) - (y1 - y0) / (x1 - x0)) / (x2 - x0) *
                 (x - x0) * (x - x1);

    if (limit) {
        if (y > max(y0, max(y1, y2))) { y = max(y0, max(y1, y2)); }
        if (y < min(y0, min(y1, y2))) { y = min(y0, min(y1, y2)); }
    }

    return y;
}

void Maestro::Addw0(Vector<std::array<MultiFab, AMREX_SPACEDIM> >& u_edge,
                    const Vector<std::array<MultiFab, AMREX_SPACEDIM> >& w0mac,
                    const Real& mult) {
    // timer for profiling
    BL_PROFILE_VAR("Maestro::Addw0()", Addw0);

    const auto w0_arr = w0.const_array();

    for (int lev = 0; lev <= finest_level; ++lev) {
        // need one cell-centered MF for the MFIter
        MultiFab& sold_mf = sold[lev];

        // loop over boxes (make sure mfi takes a cell-centered multifab as an argument)
#ifdef _OPENMP
#pragma omp parallel
#endif
        for (MFIter mfi(sold_mf); mfi.isValid(); ++mfi) {
            const Array4<Real> vedge = u_edge[lev][1].array(mfi);
#if (AMREX_SPACEDIM == 3)
            const Array4<Real> uedge = u_edge[lev][0].array(mfi);
            const Array4<Real> wedge = u_edge[lev][2].array(mfi);
#endif

            if (!spherical) {
#if (AMREX_SPACEDIM == 2)
                const Box& ybx =
                    amrex::grow(mfi.nodaltilebox(1), amrex::IntVect(1, 0));

                AMREX_PARALLEL_FOR_3D(
                    ybx, i, j, k, { vedge(i, j, k) += mult * w0_arr(lev, j); });
#else
                const Box& zbx =
                    amrex::grow(mfi.nodaltilebox(2), amrex::IntVect(1, 1, 0));

                AMREX_PARALLEL_FOR_3D(
                    zbx, i, j, k, { wedge(i, j, k) += mult * w0_arr(lev, k); });
#endif
            } else {
#if (AMREX_SPACEDIM == 3)

                const Box& xbx = mfi.nodaltilebox(0);
                const Box& ybx = mfi.nodaltilebox(1);
                const Box& zbx = mfi.nodaltilebox(2);

                const Array4<const Real> w0macx = w0mac[lev][0].array(mfi);
                const Array4<const Real> w0macy = w0mac[lev][1].array(mfi);
                const Array4<const Real> w0macz = w0mac[lev][2].array(mfi);

                AMREX_PARALLEL_FOR_3D(xbx, i, j, k, {
                    uedge(i, j, k) += mult * w0macx(i, j, k);
                });

                AMREX_PARALLEL_FOR_3D(ybx, i, j, k, {
                    vedge(i, j, k) += mult * w0macy(i, j, k);
                });

                AMREX_PARALLEL_FOR_3D(zbx, i, j, k, {
                    wedge(i, j, k) += mult * w0macz(i, j, k);
                });
#else
                Abort("Addw0: Spherical is not valid for DIM < 3");
#endif
            }  //end spherical
        }
    }

    if (finest_level == 0) {
        // fill periodic ghost cells
        for (int lev = 0; lev <= finest_level; ++lev) {
            for (int d = 0; d < AMREX_SPACEDIM; ++d) {
                u_edge[lev][d].FillBoundary(geom[lev].periodicity());
            }
        }

        // fill ghost cells behind physical boundaries
        FillUmacGhost(u_edge);
    } else {
        // edge_restriction
        AverageDownFaces(u_edge);

        // fill all ghost cells for edge-based velocity field
        FillPatchUedge(u_edge);
    }
}

#if (AMREX_SPACEDIM == 3)
void Maestro::MakeW0mac(Vector<std::array<MultiFab, AMREX_SPACEDIM> >& w0mac) {
    // timer for profiling
    BL_PROFILE_VAR("Maestro::MakeW0mac()", MakeW0mac);

    if (!spherical) {
        Abort("Error: only call MakeW0mac for spherical");
    }

    if (w0mac[0][0].nGrow() != 1) {
        Abort("Error: MakeW0mac assumes one ghost cell");
    }

    // make nodal w0
    Vector<MultiFab> w0_nodal(finest_level + 1);

    for (int lev = 0; lev <= finest_level; ++lev) {
        w0_nodal[lev].define(convert(grids[lev], nodal_flag), dmap[lev],
                             AMREX_SPACEDIM, 1);
        w0_nodal[lev].setVal(0.);
    }

    const int nr_fine = base_geom.nr_fine;
    const int w0mac_interp_type_loc = w0mac_interp_type;
    const Real drf = base_geom.dr_fine;
    const auto w0_arr = w0.array();
    const auto r_edge_loc = base_geom.r_edge_loc;
    const auto& center_p = center;

    for (int lev = 0; lev <= finest_level; ++lev) {
        const auto dx = geom[lev].CellSizeArray();
        const auto prob_lo = geom[lev].ProbLoArray();

        // get references to the MultiFabs at level lev
        MultiFab& w0cart_mf = w0_cart[lev];

        if (w0mac_interp_type == 4) {
            // loop over boxes (make sure mfi takes a cell-centered multifab as an argument)
#ifdef _OPENMP
#pragma omp parallel
#endif
            for (MFIter mfi(w0cart_mf, TilingIfNotGPU()); mfi.isValid();
                 ++mfi) {
                // Get the index space of the valid region
                const Box& gntbx = mfi.grownnodaltilebox(-1, 1);

                const Array4<Real> w0_nodal_arr = w0_nodal[lev].array(mfi);

                AMREX_PARALLEL_FOR_3D(gntbx, i, j, k, {
                    Real x = prob_lo[0] + Real(i) * dx[0] - center_p[0];
                    Real y = prob_lo[1] + Real(j) * dx[1] - center_p[1];
                    Real z = prob_lo[2] + Real(k) * dx[2] - center_p[2];

                    Real radius = sqrt(x * x + y * y + z * z);
                    auto index = int(radius / drf);
                    Real rfac = (radius - Real(index) * drf) / drf;

                    Real w0_cart_val;
                    if (index < nr_fine) {
                        w0_cart_val = rfac * w0_arr(0, index + 1) +
                                      (1.0 - rfac) * w0_arr(0, index);
                    } else {
                        w0_cart_val = w0_arr(0, nr_fine);
                    }

                    if (radius == 0.0) {
                        for (int n = 0; n < AMREX_SPACEDIM; ++n) {
                            w0_nodal_arr(i, j, k, n) = w0_cart_val;
                        }
                    } else {
                        w0_nodal_arr(i, j, k, 0) = w0_cart_val * x / radius;
                        w0_nodal_arr(i, j, k, 1) = w0_cart_val * y / radius;
                        w0_nodal_arr(i, j, k, 2) = w0_cart_val * z / radius;
                    }
                });
            }
        }

#ifdef _OPENMP
#pragma omp parallel
#endif
        for (MFIter mfi(w0cart_mf, TilingIfNotGPU()); mfi.isValid(); ++mfi) {
            const Box& xbx = mfi.grownnodaltilebox(0, 1);
            const Box& ybx = mfi.grownnodaltilebox(1, 1);
            const Box& zbx = mfi.grownnodaltilebox(2, 1);

            const Array4<const Real> w0_nodal_arr = w0_nodal[lev].array(mfi);
            const Array4<Real> w0macx = w0mac[lev][0].array(mfi);
            const Array4<Real> w0macy = w0mac[lev][1].array(mfi);
            const Array4<Real> w0macz = w0mac[lev][2].array(mfi);
            const Array4<const Real> w0_cart_arr = w0_cart[lev].array(mfi);

            if (w0mac_interp_type == 1) {
                AMREX_PARALLEL_FOR_3D(xbx, i, j, k, {
                    w0macx(i, j, k) = 0.5 * (w0_cart_arr(i - 1, j, k, 0) +
                                             w0_cart_arr(i, j, k, 0));
                });

                AMREX_PARALLEL_FOR_3D(ybx, i, j, k, {
                    w0macy(i, j, k) = 0.5 * (w0_cart_arr(i, j - 1, k, 1) +
                                             w0_cart_arr(i, j, k, 1));
                });

                AMREX_PARALLEL_FOR_3D(zbx, i, j, k, {
                    w0macz(i, j, k) = 0.5 * (w0_cart_arr(i, j, k - 1, 2) +
                                             w0_cart_arr(i, j, k, 2));
                });

            } else if (w0mac_interp_type == 2 || w0mac_interp_type == 3) {
                AMREX_PARALLEL_FOR_3D(xbx, i, j, k, {
                    Real x = prob_lo[0] + Real(i) * dx[0] - center_p[0];
                    Real y = prob_lo[1] + (Real(j) + 0.5) * dx[1] - center_p[1];
                    Real z = prob_lo[2] + (Real(k) + 0.5) * dx[2] - center_p[2];

                    Real radius = sqrt(x * x + y * y + z * z);
                    auto index = int(radius / drf);
                    Real w0_cart_val;

                    if (w0mac_interp_type_loc == 2) {
                        Real rfac = (radius - Real(index) * drf) / drf;

                        if (index < nr_fine) {
                            w0_cart_val = rfac * w0_arr(0, index + 1) +
                                          (1.0 - rfac) * w0_arr(0, index);
                        } else {
                            w0_cart_val = w0_arr(0, nr_fine);
                        }
                    } else {
                        if (index <= 0) {
                            index = 0;
                        } else if (index >= nr_fine - 1) {
                            index = nr_fine - 2;
                        } else if (radius - r_edge_loc(0, index) <
                                   r_edge_loc(0, index + 1)) {
                            index--;
                        }

                        w0_cart_val = QuadInterp(
                            radius, r_edge_loc(0, index),
                            r_edge_loc(0, index + 1), r_edge_loc(0, index + 2),
                            w0_arr(0, index), w0_arr(0, index + 1),
                            w0_arr(0, index + 2));
                    }

                    w0macx(i, j, k) = w0_cart_val * x / radius;
                });

                AMREX_PARALLEL_FOR_3D(ybx, i, j, k, {
                    Real x = prob_lo[0] + (Real(i) + 0.5) * dx[0] - center_p[0];
                    Real y = prob_lo[1] + Real(j) * dx[1] - center_p[1];
                    Real z = prob_lo[2] + (Real(k) + 0.5) * dx[2] - center_p[2];

                    Real radius = sqrt(x * x + y * y + z * z);
                    auto index = int(radius / drf);
                    Real w0_cart_val;

                    if (w0mac_interp_type_loc == 2) {
                        Real rfac = (radius - Real(index) * drf) / drf;

                        if (index < nr_fine) {
                            w0_cart_val = rfac * w0_arr(0, index + 1) +
                                          (1.0 - rfac) * w0_arr(0, index);
                        } else {
                            w0_cart_val = w0_arr(0, nr_fine);
                        }
                    } else {
                        if (index <= 0) {
                            index = 0;
                        } else if (index >= nr_fine - 1) {
                            index = nr_fine - 2;
                        } else if (radius - r_edge_loc(0, index) <
                                   r_edge_loc(0, index + 1)) {
                            index--;
                        }

                        w0_cart_val = QuadInterp(
                            radius, r_edge_loc(0, index),
                            r_edge_loc(0, index + 1), r_edge_loc(0, index + 2),
                            w0_arr(0, index), w0_arr(0, index + 1),
                            w0_arr(0, index + 2));
                    }

                    w0macy(i, j, k) = w0_cart_val * y / radius;
                });

                AMREX_PARALLEL_FOR_3D(zbx, i, j, k, {
                    Real x = prob_lo[0] + (Real(i) + 0.5) * dx[0] - center_p[0];
                    Real y = prob_lo[1] + (Real(j) + 0.5) * dx[1] - center_p[1];
                    Real z = prob_lo[2] + Real(k) * dx[2] - center_p[2];

                    Real radius = sqrt(x * x + y * y + z * z);
                    auto index = int(radius / drf);
                    Real w0_cart_val;

                    if (w0mac_interp_type_loc == 2) {
                        Real rfac = (radius - Real(index) * drf) / drf;

                        if (index < nr_fine) {
                            w0_cart_val = rfac * w0_arr(0, index + 1) +
                                          (1.0 - rfac) * w0_arr(0, index);
                        } else {
                            w0_cart_val = w0_arr(0, nr_fine);
                        }
                    } else {
                        if (index <= 0) {
                            index = 0;
                        } else if (index >= nr_fine - 1) {
                            index = nr_fine - 2;
                        } else if (radius - r_edge_loc(0, index) <
                                   r_edge_loc(0, index + 1)) {
                            index--;
                        }

                        w0_cart_val = QuadInterp(
                            radius, r_edge_loc(0, index),
                            r_edge_loc(0, index + 1), r_edge_loc(0, index + 2),
                            w0_arr(0, index), w0_arr(0, index + 1),
                            w0_arr(0, index + 2));
                    }

                    w0macz(i, j, k) = w0_cart_val * z / radius;
                });

            } else if (w0mac_interp_type == 4) {
                AMREX_PARALLEL_FOR_3D(xbx, i, j, k, {
                    w0macx(i, j, k) = 0.25 * (w0_nodal_arr(i, j, k, 0) +
                                              w0_nodal_arr(i, j + 1, k, 0) +
                                              w0_nodal_arr(i, j, k + 1, 0) +
                                              w0_nodal_arr(i, j + 1, k + 1, 0));
                });

                AMREX_PARALLEL_FOR_3D(ybx, i, j, k, {
                    w0macy(i, j, k) = 0.25 * (w0_nodal_arr(i, j, k, 1) +
                                              w0_nodal_arr(i + 1, j, k, 1) +
                                              w0_nodal_arr(i, j, k + 1, 1) +
                                              w0_nodal_arr(i + 1, j, k + 1, 1));
                });

                AMREX_PARALLEL_FOR_3D(zbx, i, j, k, {
                    w0macz(i, j, k) = 0.25 * (w0_nodal_arr(i, j, k, 2) +
                                              w0_nodal_arr(i + 1, j, k, 2) +
                                              w0_nodal_arr(i, j + 1, k, 2) +
                                              w0_nodal_arr(i + 1, j + 1, k, 2));
                });
            }
        }
    }
}

void Maestro::MakeS0mac(const BaseState<Real>& s0,
                        Vector<std::array<MultiFab, AMREX_SPACEDIM> >& s0mac) {
    // timer for profiling
    BL_PROFILE_VAR("Maestro::MakeS0mac()", MakeS0mac);

    if (!spherical) {
        Abort("Error: only call MakeS0mac for spherical");
    }

    // Construct a cartesian version of s0
    Vector<MultiFab> s0_cart(finest_level + 1);
    for (int lev = 0; lev <= finest_level; ++lev) {
        s0_cart[lev].define(grids[lev], dmap[lev], 1, 2);
        s0_cart[lev].setVal(0.);
    }

    if (s0mac_interp_type == 1) {
        Put1dArrayOnCart(s0, s0_cart, false, false, bcs_f, 0);
    }

    if (s0mac[0][0].nGrow() != 1) {
        Abort("Error: MakeS0mac assumes one ghost cell");
    }

    const int nr_fine = base_geom.nr_fine;
    const Real drf = base_geom.dr_fine;
    const auto& r_cc_loc = base_geom.r_cc_loc;
    const auto center_p = center;
    const auto s0_arr = s0.const_array();

    for (int lev = 0; lev <= finest_level; ++lev) {
        const auto dx = geom[lev].CellSizeArray();
        const auto prob_lo = geom[lev].ProbLoArray();

        // loop over boxes (make sure mfi takes a cell-centered multifab as an argument)
#ifdef _OPENMP
#pragma omp parallel
#endif
        for (MFIter mfi(s0_cart[lev], TilingIfNotGPU()); mfi.isValid(); ++mfi) {
            // Get the index space of the valid region
            const Box& xbx = mfi.grownnodaltilebox(0, 1);
            const Box& ybx = mfi.grownnodaltilebox(1, 1);
            const Box& zbx = mfi.grownnodaltilebox(2, 1);

            const Array4<Real> s0macx = s0mac[lev][0].array(mfi);
            const Array4<Real> s0macy = s0mac[lev][1].array(mfi);
            const Array4<Real> s0macz = s0mac[lev][2].array(mfi);
            const Array4<const Real> s0_cart_arr = s0_cart[lev].array(mfi);

            if (use_exact_base_state) {
                // we currently have three different ideas for computing s0mac
                // 1.  Interpolate s0 to cell centers, then average to edges
                // 2.  Interpolate s0 to edges directly using linear interpolation
                // 3.  Interpolate s0 to edges directly using quadratic interpolation
                // 4.  Interpolate s0 to nodes, then average to edges

                if (s0mac_interp_type == 1) {
                    AMREX_PARALLEL_FOR_3D(xbx, i, j, k, {
                        s0macx(i, j, k) = 0.5 * (s0_cart_arr(i - 1, j, k) +
                                                 s0_cart_arr(i, j, k));
                    });

                    AMREX_PARALLEL_FOR_3D(ybx, i, j, k, {
                        s0macy(i, j, k) = 0.5 * (s0_cart_arr(i, j - 1, k) +
                                                 s0_cart_arr(i, j, k));
                    });

                    AMREX_PARALLEL_FOR_3D(zbx, i, j, k, {
                        s0macz(i, j, k) = 0.5 * (s0_cart_arr(i, j, k - 1) +
                                                 s0_cart_arr(i, j, k));
                    });

                } else if (s0mac_interp_type == 2) {
                    AMREX_PARALLEL_FOR_3D(xbx, i, j, k, {
                        Real x = prob_lo[0] + Real(i) * dx[0] - center_p[0];
<<<<<<< HEAD
                        Real y =
                            prob_lo[1] + (Real(j) + 0.5) * dx[1] - center_p[1];
                        Real z =
                            prob_lo[2] + (Real(k) + 0.5) * dx[2] - center_p[2];

                        Real radius = sqrt(x * x + y * y + z * z);
                        int index =
                            round(radius * radius / (dx[0] * dx[0]) - 0.375);
=======
                        Real y = prob_lo[1] + (Real(j)+0.5) * dx[1] - center_p[1];
                        Real z = prob_lo[2] + (Real(k)+0.5) * dx[2] - center_p[2];

                        Real radius = sqrt(x*x + y*y + z*z);
                        auto index = (int)round(radius*radius / (dx[0]*dx[0]) - 0.375);
>>>>>>> 4883f178
                        // closest radial index to edge-centered point

                        if (radius >= r_cc_loc(0, index)) {
                            Real dri =
                                r_cc_loc(0, index + 1) - r_cc_loc(0, index);
                            if (index >= nr_fine - 1) {
                                s0macx(i, j, k) =
                                    s0_arr(0, base_geom.nr_fine - 1);
                            } else {
                                s0macx(i, j, k) =
                                    s0_arr(0, index + 1) *
                                        (radius - r_cc_loc(0, index)) / dri +
                                    s0_arr(0, index) *
                                        (r_cc_loc(0, index + 1) - radius) / dri;
                            }
                        } else {
                            Real dri =
                                r_cc_loc(0, index) - r_cc_loc(0, index - 1);
                            if (index == 0) {
                                s0macx(i, j, k) = s0_arr(0, index);
                            } else if (index > nr_fine - 1) {
                                s0macx(i, j, k) =
                                    s0_arr(0, base_geom.nr_fine - 1);
                            } else {
                                s0macx(i, j, k) =
                                    s0_arr(0, index) *
                                        (radius - r_cc_loc(0, index - 1)) /
                                        dri +
                                    s0_arr(0, index - 1) *
                                        (r_cc_loc(0, index) - radius) / dri;
                            }
                        }
                    });

                    AMREX_PARALLEL_FOR_3D(ybx, i, j, k, {
                        Real x =
                            prob_lo[0] + (Real(i) + 0.5) * dx[0] - center_p[0];
                        Real y = prob_lo[1] + Real(j) * dx[1] - center_p[1];
                        Real z =
                            prob_lo[2] + (Real(k) + 0.5) * dx[2] - center_p[2];

<<<<<<< HEAD
                        Real radius = sqrt(x * x + y * y + z * z);
                        int index =
                            round(radius * radius / (dx[1] * dx[1]) - 0.375);
=======
                        Real radius = sqrt(x*x + y*y + z*z);
                        auto index = (int)round(radius*radius / (dx[1]*dx[1]) - 0.375);
>>>>>>> 4883f178
                        // closest radial index to edge-centered point

                        if (radius >= r_cc_loc(0, index)) {
                            Real dri =
                                r_cc_loc(0, index + 1) - r_cc_loc(0, index);
                            if (index >= nr_fine - 1) {
                                s0macy(i, j, k) =
                                    s0_arr(0, base_geom.nr_fine - 1);
                            } else {
                                s0macy(i, j, k) =
                                    s0_arr(0, index + 1) *
                                        (radius - r_cc_loc(0, index)) / dri +
                                    s0_arr(0, index) *
                                        (r_cc_loc(0, index + 1) - radius) / dri;
                            }
                        } else {
                            Real dri =
                                r_cc_loc(0, index) - r_cc_loc(0, index - 1);
                            if (index == 0) {
                                s0macy(i, j, k) = s0_arr(0, index);
                            } else if (index > nr_fine - 1) {
                                s0macy(i, j, k) =
                                    s0_arr(0, base_geom.nr_fine - 1);
                            } else {
                                s0macy(i, j, k) =
                                    s0_arr(0, index) *
                                        (radius - r_cc_loc(0, index - 1)) /
                                        dri +
                                    s0_arr(0, index - 1) *
                                        (r_cc_loc(0, index) - radius) / dri;
                            }
                        }
                    });

                    AMREX_PARALLEL_FOR_3D(zbx, i, j, k, {
                        Real x =
                            prob_lo[0] + (Real(i) + 0.5) * dx[0] - center_p[0];
                        Real y =
                            prob_lo[1] + (Real(j) + 0.5) * dx[1] - center_p[1];
                        Real z = prob_lo[2] + Real(k) * dx[2] - center_p[2];

<<<<<<< HEAD
                        Real radius = sqrt(x * x + y * y + z * z);
                        int index =
                            round(radius * radius / (dx[2] * dx[2]) - 0.375);
=======
                        Real radius = sqrt(x*x + y*y + z*z);
                        auto index = (int)round(radius*radius / (dx[2]*dx[2]) - 0.375);
>>>>>>> 4883f178
                        // closest radial index to edge-centered point

                        if (radius >= r_cc_loc(0, index)) {
                            Real dri =
                                r_cc_loc(0, index + 1) - r_cc_loc(0, index);
                            if (index >= nr_fine - 1) {
                                s0macz(i, j, k) =
                                    s0_arr(0, base_geom.nr_fine - 1);
                            } else {
                                s0macz(i, j, k) =
                                    s0_arr(0, index + 1) *
                                        (radius - r_cc_loc(0, index)) / dri +
                                    s0_arr(0, index) *
                                        (r_cc_loc(0, index + 1) - radius) / dri;
                            }
                        } else {
                            Real dri =
                                r_cc_loc(0, index) - r_cc_loc(0, index - 1);
                            if (index == 0) {
                                s0macz(i, j, k) = s0_arr(0, index);
                            } else if (index > nr_fine - 1) {
                                s0macz(i, j, k) =
                                    s0_arr(0, base_geom.nr_fine - 1);
                            } else {
                                s0macz(i, j, k) =
                                    s0_arr(0, index) *
                                        (radius - r_cc_loc(0, index - 1)) /
                                        dri +
                                    s0_arr(0, index - 1) *
                                        (r_cc_loc(0, index) - radius) / dri;
                            }
                        }
                    });

                } else if (s0mac_interp_type == 3) {
                    AMREX_PARALLEL_FOR_3D(xbx, i, j, k, {
                        Real x = prob_lo[0] + Real(i) * dx[0] - center_p[0];
<<<<<<< HEAD
                        Real y =
                            prob_lo[1] + (Real(j) + 0.5) * dx[1] - center_p[1];
                        Real z =
                            prob_lo[2] + (Real(k) + 0.5) * dx[2] - center_p[2];

                        Real radius = sqrt(x * x + y * y + z * z);
                        int index =
                            round(radius * radius / (dx[0] * dx[0]) - 0.375);
=======
                        Real y = prob_lo[1] + (Real(j)+0.5) * dx[1] - center_p[1];
                        Real z = prob_lo[2] + (Real(k)+0.5) * dx[2] - center_p[2];

                        Real radius = sqrt(x*x + y*y + z*z);
                        auto index = (int)round(radius*radius / (dx[0]*dx[0]) - 0.375);
>>>>>>> 4883f178
                        // closest radial index to edge-centered point

                        // index refers to the center point in the quadratic stencil.
                        // we need to modify this if we're too close to the edge
                        if (index == 0) {
                            index = 1;
                        } else if (index >= nr_fine - 1) {
                            index = nr_fine - 2;
                        }

                        s0macx(i, j, k) = QuadInterp(
                            radius, r_cc_loc(0, index - 1), r_cc_loc(0, index),
                            r_cc_loc(0, index + 1), s0_arr(0, index - 1),
                            s0_arr(0, index), s0_arr(0, index + 1));
                    });

                    AMREX_PARALLEL_FOR_3D(ybx, i, j, k, {
                        Real x =
                            prob_lo[0] + (Real(i) + 0.5) * dx[0] - center_p[0];
                        Real y = prob_lo[1] + Real(j) * dx[1] - center_p[1];
                        Real z =
                            prob_lo[2] + (Real(k) + 0.5) * dx[2] - center_p[2];

<<<<<<< HEAD
                        Real radius = sqrt(x * x + y * y + z * z);
                        int index =
                            round(radius * radius / (dx[1] * dx[1]) - 0.375);
=======
                        Real radius = sqrt(x*x + y*y + z*z);
                        auto index = (int)round(radius*radius / (dx[1]*dx[1]) - 0.375);
>>>>>>> 4883f178
                        // closest radial index to edge-centered point

                        // index refers to the center point in the quadratic stencil.
                        // we need to modify this if we're too close to the edge
                        if (index == 0) {
                            index = 1;
                        } else if (index >= nr_fine - 1) {
                            index = nr_fine - 2;
                        }

                        s0macy(i, j, k) = QuadInterp(
                            radius, r_cc_loc(0, index - 1), r_cc_loc(0, index),
                            r_cc_loc(0, index + 1), s0_arr(0, index - 1),
                            s0_arr(0, index), s0_arr(0, index + 1));
                    });

                    AMREX_PARALLEL_FOR_3D(zbx, i, j, k, {
                        Real x =
                            prob_lo[0] + (Real(i) + 0.5) * dx[0] - center_p[0];
                        Real y =
                            prob_lo[1] + (Real(j) + 0.5) * dx[1] - center_p[1];
                        Real z = prob_lo[2] + Real(k) * dx[2] - center_p[2];

<<<<<<< HEAD
                        Real radius = sqrt(x * x + y * y + z * z);
                        int index =
                            round(radius * radius / (dx[2] * dx[2]) - 0.375);
=======
                        Real radius = sqrt(x*x + y*y + z*z);
                        auto index = (int)round(radius*radius / (dx[2]*dx[2]) - 0.375);
>>>>>>> 4883f178
                        // closest radial index to edge-centered point

                        // index refers to the center point in the quadratic stencil.
                        // we need to modify this if we're too close to the edge
                        if (index == 0) {
                            index = 1;
                        } else if (index >= nr_fine - 1) {
                            index = nr_fine - 2;
                        }

                        s0macz(i, j, k) = QuadInterp(
                            radius, r_cc_loc(0, index - 1), r_cc_loc(0, index),
                            r_cc_loc(0, index + 1), s0_arr(0, index - 1),
                            s0_arr(0, index), s0_arr(0, index + 1));
                    });
                }

            } else {  // use_exact_base_state = 0

                if (s0mac_interp_type == 1) {
                    AMREX_PARALLEL_FOR_3D(xbx, i, j, k, {
                        s0macx(i, j, k) = 0.5 * (s0_cart_arr(i - 1, j, k) +
                                                 s0_cart_arr(i, j, k));
                    });

                    AMREX_PARALLEL_FOR_3D(ybx, i, j, k, {
                        s0macy(i, j, k) = 0.5 * (s0_cart_arr(i, j - 1, k) +
                                                 s0_cart_arr(i, j, k));
                    });

                    AMREX_PARALLEL_FOR_3D(zbx, i, j, k, {
                        s0macz(i, j, k) = 0.5 * (s0_cart_arr(i, j, k - 1) +
                                                 s0_cart_arr(i, j, k));
                    });

                } else if (s0mac_interp_type == 2) {
                    AMREX_PARALLEL_FOR_3D(xbx, i, j, k, {
                        Real x = prob_lo[0] + Real(i) * dx[0] - center_p[0];
                        Real y =
                            prob_lo[1] + (Real(j) + 0.5) * dx[1] - center_p[1];
                        Real z =
                            prob_lo[2] + (Real(k) + 0.5) * dx[2] - center_p[2];

                        Real radius = sqrt(x * x + y * y + z * z);
                        auto index = int(radius / drf);

                        if (radius >= r_cc_loc(0, index)) {
                            if (index >= nr_fine - 1) {
                                s0macx(i, j, k) =
                                    s0_arr(0, base_geom.nr_fine - 1);
                            } else {
                                s0macx(i, j, k) =
                                    s0_arr(0, index + 1) *
                                        (radius - r_cc_loc(0, index)) / drf +
                                    s0_arr(0, index) *
                                        (r_cc_loc(0, index + 1) - radius) / drf;
                            }
                        } else {
                            if (index == 0) {
                                s0macx(i, j, k) = s0_arr(0, index);
                            } else if (index > nr_fine - 1) {
                                s0macx(i, j, k) =
                                    s0_arr(0, base_geom.nr_fine - 1);
                            } else {
                                s0macx(i, j, k) =
                                    s0_arr(0, index) *
                                        (radius - r_cc_loc(0, index - 1)) /
                                        drf +
                                    s0_arr(0, index - 1) *
                                        (r_cc_loc(0, index) - radius) / drf;
                            }
                        }
                    });

                    AMREX_PARALLEL_FOR_3D(ybx, i, j, k, {
                        Real x =
                            prob_lo[0] + (Real(i) + 0.5) * dx[0] - center_p[0];
                        Real y = prob_lo[1] + Real(j) * dx[1] - center_p[1];
                        Real z =
                            prob_lo[2] + (Real(k) + 0.5) * dx[2] - center_p[2];

                        Real radius = sqrt(x * x + y * y + z * z);
                        auto index = int(radius / drf);

                        if (radius >= r_cc_loc(0, index)) {
                            if (index >= nr_fine - 1) {
                                s0macy(i, j, k) =
                                    s0_arr(0, base_geom.nr_fine - 1);
                            } else {
                                s0macy(i, j, k) =
                                    s0_arr(0, index + 1) *
                                        (radius - r_cc_loc(0, index)) / drf +
                                    s0_arr(0, index) *
                                        (r_cc_loc(0, index + 1) - radius) / drf;
                            }
                        } else {
                            if (index == 0) {
                                s0macy(i, j, k) = s0_arr(0, index);
                            } else if (index > nr_fine - 1) {
                                s0macy(i, j, k) =
                                    s0_arr(0, base_geom.nr_fine - 1);
                            } else {
                                s0macy(i, j, k) =
                                    s0_arr(0, index) *
                                        (radius - r_cc_loc(0, index - 1)) /
                                        drf +
                                    s0_arr(0, index - 1) *
                                        (r_cc_loc(0, index) - radius) / drf;
                            }
                        }
                    });

                    AMREX_PARALLEL_FOR_3D(zbx, i, j, k, {
                        Real x =
                            prob_lo[0] + (Real(i) + 0.5) * dx[0] - center_p[0];
                        Real y =
                            prob_lo[1] + (Real(j) + 0.5) * dx[1] - center_p[1];
                        Real z = prob_lo[2] + Real(k) * dx[2] - center_p[2];

                        Real radius = sqrt(x * x + y * y + z * z);
                        auto index = int(radius / drf);

                        if (radius >= r_cc_loc(0, index)) {
                            if (index >= nr_fine - 1) {
                                s0macz(i, j, k) =
                                    s0_arr(0, base_geom.nr_fine - 1);
                            } else {
                                s0macz(i, j, k) =
                                    s0_arr(0, index + 1) *
                                        (radius - r_cc_loc(0, index)) / drf +
                                    s0_arr(0, index) *
                                        (r_cc_loc(0, index + 1) - radius) / drf;
                            }
                        } else {
                            if (index == 0) {
                                s0macz(i, j, k) = s0_arr(0, index);
                            } else if (index > nr_fine - 1) {
                                s0macz(i, j, k) =
                                    s0_arr(0, base_geom.nr_fine - 1);
                            } else {
                                s0macz(i, j, k) =
                                    s0_arr(0, index) *
                                        (radius - r_cc_loc(0, index - 1)) /
                                        drf +
                                    s0_arr(0, index - 1) *
                                        (r_cc_loc(0, index) - radius) / drf;
                            }
                        }
                    });

                } else if (s0mac_interp_type == 3) {
                    AMREX_PARALLEL_FOR_3D(xbx, i, j, k, {
                        Real x = prob_lo[0] + Real(i) * dx[0] - center_p[0];
                        Real y =
                            prob_lo[1] + (Real(j) + 0.5) * dx[1] - center_p[1];
                        Real z =
                            prob_lo[2] + (Real(k) + 0.5) * dx[2] - center_p[2];

                        Real radius = sqrt(x * x + y * y + z * z);
                        auto index = int(radius / drf);

                        if (index == 0) {
                            index = 1;
                        } else if (index >= nr_fine - 1) {
                            index = nr_fine - 2;
                        }

                        s0macx(i, j, k) = QuadInterp(
                            radius, r_cc_loc(0, index - 1), r_cc_loc(0, index),
                            r_cc_loc(0, index + 1), s0_arr(0, index - 1),
                            s0_arr(0, index), s0_arr(0, index + 1));
                    });

                    AMREX_PARALLEL_FOR_3D(ybx, i, j, k, {
                        Real x =
                            prob_lo[0] + (Real(i) + 0.5) * dx[0] - center_p[0];
                        Real y = prob_lo[1] + Real(j) * dx[1] - center_p[1];
                        Real z =
                            prob_lo[2] + (Real(k) + 0.5) * dx[2] - center_p[2];

                        Real radius = sqrt(x * x + y * y + z * z);
                        auto index = int(radius / drf);

                        if (index == 0) {
                            index = 1;
                        } else if (index >= nr_fine - 1) {
                            index = nr_fine - 2;
                        }

                        s0macy(i, j, k) = QuadInterp(
                            radius, r_cc_loc(0, index - 1), r_cc_loc(0, index),
                            r_cc_loc(0, index + 1), s0_arr(0, index - 1),
                            s0_arr(0, index), s0_arr(0, index + 1));
                    });

                    AMREX_PARALLEL_FOR_3D(zbx, i, j, k, {
                        Real x =
                            prob_lo[0] + (Real(i) + 0.5) * dx[0] - center_p[0];
                        Real y =
                            prob_lo[1] + (Real(j) + 0.5) * dx[1] - center_p[1];
                        Real z = prob_lo[2] + Real(k) * dx[2] - center_p[2];

                        Real radius = sqrt(x * x + y * y + z * z);
                        auto index = int(radius / drf);

                        if (index == 0) {
                            index = 1;
                        } else if (index >= nr_fine - 1) {
                            index = nr_fine - 2;
                        }

                        s0macz(i, j, k) = QuadInterp(
                            radius, r_cc_loc(0, index - 1), r_cc_loc(0, index),
                            r_cc_loc(0, index + 1), s0_arr(0, index - 1),
                            s0_arr(0, index), s0_arr(0, index + 1));
                    });
                }
            }
        }
    }
}
#endif
void Maestro::MakeNormal() {
    // timer for profiling
    BL_PROFILE_VAR("Maestro::MakeNormal()", MakeNormal);

    // normal is the unit vector in the radial direction (e_r) in spherical
    // coordinates.
    //
    // in terms of Cartesian coordinates, with unit vectors e_x, e_y, e_z,
    //    e_r = sin(theta)cos(phi) e_x + sin(theta)sin(phi) e_y + cos(theta) e_z
    // or
    //    e_r = (x/R) e_x + (y/R) e_y + (z/R) e_z

    if (spherical) {
        const auto& center_p = center;

        for (int lev = 0; lev <= finest_level; ++lev) {
            const auto dx = geom[lev].CellSizeArray();
            const auto prob_lo = geom[lev].ProbLoArray();

            // loop over boxes (make sure mfi takes a cell-centered multifab as an argument)
#ifdef _OPENMP
#pragma omp parallel
#endif
            for (MFIter mfi(normal[lev], TilingIfNotGPU()); mfi.isValid();
                 ++mfi) {
                const Box& tileBox = mfi.tilebox();
                const Array4<Real> normal_arr = normal[lev].array(mfi);

                AMREX_PARALLEL_FOR_3D(tileBox, i, j, k, {
                    Real x = prob_lo[0] + (Real(i) + 0.5) * dx[0] - center_p[0];
                    Real y = prob_lo[1] + (Real(j) + 0.5) * dx[1] - center_p[1];
                    Real z = prob_lo[2] + (Real(k) + 0.5) * dx[2] - center_p[2];

                    Real inv_radius = 1.0 / sqrt(x * x + y * y + z * z);

                    normal_arr(i, j, k, 0) = x * inv_radius;
                    normal_arr(i, j, k, 1) = y * inv_radius;
                    normal_arr(i, j, k, 2) = z * inv_radius;
                });
            }
        }
    }
}

<<<<<<< HEAD
void Maestro::PutDataOnFaces(
    const Vector<MultiFab>& s_cc,
    Vector<std::array<MultiFab, AMREX_SPACEDIM> >& face,
    const int harmonic_avg) {
=======

void
Maestro::PutDataOnFaces(const Vector<MultiFab>& s_cc,
                        Vector<std::array< MultiFab, AMREX_SPACEDIM > >& face,
                        const bool harmonic_avg) {
>>>>>>> 4883f178
    // timer for profiling
    BL_PROFILE_VAR("Maestro::PutDataOnFaces()", PutDataOnFaces);

    for (int lev = 0; lev <= finest_level; ++lev) {
        // need one cell-centered MF for the MFIter
        const MultiFab& scc_mf = s_cc[lev];

        // loop over boxes (make sure mfi takes a cell-centered multifab as an argument)
#ifdef _OPENMP
#pragma omp parallel
#endif
        for (MFIter mfi(scc_mf, TilingIfNotGPU()); mfi.isValid(); ++mfi) {
            // Get the index space of the valid region
            const Box& xbx = mfi.nodaltilebox(0);
            const Box& ybx = mfi.nodaltilebox(1);
#if (AMREX_SPACEDIM == 3)
            const Box& zbx = mfi.nodaltilebox(2);
#endif

            const Array4<const Real> scc = s_cc[lev].array(mfi);
            const Array4<Real> facex = face[lev][0].array(mfi);
            const Array4<Real> facey = face[lev][1].array(mfi);
#if (AMREX_SPACEDIM == 3)
            const Array4<Real> facez = face[lev][2].array(mfi);
#endif

            if (harmonic_avg) {
                AMREX_PARALLEL_FOR_3D(xbx, i, j, k, {
                    Real denom = scc(i, j, k) + scc(i - 1, j, k);
                    Real prod = scc(i, j, k) * scc(i - 1, j, k);

                    if (denom != 0.0) {
                        facex(i, j, k) = 2.0 * prod / denom;
                    } else {
                        facex(i, j, k) = 0.5 * denom;
                    }
                });

                AMREX_PARALLEL_FOR_3D(ybx, i, j, k, {
                    Real denom = scc(i, j, k) + scc(i, j - 1, k);
                    Real prod = scc(i, j, k) * scc(i, j - 1, k);

                    if (denom != 0.0) {
                        facey(i, j, k) = 2.0 * prod / denom;
                    } else {
                        facey(i, j, k) = 0.5 * denom;
                    }
                });
#if (AMREX_SPACEDIM == 3)
                AMREX_PARALLEL_FOR_3D(zbx, i, j, k, {
                    Real denom = scc(i, j, k) + scc(i, j, k - 1);
                    Real prod = scc(i, j, k) * scc(i, j, k - 1);

                    if (denom != 0.0) {
                        facez(i, j, k) = 2.0 * prod / denom;
                    } else {
                        facez(i, j, k) = 0.5 * denom;
                    }
                });
#endif
            } else {
                AMREX_PARALLEL_FOR_3D(xbx, i, j, k, {
                    facex(i, j, k) = 0.5 * (scc(i, j, k) + scc(i - 1, j, k));
                });
                AMREX_PARALLEL_FOR_3D(ybx, i, j, k, {
                    facey(i, j, k) = 0.5 * (scc(i, j, k) + scc(i, j - 1, k));
                });
#if (AMREX_SPACEDIM == 3)
                AMREX_PARALLEL_FOR_3D(zbx, i, j, k, {
                    facez(i, j, k) = 0.5 * (scc(i, j, k) + scc(i, j, k - 1));
                });
#endif
            }
        }
    }

    // Make sure that the fine edges average down onto the coarse edges (edge_restriction)
    AverageDownFaces(face);
}

#if (AMREX_SPACEDIM == 3)
void Maestro::MakeCCtoRadii() {
    // timer for profiling
    BL_PROFILE_VAR("Maestro::MakeCCtoRadius()", MakeCCtoRadii);

    for (int lev = 0; lev <= finest_level; ++lev) {
        // get references to the MultiFabs at level lev
        const Real* dx = geom[lev].CellSize();
        const Real* dx_fine = geom[max_level].CellSize();

        iMultiFab& cc_to_r = cell_cc_to_r[lev];

        auto dx_lev = geom[lev].CellSizeArray();
        auto dx_fine_vec = geom[max_level].CellSizeArray();

        // loop over boxes (make sure mfi takes a cell-centered multifab as an argument)
#ifdef _OPENMP
#pragma omp parallel
#endif
        for (MFIter mfi(cc_to_r, TilingIfNotGPU()); mfi.isValid(); ++mfi) {
            const Box& tilebox = mfi.tilebox();

            // call fortran subroutine
            // use macros in AMReX_ArrayLim.H to pass in each FAB's data,
            // lo/hi coordinates (including ghost cells), and/or the # of components
#pragma gpu box(tilebox)
            init_base_state_map_sphr(AMREX_INT_ANYD(tilebox.loVect()),
                                     AMREX_INT_ANYD(tilebox.hiVect()),
                                     BL_TO_FORTRAN_ANYD(cc_to_r[mfi]),
                                     AMREX_REAL_ANYD(dx_fine),
                                     AMREX_REAL_ANYD(dx));

            InitBaseStateMapSphr(lev, mfi, dx_fine_vec, dx_lev);
        }
    }
}
#endif<|MERGE_RESOLUTION|>--- conflicted
+++ resolved
@@ -7,23 +7,12 @@
 
 using namespace amrex;
 
-<<<<<<< HEAD
 void Maestro::Put1dArrayOnCart(const BaseState<Real>& s0,
                                Vector<MultiFab>& s0_cart,
-                               const int is_input_edge_centered,
-                               const int is_output_a_vector,
+                               const bool is_input_edge_centered,
+                               const bool is_output_a_vector,
                                const Vector<BCRec>& bcs, const int sbccomp,
                                int variable_type) {
-=======
-void
-Maestro::Put1dArrayOnCart (const BaseState<Real>& s0,
-                           Vector<MultiFab>& s0_cart,
-                           const bool is_input_edge_centered,
-                           const bool is_output_a_vector,
-                           const Vector<BCRec>& bcs,
-                           const int sbccomp, const int variable_type)
-{
->>>>>>> 4883f178
     // timer for profiling
     BL_PROFILE_VAR("Maestro::Put1dArrayOnCart()", Put1dArrayOnCart);
 
@@ -49,43 +38,19 @@
     }
 }
 
-<<<<<<< HEAD
 void Maestro::Put1dArrayOnCart(int lev, const BaseState<Real>& s0,
                                Vector<MultiFab>& s0_cart,
-                               const int is_input_edge_centered,
-                               const int is_output_a_vector,
+                               const bool is_input_edge_centered,
+                               const bool is_output_a_vector,
                                const Vector<BCRec>& bcs, const int sbccomp) {
     Put1dArrayOnCart(lev, s0, s0_cart[lev], is_input_edge_centered,
                      is_output_a_vector, bcs, sbccomp);
 }
 
 void Maestro::Put1dArrayOnCart(int lev, const BaseState<Real>& s0,
-                               MultiFab& s0_cart, int is_input_edge_centered,
-                               int is_output_a_vector, const Vector<BCRec>& bcs,
+                               MultiFab& s0_cart, const bool is_input_edge_centered,
+                               const bool is_output_a_vector, const Vector<BCRec>& bcs,
                                int sbccomp) {
-=======
-void
-Maestro::Put1dArrayOnCart (const int lev,
-                           const BaseState<Real>& s0,
-                           Vector<MultiFab>& s0_cart,
-                           const bool is_input_edge_centered,
-                           const bool is_output_a_vector,
-                           const Vector<BCRec>& bcs,
-                           const int sbccomp)
-{
-    Put1dArrayOnCart(lev, s0, s0_cart[lev], is_input_edge_centered, is_output_a_vector, bcs, sbccomp);
-}
-
-void
-Maestro::Put1dArrayOnCart (const int lev,
-                           const BaseState<Real>& s0,
-                           MultiFab& s0_cart,
-                           const bool is_input_edge_centered,
-                           const bool is_output_a_vector,
-                           const Vector<BCRec>& bcs,
-                           const int sbccomp)
-{
->>>>>>> 4883f178
     // timer for profiling
     BL_PROFILE_VAR("Maestro::Put1dArrayOnCart_lev()", Put1dArrayOnCart);
 
@@ -111,26 +76,16 @@
         const Array4<Real> s0_cart_arr = s0_cart.array(mfi);
 
         if (!spherical) {
-<<<<<<< HEAD
             const int outcomp =
-                is_output_a_vector == 1 ? AMREX_SPACEDIM - 1 : 0;
-=======
-
-            const int outcomp = is_output_a_vector ? AMREX_SPACEDIM-1 : 0;
->>>>>>> 4883f178
+                is_output_a_vector ? AMREX_SPACEDIM - 1 : 0;
 
             AMREX_PARALLEL_FOR_3D(tileBox, i, j, k, {
                 const int r = AMREX_SPACEDIM == 2 ? j : k;
 
-<<<<<<< HEAD
                 s0_cart_arr(i, j, k, outcomp) =
-                    is_input_edge_centered == 1
+                    is_input_edge_centered
                         ? 0.5 * (s0_arr(lev, r) + s0_arr(lev, r + 1))
                         : s0_arr(lev, r);
-=======
-                s0_cart_arr(i,j,k,outcomp) = is_input_edge_centered ? 
-                    0.5 * (s0_arr(lev,r) + s0_arr(lev,r+1)) : s0_arr(lev,r);
->>>>>>> 4883f178
             });
 
         } else {
@@ -803,22 +758,14 @@
                 } else if (s0mac_interp_type == 2) {
                     AMREX_PARALLEL_FOR_3D(xbx, i, j, k, {
                         Real x = prob_lo[0] + Real(i) * dx[0] - center_p[0];
-<<<<<<< HEAD
                         Real y =
                             prob_lo[1] + (Real(j) + 0.5) * dx[1] - center_p[1];
                         Real z =
                             prob_lo[2] + (Real(k) + 0.5) * dx[2] - center_p[2];
 
                         Real radius = sqrt(x * x + y * y + z * z);
-                        int index =
-                            round(radius * radius / (dx[0] * dx[0]) - 0.375);
-=======
-                        Real y = prob_lo[1] + (Real(j)+0.5) * dx[1] - center_p[1];
-                        Real z = prob_lo[2] + (Real(k)+0.5) * dx[2] - center_p[2];
-
-                        Real radius = sqrt(x*x + y*y + z*z);
-                        auto index = (int)round(radius*radius / (dx[0]*dx[0]) - 0.375);
->>>>>>> 4883f178
+                        auto index =
+                            (int)round(radius * radius / (dx[0] * dx[0]) - 0.375);
                         // closest radial index to edge-centered point
 
                         if (radius >= r_cc_loc(0, index)) {
@@ -860,14 +807,9 @@
                         Real z =
                             prob_lo[2] + (Real(k) + 0.5) * dx[2] - center_p[2];
 
-<<<<<<< HEAD
-                        Real radius = sqrt(x * x + y * y + z * z);
-                        int index =
-                            round(radius * radius / (dx[1] * dx[1]) - 0.375);
-=======
-                        Real radius = sqrt(x*x + y*y + z*z);
-                        auto index = (int)round(radius*radius / (dx[1]*dx[1]) - 0.375);
->>>>>>> 4883f178
+                        Real radius = sqrt(x * x + y * y + z * z);
+                        auto index =
+                            (int)round(radius * radius / (dx[1] * dx[1]) - 0.375);
                         // closest radial index to edge-centered point
 
                         if (radius >= r_cc_loc(0, index)) {
@@ -909,14 +851,9 @@
                             prob_lo[1] + (Real(j) + 0.5) * dx[1] - center_p[1];
                         Real z = prob_lo[2] + Real(k) * dx[2] - center_p[2];
 
-<<<<<<< HEAD
-                        Real radius = sqrt(x * x + y * y + z * z);
-                        int index =
-                            round(radius * radius / (dx[2] * dx[2]) - 0.375);
-=======
-                        Real radius = sqrt(x*x + y*y + z*z);
-                        auto index = (int)round(radius*radius / (dx[2]*dx[2]) - 0.375);
->>>>>>> 4883f178
+                        Real radius = sqrt(x * x + y * y + z * z);
+                        auto index =
+                            (int)round(radius * radius / (dx[2] * dx[2]) - 0.375);
                         // closest radial index to edge-centered point
 
                         if (radius >= r_cc_loc(0, index)) {
@@ -954,22 +891,14 @@
                 } else if (s0mac_interp_type == 3) {
                     AMREX_PARALLEL_FOR_3D(xbx, i, j, k, {
                         Real x = prob_lo[0] + Real(i) * dx[0] - center_p[0];
-<<<<<<< HEAD
                         Real y =
                             prob_lo[1] + (Real(j) + 0.5) * dx[1] - center_p[1];
                         Real z =
                             prob_lo[2] + (Real(k) + 0.5) * dx[2] - center_p[2];
 
                         Real radius = sqrt(x * x + y * y + z * z);
-                        int index =
-                            round(radius * radius / (dx[0] * dx[0]) - 0.375);
-=======
-                        Real y = prob_lo[1] + (Real(j)+0.5) * dx[1] - center_p[1];
-                        Real z = prob_lo[2] + (Real(k)+0.5) * dx[2] - center_p[2];
-
-                        Real radius = sqrt(x*x + y*y + z*z);
-                        auto index = (int)round(radius*radius / (dx[0]*dx[0]) - 0.375);
->>>>>>> 4883f178
+                        auto index =
+                            (int)round(radius * radius / (dx[0] * dx[0]) - 0.375);
                         // closest radial index to edge-centered point
 
                         // index refers to the center point in the quadratic stencil.
@@ -993,14 +922,9 @@
                         Real z =
                             prob_lo[2] + (Real(k) + 0.5) * dx[2] - center_p[2];
 
-<<<<<<< HEAD
-                        Real radius = sqrt(x * x + y * y + z * z);
-                        int index =
-                            round(radius * radius / (dx[1] * dx[1]) - 0.375);
-=======
-                        Real radius = sqrt(x*x + y*y + z*z);
-                        auto index = (int)round(radius*radius / (dx[1]*dx[1]) - 0.375);
->>>>>>> 4883f178
+                        Real radius = sqrt(x * x + y * y + z * z);
+                        auto index =
+                            (int)round(radius * radius / (dx[1] * dx[1]) - 0.375);
                         // closest radial index to edge-centered point
 
                         // index refers to the center point in the quadratic stencil.
@@ -1024,14 +948,9 @@
                             prob_lo[1] + (Real(j) + 0.5) * dx[1] - center_p[1];
                         Real z = prob_lo[2] + Real(k) * dx[2] - center_p[2];
 
-<<<<<<< HEAD
-                        Real radius = sqrt(x * x + y * y + z * z);
-                        int index =
-                            round(radius * radius / (dx[2] * dx[2]) - 0.375);
-=======
-                        Real radius = sqrt(x*x + y*y + z*z);
-                        auto index = (int)round(radius*radius / (dx[2]*dx[2]) - 0.375);
->>>>>>> 4883f178
+                        Real radius = sqrt(x * x + y * y + z * z);
+                        auto index =
+                            (int)round(radius * radius / (dx[2] * dx[2]) - 0.375);
                         // closest radial index to edge-centered point
 
                         // index refers to the center point in the quadratic stencil.
@@ -1298,18 +1217,10 @@
     }
 }
 
-<<<<<<< HEAD
 void Maestro::PutDataOnFaces(
     const Vector<MultiFab>& s_cc,
     Vector<std::array<MultiFab, AMREX_SPACEDIM> >& face,
-    const int harmonic_avg) {
-=======
-
-void
-Maestro::PutDataOnFaces(const Vector<MultiFab>& s_cc,
-                        Vector<std::array< MultiFab, AMREX_SPACEDIM > >& face,
-                        const bool harmonic_avg) {
->>>>>>> 4883f178
+    const bool harmonic_avg) {
     // timer for profiling
     BL_PROFILE_VAR("Maestro::PutDataOnFaces()", PutDataOnFaces);
 
