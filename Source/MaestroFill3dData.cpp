--- conflicted
+++ resolved
@@ -1302,14 +1302,10 @@
         const Real* dx = geom[lev].CellSize();
         const Real* dx_fine = geom[max_level].CellSize();
 
-<<<<<<< HEAD
         iMultiFab& cc_to_r = cell_cc_to_r[lev];
-=======
+	
 	auto dx_lev = geom[lev].CellSizeArray();
 	auto dx_fine_vec = geom[max_level].CellSizeArray();
-
-        MultiFab& cc_to_r = cell_cc_to_r[lev];
->>>>>>> 0241fce9
 
         // loop over boxes (make sure mfi takes a cell-centered multifab as an argument)
 #ifdef _OPENMP
