--- conflicted
+++ resolved
@@ -1956,15 +1956,9 @@
     // or
     //    e_r = (x/R) e_x + (y/R) e_y + (z/R) e_z
 
-<<<<<<< HEAD
-    const auto center_p = center;
-
     if (spherical) {
-=======
-    if (spherical) {
 
         const auto center_p = center;
->>>>>>> c73d84c7
 
         for (int lev=0; lev<=finest_level; ++lev) {
 
