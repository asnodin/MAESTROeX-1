/*
   A collection of routines for mapping 1D arrays onto multi-D cartesian MultiFabs
 */

#include <Maestro.H>
#include <Maestro_F.H>

using namespace amrex;

void
Maestro::Put1dArrayOnCart (const RealVector& s0,
                           Vector<MultiFab>& s0_cart,
                           int is_input_edge_centered,
                           int is_output_a_vector,
                           const Vector<BCRec>& bcs,
                           int sbccomp, int variable_type)
{
    // timer for profiling
    BL_PROFILE_VAR("Maestro::Put1dArrayOnCart()", Put1dArrayOnCart);

    int ng = s0_cart[0].nGrow();
    if (ng > 0 && bcs.size() == 0) {
        Abort("Put1dArrayOnCart with ghost cells requires bcs input");
    }

    for (int lev=0; lev<=finest_level; ++lev) {
        Put1dArrayOnCart(lev,s0,s0_cart,is_input_edge_centered,
                         is_output_a_vector,bcs,sbccomp);
    }

    int ncomp = is_output_a_vector ? AMREX_SPACEDIM : 1;

    // set covered coarse cells to be the average of overlying fine cells
    AverageDown(s0_cart,0,ncomp);

    // fill ghost cells using first-order extrapolation
    if (ng > 0) {
        FillPatch(t_old, s0_cart, s0_cart, s0_cart, 0, 0, ncomp, sbccomp, bcs,
                  variable_type);
    }
}

void
Maestro::Put1dArrayOnCart (int lev,
                           const RealVector& s0,
                           Vector<MultiFab>& s0_cart,
                           int is_input_edge_centered,
                           int is_output_a_vector,
                           const Vector<BCRec>& bcs,
                           int sbccomp)
{
    // timer for profiling
    BL_PROFILE_VAR("Maestro::Put1dArrayOnCart_lev()",Put1dArrayOnCart);

    // get references to the MultiFabs at level lev
    MultiFab& s0_cart_mf = s0_cart[lev];

    const auto dx = geom[lev].CellSizeArray();
    const auto prob_lo = geom[lev].ProbLoArray();
    GpuArray<Real,AMREX_SPACEDIM> center;

    for (int n = 0; n < AMREX_SPACEDIM; ++n) {
        center[n] = 0.5 * (geom[lev].ProbLo(n) + geom[lev].ProbHi(n));
    }

    Real * AMREX_RESTRICT r_edge_loc_p = r_edge_loc.dataPtr();
    Real * AMREX_RESTRICT r_cc_loc_p = r_cc_loc.dataPtr();
    const Real * AMREX_RESTRICT s0_p = s0.dataPtr();

    const int max_lev = max_radial_level;
    const int nr_fine_loc = nr_fine;
    const int w0_interp_type_loc = w0_interp_type;

    // loop over boxes (make sure mfi takes a cell-centered multifab as an argument)
#ifdef _OPENMP
#pragma omp parallel
#endif
    for ( MFIter mfi(s0_cart_mf, TilingIfNotGPU()); mfi.isValid(); ++mfi ) {

<<<<<<< HEAD
    	// Get the index space of the valid region
    	const Box& tileBox = mfi.tilebox();

        const Array4<Real> s0_cart_arr = s0_cart[lev].array(mfi);

    	if (spherical == 0) {

            AMREX_PARALLEL_FOR_3D(tileBox, i, j, k, {

                const int outcomp = is_output_a_vector == 1 ? AMREX_SPACEDIM-1 : 0;
                int r = AMREX_SPACEDIM == 2 ? j : k;

                s0_cart_arr(i,j,k,outcomp) = is_input_edge_centered == 1 ? 
                    0.5 * (s0_p[lev+r*(max_lev+1)] + s0_p[lev+(r+1)*(max_lev+1)]) : 
                    s0_p[lev+r*(max_lev+1)];
            });

    	} else {

            const Array4<const Real> cc_to_r = cell_cc_to_r[lev].array(mfi);

            if (use_exact_base_state) {
                if (is_input_edge_centered) {
                    // we implemented three different ideas for computing s0_cart,
                    // where s0 is edge-centered.
                    // 1.  Piecewise constant
                    // 2.  Piecewise linear
                    // 3.  Quadratic

                    AMREX_PARALLEL_FOR_3D(tileBox, i, j, k, {

                        Real x = prob_lo[0] + (Real(i)+0.5) * dx[0] - center[0];
                        Real y = prob_lo[1] + (Real(j)+0.5) * dx[1] - center[1];
                        Real z = prob_lo[2] + (Real(k)+0.5) * dx[2] - center[2];

                        Real radius = sqrt(x*x + y*y + z*z);
                        int index = cc_to_r(i,j,k);

                        Real rfac;
                        if (index < nr_fine) {
                            rfac = (radius - r_edge_loc_p[(index+1)*(max_lev+1)]) 
                            / (r_cc_loc_p[(index+1)*(max_lev+1)] 
                                - r_cc_loc_p[index*(max_lev+1)]);
                        } else {
                            rfac = (radius - r_edge_loc_p[(index+1)*(max_lev+1)]) 
                            / (r_cc_loc_p[index*(max_lev+1)] 
                                - r_cc_loc_p[(index-1)*(max_lev+1)]);
                        }

                        Real s0_cart_val;

                        if (w0_interp_type_loc == 1) {

                            s0_cart_val = rfac > 0.5 ? 
                                s0_p[(index+1)*(max_lev+1)] : s0_p[index*(max_lev+1)];

                        } else if (w0_interp_type_loc == 2) {
                            
                            if (index < nr_fine_loc) {
                                s0_cart_val = rfac * s0_p[(index+1)*(max_lev+1)] 
                                    + (1.0-rfac) * s0_p[index*(max_lev+1)];
                            } else {
                                s0_cart_val = s0_p[index*(max_lev+1)];
                            }

                        } else if (w0_interp_type_loc == 3) {
                            if (index <= 0) {
                                index = 0;
                            } else if (index >= nr_fine_loc-1) {
                                index = nr_fine_loc - 2;
                            } else if (radius-r_edge_loc_p[index*(max_lev+1)] 
                                    < r_edge_loc_p[(index+1)*(max_lev+1)]) {
                                index--;
                            }

                            s0_cart_val = QuadInterp(radius, 
                                r_edge_loc_p[index*(max_lev+1)],
                                r_edge_loc_p[(index+1)*(max_lev+1)], 
                                r_edge_loc_p[(index+2)*(max_lev+1)], 
                                s0_p[index*(max_lev+1)],
                                s0_p[(index+1)*(max_lev+1)],
                                s0_p[(index+2)*(max_lev+1)]);
                        }

                        if (is_output_a_vector) {
                            s0_cart_arr(i,j,k,0) = s0_cart_val * x / radius;
                            s0_cart_arr(i,j,k,1) = s0_cart_val * y / radius;
                            s0_cart_arr(i,j,k,2) = s0_cart_val * z / radius;
                        } else {
                            s0_cart_arr(i,j,k,0) = s0_cart_val;
                        }
                    });

                } else { // is_input_edge_centered = 0
                    // we directly inject the spherical values into each cell center
                    // because s0 is also bin-centered.

                    AMREX_PARALLEL_FOR_3D(tileBox, i, j, k, {

                        Real x = prob_lo[0] + (Real(i)+0.5) * dx[0] - center[0];
                        Real y = prob_lo[1] + (Real(j)+0.5) * dx[1] - center[1];
                        Real z = prob_lo[2] + (Real(k)+0.5) * dx[2] - center[2];

                        Real radius = sqrt(x*x + y*y + z*z);
                        int index = cc_to_r(i,j,k);

                        Real s0_cart_val = s0_p[index*(max_lev+1)];
                        
                        if (is_output_a_vector) {
                            s0_cart_arr(i,j,k,0) = s0_cart_val * x / radius;
                            s0_cart_arr(i,j,k,1) = s0_cart_val * y / radius;
                            s0_cart_arr(i,j,k,2) = s0_cart_val * z / radius;
                        } else {
                            s0_cart_arr(i,j,k,0) = s0_cart_val;
                        }
                    });
                } // is_input_edge_centered

            } else { // use_exact_base_state = 0

                const Real dr = dr_fine;

                if (is_input_edge_centered) {
                    // we implemented three different ideas for computing s0_cart,
                    // where s0 is edge-centered.
                    // 1.  Piecewise constant
                    // 2.  Piecewise linear
                    // 3.  Quadratic

                    AMREX_PARALLEL_FOR_3D(tileBox, i, j, k, {

                        Real x = prob_lo[0] + (Real(i)+0.5) * dx[0] - center[0];
                        Real y = prob_lo[1] + (Real(j)+0.5) * dx[1] - center[1];
                        Real z = prob_lo[2] + (Real(k)+0.5) * dx[2] - center[2];

                        Real radius = sqrt(x*x + y*y + z*z);
                        int index = int(radius / dr);

                        Real rfac = (radius - Real(index) * dr) / dr;
                        Real s0_cart_val;

                        if (w0_interp_type_loc == 1) {

                            s0_cart_val = rfac > 0.5 ? 
                                s0_p[(index+1)*(max_lev+1)] : s0_p[index*(max_lev+1)];

                        } else if (w0_interp_type_loc == 2) {
                            
                            if (index < nr_fine_loc) {
                                s0_cart_val = rfac * s0_p[(index+1)*(max_lev+1)] + (1.0-rfac) * s0_p[index*(max_lev+1)];
                            } else {
                                s0_cart_val = s0_p[nr_fine_loc*(max_lev+1)];
                            }

                        } else if (w0_interp_type_loc == 3) {
                            
                            if (index <= 0) {
                                index = 0;
                            } else if (index >= nr_fine_loc-1) {
                                index = nr_fine_loc - 2;
                            } else if (radius-r_edge_loc_p[index*(max_lev+1)] 
                                    < r_edge_loc_p[(index+1)*(max_lev+1)]) {
                                index--;
                            }

                            Real s0_cart_val = QuadInterp(radius, 
                                r_edge_loc_p[index*(max_lev+1)],
                                r_edge_loc_p[(index+1)*(max_lev+1)], 
                                r_edge_loc_p[(index+2)*(max_lev+1)], 
                                s0_p[index*(max_lev+1)],
                                s0_p[(index+1)*(max_lev+1)],
                                s0_p[(index+2)*(max_lev+1)]);
                        }
                        
                        if (is_output_a_vector) {
                            s0_cart_arr(i,j,k,0) = s0_cart_val * x / radius;
                            s0_cart_arr(i,j,k,1) = s0_cart_val * y / radius;
                            s0_cart_arr(i,j,k,2) = s0_cart_val * z / radius;
                        } else {
                            s0_cart_arr(i,j,k,0) = s0_cart_val;
                        }
                    });

                } else { // is_input_edge_centered = 0

                    const int s0_interp_type_loc = s0_interp_type;

                    // we currently have three different ideas for computing s0_cart,
                    // where s0 is bin-centered.
                    // 1.  Piecewise constant
                    // 2.  Piecewise linear
                    // 3.  Quadratic
                    AMREX_PARALLEL_FOR_3D(tileBox, i, j, k, {

                        Real x = prob_lo[0] + (Real(i)+0.5) * dx[0] - center[0];
                        Real y = prob_lo[1] + (Real(j)+0.5) * dx[1] - center[1];
                        Real z = prob_lo[2] + (Real(k)+0.5) * dx[2] - center[2];

                        Real radius = sqrt(x*x + y*y + z*z);
                        int index = int(radius / dr);

                        Real s0_cart_val;

                        if (s0_interp_type_loc == 1) {

                            s0_cart_val = s0_p[index*(max_lev+1)];

                        } else if (s0_interp_type_loc == 2) {

                            if (radius >= r_cc_loc_p[index*(max_lev+1)]) {
                                if (index >= nr_fine_loc-1) {
                                    s0_cart_val = s0_p[(nr_fine_loc-1)*(max_lev+1)];
                                } else {
                                    s0_cart_val = s0_p[(index+1)*(max_lev+1)] 
                                        * (radius-r_cc_loc_p[index*(max_lev+1)])/dr 
                                        + s0_p[index*(max_lev+1)] 
                                        * (r_cc_loc_p[(index+1)*(max_lev+1)]-radius)/dr;
                                }
                            } else {
                                if (index == 0) {
                                    s0_cart_val = s0_p[index*(max_lev+1)];
                                } else if (index > nr_fine_loc-1) {
                                    s0_cart_val = s0_p[(nr_fine_loc-1)*(max_lev+1)];
                                } else {
                                    s0_cart_val = s0_p[index*(max_lev+1)] 
                                        * (radius-r_cc_loc_p[(index-1)*(max_lev+1)])/dr 
                                        + s0_p[(index-1)*(max_lev+1)] 
                                        * (r_cc_loc_p[index*(max_lev+1)]-radius)/dr;
                                }
                            }
                        } else if (s0_interp_type_loc == 3) {
                            if (index == 0) {
                                index = 1;
                            } else if (index >= nr_fine_loc-1) {
                                index = nr_fine_loc-2;
                            }

                            s0_cart_val = QuadInterp(radius, 
                                r_cc_loc_p[(index-1)*(max_lev+1)],
                                r_cc_loc_p[index*(max_lev+1)],
                                r_cc_loc_p[(index+1)*(max_lev+1)], 
                                s0_p[(index-1)*(max_lev+1)],
                                s0_p[index*(max_lev+1)],
                                s0_p[(index+1)*(max_lev+1)]);
                        }
                        
                        if (is_output_a_vector) {
                            s0_cart_arr(i,j,k,0) = s0_cart_val * x / radius;
                            s0_cart_arr(i,j,k,1) = s0_cart_val * y / radius;
                            s0_cart_arr(i,j,k,2) = s0_cart_val * z / radius;
                        } else {
                            s0_cart_arr(i,j,k,0) = s0_cart_val;
                        }
                    });
                } // is_input_edge_centered
            } // use_exact_base_state
    	}
=======
        // Get the index space of the valid region
        const Box& tileBox = mfi.tilebox();
        const Real* dx = geom[level].CellSize();

        // call fortran subroutine
        // use macros in AMReX_ArrayLim.H to pass in each FAB's data,
        // lo/hi coordinates (including ghost cells), and/or the # of components
        // We will also pass "validBox", which specifies the "valid" region.
        if (spherical == 0) {
#pragma gpu box(tileBox)
            put_1d_array_on_cart(AMREX_INT_ANYD(tileBox.loVect()),
                     AMREX_INT_ANYD(tileBox.hiVect()),level,
                                 BL_TO_FORTRAN_ANYD(s0_cart_mf[mfi]), s0_cart_mf.nComp(),
                                 s0.dataPtr(), is_input_edge_centered, is_output_a_vector);
        } else {
#pragma gpu box(tileBox)
            put_1d_array_on_cart_sphr(AMREX_INT_ANYD(tileBox.loVect()),
                          AMREX_INT_ANYD(tileBox.hiVect()),
                                      BL_TO_FORTRAN_ANYD(s0_cart_mf[mfi]), s0_cart_mf.nComp(),
                                      s0.dataPtr(), AMREX_REAL_ANYD(dx),
                                      is_input_edge_centered, is_output_a_vector,
                                      r_cc_loc.dataPtr(), r_edge_loc.dataPtr(),
                                      BL_TO_FORTRAN_ANYD(cc_to_r[mfi]));
        }
>>>>>>> 49f85fc0
    }
}

AMREX_GPU_DEVICE 
Real
Maestro::QuadInterp(const Real x, const Real x0, const Real x1, const Real x2,
                    const Real y0, const Real y1, const Real y2) 
{
    Real y = y0 + (y1-y0)/(x1-x0)*(x-x0) 
         + ((y2-y1)/(x2-x1)-(y1-y0)/(x1-x0))/(x2-x0)*(x-x0)*(x-x1);

    if (y > max(y0, max(y1, y2))) y = max(y0, max(y1, y2));
    if (y < min(y0, min(y1, y2))) y = min(y0, min(y1, y2));

    return y;
}


void
Maestro::Addw0 (Vector<std::array< MultiFab, AMREX_SPACEDIM > >& u_edge,
                const Vector<std::array< MultiFab,AMREX_SPACEDIM > >& w0mac,
                const Real& mult)
{
    // timer for profiling
    BL_PROFILE_VAR("Maestro::Addw0()",Addw0);

    const int max_lev = max_radial_level;
    const Real * AMREX_RESTRICT w0_p = w0.dataPtr();

    for (int lev=0; lev<=finest_level; ++lev) {

        // need one cell-centered MF for the MFIter
        MultiFab& sold_mf = sold[lev];

        // loop over boxes (make sure mfi takes a cell-centered multifab as an argument)
#ifdef _OPENMP
#pragma omp parallel
#endif
        for ( MFIter mfi(sold_mf); mfi.isValid(); ++mfi ) {

            const Array4<Real> uedge = u_edge[lev][0].array(mfi);
            const Array4<Real> vedge = u_edge[lev][1].array(mfi);
#if (AMREX_SPACEDIM == 3)
            const Array4<Real> wedge = u_edge[lev][2].array(mfi);
#endif
            
            if (spherical == 0) {
#if (AMREX_SPACEDIM == 2)
                const Box& ybx = amrex::grow(mfi.nodaltilebox(1), amrex::IntVect(1,0));

                AMREX_PARALLEL_FOR_3D(ybx, i, j, k, {
                    vedge(i,j,k) += mult * w0_p[lev+j*(max_lev+1)];
                });
#else
                const Box& zbx = amrex::grow(mfi.nodaltilebox(2), amrex::IntVect(1,1,0));

                AMREX_PARALLEL_FOR_3D(zbx, i, j, k, {
                    wedge(i,j,k) += mult * w0_p[lev+k*(max_lev+1)];
                });
#endif
            } else {

#if (AMREX_SPACEDIM == 3)

                const Box& xbx = mfi.nodaltilebox(0); 
                const Box& ybx = mfi.nodaltilebox(1); 
                const Box& zbx = mfi.nodaltilebox(2); 

                const Array4<const Real> w0macx = w0mac[lev][0].array(mfi);
                const Array4<const Real> w0macy = w0mac[lev][1].array(mfi);
                const Array4<const Real> w0macz = w0mac[lev][2].array(mfi);

                AMREX_PARALLEL_FOR_3D(xbx, i, j, k, {
                    uedge(i,j,k) += mult * w0macx(i,j,k);
                });

                AMREX_PARALLEL_FOR_3D(ybx, i, j, k, {
                    vedge(i,j,k) += mult * w0macy(i,j,k);
                });

                AMREX_PARALLEL_FOR_3D(zbx, i, j, k, {
                    wedge(i,j,k) += mult * w0macz(i,j,k);
                });
#else
                Abort("Addw0: Spherical is not valid for DIM < 3");
#endif
            }  //end spherical
        }
    }

    if (finest_level == 0) {
        // fill periodic ghost cells
        for (int lev=0; lev<=finest_level; ++lev) {
            for (int d=0; d<AMREX_SPACEDIM; ++d) {
                u_edge[lev][d].FillBoundary(geom[lev].periodicity());
            }
        }

        // fill ghost cells behind physical boundaries
        FillUmacGhost(u_edge);
    } else {
        // edge_restriction
        AverageDownFaces(u_edge);

        // fill all ghost cells for edge-based velocity field
        FillPatchUedge(u_edge);
    }
}


void
Maestro::MakeW0mac (Vector<std::array< MultiFab,AMREX_SPACEDIM > >& w0mac)
{
    // timer for profiling
    BL_PROFILE_VAR("Maestro::MakeW0mac()",MakeW0mac);

    if (spherical == 0) {
        Abort("Error: only call MakeW0mac for spherical");
    }

    if (w0mac[0][0].nGrow() != 1) {
        Abort("Error: MakeW0mac assumes one ghost cell");
    }

    // make nodal w0
    Vector<MultiFab> w0_nodal(finest_level+1);

    for (int lev=0; lev<=finest_level; ++lev) {
        w0_nodal[lev].define(convert(grids[lev],nodal_flag), dmap[lev], AMREX_SPACEDIM, 1);
        w0_nodal[lev].setVal(0.);
    }

    const int nr_fine_loc = nr_fine;
    const int max_lev = max_radial_level;
    const int w0mac_interp_type_loc = w0mac_interp_type;
    const Real dr = dr_fine;
    const Real * AMREX_RESTRICT w0_p = w0.dataPtr();
    Real * AMREX_RESTRICT r_edge_loc_p = r_edge_loc.dataPtr();
    Real * AMREX_RESTRICT r_cc_loc_p = r_cc_loc.dataPtr();

    for (int lev=0; lev<=finest_level; ++lev) {
    
        const auto dx = geom[lev].CellSizeArray();
        const auto prob_lo = geom[lev].ProbLoArray();
        GpuArray<Real,AMREX_SPACEDIM> center;

        for (int n = 0; n < AMREX_SPACEDIM; ++n) {
            center[n] = 0.5 * (geom[lev].ProbLo(n) + geom[lev].ProbHi(n));
        }

        // get references to the MultiFabs at level lev
        MultiFab& w0cart_mf = w0_cart[lev];

        if (w0mac_interp_type == 4) {

            // loop over boxes (make sure mfi takes a cell-centered multifab as an argument)
#ifdef _OPENMP
#pragma omp parallel
#endif
            for ( MFIter mfi(w0cart_mf, TilingIfNotGPU()); mfi.isValid(); ++mfi ) {

                // Get the index space of the valid region
                const Box& gntbx = mfi.grownnodaltilebox(-1, 1);

                const Array4<Real> w0_nodal_arr = w0_nodal[lev].array(mfi);

                AMREX_PARALLEL_FOR_3D(gntbx, i, j, k, {
                    Real x = prob_lo[0] + Real(i) * dx[0] - center[0];
                    Real y = prob_lo[1] + Real(j) * dx[1] - center[1];
                    Real z = prob_lo[2] + Real(k) * dx[2] - center[2];

                    Real radius = sqrt(x*x + y*y + z*z);
                    int index = int(radius / dr);
                    Real rfac = (radius - Real(index) * dr) / dr;

                    Real w0_cart_val;
                    if (index < nr_fine_loc) {
                        w0_cart_val = rfac * w0_p[(index+1)*(max_lev+1)] + (1.0-rfac) * w0_p[index*(max_lev+1)];
                    } else {
                        w0_cart_val = w0_p[nr_fine_loc*(max_lev+1)];
                    }

                    if (radius == 0.0) {
                        for (int n=0; n < AMREX_SPACEDIM; ++n) {
                            w0_nodal_arr(i,j,k,n) = w0_cart_val;
                        }
                    } else {
                        w0_nodal_arr(i,j,k,0) = w0_cart_val * x / radius;
                        w0_nodal_arr(i,j,k,1) = w0_cart_val * y / radius;
                        w0_nodal_arr(i,j,k,2) = w0_cart_val * z / radius;
                    }
                });
            }
        }

#ifdef _OPENMP
#pragma omp parallel
#endif
        for ( MFIter mfi(w0cart_mf, TilingIfNotGPU()); mfi.isValid(); ++mfi ) {

            const Box& xbx = mfi.grownnodaltilebox(0, 1);
            const Box& ybx = mfi.grownnodaltilebox(1, 1);
            const Box& zbx = mfi.grownnodaltilebox(2, 1);

            const Array4<const Real> w0_nodal_arr = w0_nodal[lev].array(mfi);
            const Array4<Real> w0macx = w0mac[lev][0].array(mfi);
            const Array4<Real> w0macy = w0mac[lev][1].array(mfi);
            const Array4<Real> w0macz = w0mac[lev][2].array(mfi);
            const Array4<const Real> w0_cart_arr = w0_cart[lev].array(mfi);

            if (w0mac_interp_type == 1) {

                AMREX_PARALLEL_FOR_3D(xbx, i, j, k, {
                    w0macx(i,j,k) = 0.5 * (w0_cart_arr(i-1,j,k,0) + w0_cart_arr(i,j,k,0));
                });

                AMREX_PARALLEL_FOR_3D(ybx, i, j, k, {
                    w0macy(i,j,k) = 0.5 * (w0_cart_arr(i,j-1,k,1) + w0_cart_arr(i,j,k,1));
                });

                AMREX_PARALLEL_FOR_3D(zbx, i, j, k, {
                    w0macz(i,j,k) = 0.5 * (w0_cart_arr(i,j,k-1,2) + w0_cart_arr(i,j,k,2));
                });

            } else if (w0mac_interp_type == 2 || w0mac_interp_type == 3) {

                AMREX_PARALLEL_FOR_3D(xbx, i, j, k, {
                    Real x = prob_lo[0] + Real(i) * dx[0] - center[0];
                    Real y = prob_lo[1] + (Real(j)+0.5) * dx[1] - center[1];
                    Real z = prob_lo[2] + (Real(k)+0.5) * dx[2] - center[2];

                    Real radius = sqrt(x*x + y*y + z*z);
                    int index = int(radius / dr);
                    Real w0_cart_val;

                    if (w0mac_interp_type_loc == 2) {

                        Real rfac = (radius - Real(index)*dr) / dr;

                        if (index < nr_fine_loc) {
                            w0_cart_val = rfac * w0_p[(index+1)*(max_lev+1)] + (1.0-rfac) * w0_p[index*(max_lev+1)];
                        } else {
                            w0_cart_val = w0_p[nr_fine_loc*(max_lev+1)];
                        }
                    } else {
                        if (index <= 0) {
                            index = 0;
                        } else if (index >= nr_fine_loc-1) {
                            index = nr_fine_loc-2;
                        } else if (radius - r_edge_loc_p[index*(max_lev+1)] < r_edge_loc_p[(index+1)*(max_lev+1)]) {
                            index--;
                        }

                        w0_cart_val = QuadInterp(radius, 
                                    r_edge_loc_p[index*(max_lev+1)],
                                    r_edge_loc_p[(index+1)*(max_lev+1)], 
                                    r_edge_loc_p[(index+2)*(max_lev+1)], 
                                    w0_p[index*(max_lev+1)],
                                    w0_p[(index+1)*(max_lev+1)],
                                    w0_p[(index+2)*(max_lev+1)]);
                    }

                    w0macx(i,j,k) = w0_cart_val * x / radius;
                });

                AMREX_PARALLEL_FOR_3D(ybx, i, j, k, {
                    Real x = prob_lo[0] + (Real(i)+0.5) * dx[0] - center[0];
                    Real y = prob_lo[1] + Real(j) * dx[1] - center[1];
                    Real z = prob_lo[2] + (Real(k)+0.5) * dx[2] - center[2];

                    Real radius = sqrt(x*x + y*y + z*z);
                    int index = int(radius / dr);
                    Real w0_cart_val;

                    if (w0mac_interp_type_loc == 2) {

                        Real rfac = (radius - Real(index)*dr) / dr;

                        if (index < nr_fine_loc) {
                            w0_cart_val = rfac * w0_p[(index+1)*(max_lev+1)] + (1.0-rfac) * w0_p[index*(max_lev+1)];
                        } else {
                            w0_cart_val = w0_p[nr_fine_loc*(max_lev+1)];
                        }
                    } else { 
                        if (index <= 0) {
                            index = 0;
                        } else if (index >= nr_fine_loc-1) {
                            index = nr_fine_loc-2;
                        } else if (radius - r_edge_loc_p[index*(max_lev+1)] < r_edge_loc_p[(index+1)*(max_lev+1)]) {
                            index--;
                        }

                        w0_cart_val = QuadInterp(radius, 
                                    r_edge_loc_p[index*(max_lev+1)],
                                    r_edge_loc_p[(index+1)*(max_lev+1)], 
                                    r_edge_loc_p[(index+2)*(max_lev+1)], 
                                    w0_p[index*(max_lev+1)],
                                    w0_p[(index+1)*(max_lev+1)],
                                    w0_p[(index+2)*(max_lev+1)]);
                    }

                    w0macy(i,j,k) = w0_cart_val * y / radius;
                });

                AMREX_PARALLEL_FOR_3D(zbx, i, j, k, {
                    Real x = prob_lo[0] + (Real(i)+0.5) * dx[0] - center[0];
                    Real y = prob_lo[1] + (Real(j)+0.5) * dx[1] - center[1];
                    Real z = prob_lo[2] + Real(k) * dx[2] - center[2];

                    Real radius = sqrt(x*x + y*y + z*z);
                    int index = int(radius / dr);
                    Real w0_cart_val;

                    if (w0mac_interp_type_loc == 2) {

                        Real rfac = (radius - Real(index)*dr) / dr;
                        
                        if (index < nr_fine_loc) {
                            w0_cart_val = rfac * w0_p[(index+1)*(max_lev+1)] + (1.0-rfac) * w0_p[index*(max_lev+1)];
                        } else {
                            w0_cart_val = w0_p[nr_fine_loc*(max_lev+1)];
                        }
                    } else {

                        if (index <= 0) {
                            index = 0;
                        } else if (index >= nr_fine_loc-1) {
                            index = nr_fine_loc-2;
                        } else if (radius - r_edge_loc_p[index*(max_lev+1)] < r_edge_loc_p[(index+1)*(max_lev+1)]) {
                            index--;
                        }

                        w0_cart_val = QuadInterp(radius, 
                                    r_edge_loc_p[index*(max_lev+1)],
                                    r_edge_loc_p[(index+1)*(max_lev+1)], 
                                    r_edge_loc_p[(index+2)*(max_lev+1)], 
                                    w0_p[index*(max_lev+1)],
                                    w0_p[(index+1)*(max_lev+1)],
                                    w0_p[(index+2)*(max_lev+1)]);
                    }

                    w0macz(i,j,k) = w0_cart_val * z / radius;
                });
                
            } else if (w0mac_interp_type == 4) {

                AMREX_PARALLEL_FOR_3D(xbx, i, j, k, {
                    w0macx(i,j,k) = 0.25 * (w0_nodal_arr(i,j,k,0) 
                        + w0_nodal_arr(i,j+1,k,0) + w0_nodal_arr(i,j,k+1,0) 
                        + w0_nodal_arr(i,j+1,k+1,0));
                });

                AMREX_PARALLEL_FOR_3D(ybx, i, j, k, {
                    w0macy(i,j,k) = 0.25 * (w0_nodal_arr(i,j,k,1) 
                        + w0_nodal_arr(i+1,j,k,1) + w0_nodal_arr(i,j,k+1,1) 
                        + w0_nodal_arr(i+1,j,k+1,1));
                });

                AMREX_PARALLEL_FOR_3D(zbx, i, j, k, {
                    w0macz(i,j,k) = 0.25 * (w0_nodal_arr(i,j,k,2) 
                        + w0_nodal_arr(i+1,j,k,2) + w0_nodal_arr(i,j+1,k,2) 
                        + w0_nodal_arr(i+1,j+1,k,2));
                });
            }
        }
    }
}


void
Maestro::MakeS0mac (const RealVector& s0,
                    Vector<std::array< MultiFab,AMREX_SPACEDIM > >& s0mac)
{
    // timer for profiling
    BL_PROFILE_VAR("Maestro::MakeS0mac()",MakeS0mac);

    if (spherical == 0) {
        Abort("Error: only call MakeS0mac for spherical");
    }

    // Construct a cartesian version of s0
    Vector<MultiFab> s0_cart(finest_level+1);
    for (int lev=0; lev<=finest_level; ++lev) {
        s0_cart[lev].define(grids[lev], dmap[lev], 1, 2);
        s0_cart[lev].setVal(0.);
    }

    if (s0mac_interp_type == 1) {
        Put1dArrayOnCart(s0, s0_cart, 0, 0, bcs_f, 0);
    }

    if (s0mac[0][0].nGrow() != 1) {
        Abort("Error: MakeS0mac assumes one ghost cell");
    }

    const int nr_fine_loc = nr_fine;
    const int max_lev = max_radial_level;
    const Real dr = dr_fine;
    const Real * AMREX_RESTRICT s0_p = s0.dataPtr();
    Real * AMREX_RESTRICT r_edge_loc_p = r_edge_loc.dataPtr();
    Real * AMREX_RESTRICT r_cc_loc_p = r_cc_loc.dataPtr();

    for (int lev=0; lev<=finest_level; ++lev) {

        // get references to the MultiFabs at level lev
        MultiFab& s0cart_mf = s0_cart[lev];
    
        const auto dx = geom[lev].CellSizeArray();
        const auto prob_lo = geom[lev].ProbLoArray();
        GpuArray<Real,AMREX_SPACEDIM> center;

        for (int n = 0; n < AMREX_SPACEDIM; ++n) {
            center[n] = 0.5 * (geom[lev].ProbLo(n) + geom[lev].ProbHi(n));
        }

        // loop over boxes (make sure mfi takes a cell-centered multifab as an argument)
#ifdef _OPENMP
#pragma omp parallel
#endif
        for ( MFIter mfi(s0cart_mf, TilingIfNotGPU()); mfi.isValid(); ++mfi ) {

            // Get the index space of the valid region
            const Box& xbx = mfi.grownnodaltilebox(0, 1);
            const Box& ybx = mfi.grownnodaltilebox(1, 1);
            const Box& zbx = mfi.grownnodaltilebox(2, 1);

            const Array4<Real> s0macx = s0mac[lev][0].array(mfi);
            const Array4<Real> s0macy = s0mac[lev][1].array(mfi);
            const Array4<Real> s0macz = s0mac[lev][2].array(mfi);
            const Array4<const Real> s0_cart_arr = s0_cart[lev].array(mfi);

            if (use_exact_base_state) {
                // we currently have three different ideas for computing s0mac
                // 1.  Interpolate s0 to cell centers, then average to edges
                // 2.  Interpolate s0 to edges directly using linear interpolation
                // 3.  Interpolate s0 to edges directly using quadratic interpolation
                // 4.  Interpolate s0 to nodes, then average to edges

                if (s0mac_interp_type == 1) {

                    AMREX_PARALLEL_FOR_3D(xbx, i, j, k, {
                        s0macx(i,j,k) = 0.5 * (s0_cart_arr(i-1,j,k) + s0_cart_arr(i,j,k));
                    });

                    AMREX_PARALLEL_FOR_3D(ybx, i, j, k, {
                        s0macy(i,j,k) = 0.5 * (s0_cart_arr(i,j-1,k) + s0_cart_arr(i,j,k));
                    });

                    AMREX_PARALLEL_FOR_3D(zbx, i, j, k, {
                        s0macz(i,j,k) = 0.5 * (s0_cart_arr(i,j,k-1) + s0_cart_arr(i,j,k));
                    });

                } else if (s0mac_interp_type == 2) {

                    AMREX_PARALLEL_FOR_3D(xbx, i, j, k, {
                        Real x = prob_lo[0] + Real(i) * dx[0] - center[0];
                        Real y = prob_lo[1] + (Real(j)+0.5) * dx[1] - center[1];
                        Real z = prob_lo[2] + (Real(k)+0.5) * dx[2] - center[2];

                        Real radius = sqrt(x*x + y*y + z*z);
                        int index = round(radius*radius / (dx[0]*dx[0]) - 0.375);
                        // closest radial index to edge-centered point

                        if (radius >= r_cc_loc_p[index*(max_lev+1)]) {
                            Real dri = r_cc_loc_p[(index+1)*(max_lev+1)] 
                                - r_cc_loc_p[index*(max_lev+1)];
                            if (index >= nr_fine_loc-1) {
                                s0macx(i,j,k) = s0_p[(nr_fine-1)*(max_lev+1)];
                            } else {
                                s0macx(i,j,k) = s0_p[(index+1)*(max_lev+1)] 
                                    * (radius-r_cc_loc_p[index*(max_lev+1)])/dri
                                    + s0_p[index*(max_lev+1)]
                                    * (r_cc_loc_p[(index+1)*(max_lev+1)]-radius)/dri;
                            }
                        } else {
                            Real dri = r_cc_loc_p[index*(max_lev+1)] 
                                - r_cc_loc_p[(index-1)*(max_lev+1)];
                            if (index == 0) {
                                s0macx(i,j,k) = s0_p[index*(max_lev+1)];
                            } else if (index > nr_fine_loc-1) {
                                s0macx(i,j,k) = s0_p[(nr_fine-1)*(max_lev+1)];
                            } else {
                                s0macx(i,j,k) = s0_p[index*(max_lev+1)] 
                                    * (radius-r_cc_loc_p[(index-1)*(max_lev+1)])/dri
                                    + s0_p[(index-1)*(max_lev+1)]
                                    * (r_cc_loc_p[index*(max_lev+1)]-radius)/dri;
                            }
                        }
                    });

                    AMREX_PARALLEL_FOR_3D(ybx, i, j, k, {
                        Real x = prob_lo[0] + (Real(i)+0.5) * dx[0] - center[0];
                        Real y = prob_lo[1] + Real(j) * dx[1] - center[1];
                        Real z = prob_lo[2] + (Real(k)+0.5) * dx[2] - center[2];

                        Real radius = sqrt(x*x + y*y + z*z);
                        int index = round(radius*radius / (dx[1]*dx[1]) - 0.375);
                        // closest radial index to edge-centered point

                        if (radius >= r_cc_loc_p[index*(max_lev+1)]) {
                            Real dri = r_cc_loc_p[(index+1)*(max_lev+1)] 
                                - r_cc_loc_p[index*(max_lev+1)];
                            if (index >= nr_fine_loc-1) {
                                s0macy(i,j,k) = s0_p[(nr_fine-1)*(max_lev+1)];
                            } else {
                                s0macy(i,j,k) = s0_p[(index+1)*(max_lev+1)] 
                                    * (radius-r_cc_loc_p[index*(max_lev+1)])/dri
                                    + s0_p[index*(max_lev+1)]
                                    * (r_cc_loc_p[(index+1)*(max_lev+1)]-radius)/dri;
                            }
                        } else {
                            Real dri = r_cc_loc_p[index*(max_lev+1)] 
                                - r_cc_loc_p[(index-1)*(max_lev+1)];
                            if (index == 0) {
                                s0macy(i,j,k) = s0_p[index*(max_lev+1)];
                            } else if (index > nr_fine_loc-1) {
                                s0macy(i,j,k) = s0_p[(nr_fine-1)*(max_lev+1)];
                            } else {
                                s0macy(i,j,k) = s0_p[index*(max_lev+1)] 
                                    * (radius-r_cc_loc_p[(index-1)*(max_lev+1)])/dri
                                    + s0_p[(index-1)*(max_lev+1)]
                                    * (r_cc_loc_p[index*(max_lev+1)]-radius)/dri;
                            }
                        }
                    });

                    AMREX_PARALLEL_FOR_3D(zbx, i, j, k, {
                        Real x = prob_lo[0] + (Real(i)+0.5) * dx[0] - center[0];
                        Real y = prob_lo[1] + (Real(j)+0.5) * dx[1] - center[1];
                        Real z = prob_lo[2] + Real(k) * dx[2] - center[2];

                        Real radius = sqrt(x*x + y*y + z*z);
                        int index = round(radius*radius / (dx[2]*dx[2]) - 0.375);
                        // closest radial index to edge-centered point

                        if (radius >= r_cc_loc_p[index*(max_lev+1)]) {
                            Real dri = r_cc_loc_p[(index+1)*(max_lev+1)] 
                                - r_cc_loc_p[index*(max_lev+1)];
                            if (index >= nr_fine_loc-1) {
                                s0macz(i,j,k) = s0_p[(nr_fine-1)*(max_lev+1)];
                            } else {
                                s0macz(i,j,k) = s0_p[(index+1)*(max_lev+1)] 
                                    * (radius-r_cc_loc_p[index*(max_lev+1)])/dri
                                    + s0_p[index*(max_lev+1)]
                                    * (r_cc_loc_p[(index+1)*(max_lev+1)]-radius)/dri;
                            }
                        } else {
                            Real dri = r_cc_loc_p[index*(max_lev+1)] 
                                - r_cc_loc_p[(index-1)*(max_lev+1)];
                            if (index == 0) {
                                s0macz(i,j,k) = s0_p[index*(max_lev+1)];
                            } else if (index > nr_fine_loc-1) {
                                s0macz(i,j,k) = s0_p[(nr_fine-1)*(max_lev+1)];
                            } else {
                                s0macz(i,j,k) = s0_p[index*(max_lev+1)] 
                                    * (radius-r_cc_loc_p[(index-1)*(max_lev+1)])/dri
                                    + s0_p[(index-1)*(max_lev+1)]
                                    * (r_cc_loc_p[index*(max_lev+1)]-radius)/dri;
                            }
                        }
                    });

                } else if (s0mac_interp_type == 3) {

                    AMREX_PARALLEL_FOR_3D(xbx, i, j, k, {
                        Real x = prob_lo[0] + Real(i) * dx[0] - center[0];
                        Real y = prob_lo[1] + (Real(j)+0.5) * dx[1] - center[1];
                        Real z = prob_lo[2] + (Real(k)+0.5) * dx[2] - center[2];

                        Real radius = sqrt(x*x + y*y + z*z);
                        int index = round(radius*radius / (dx[0]*dx[0]) - 0.375);
                        // closest radial index to edge-centered point

                        // index refers to the center point in the quadratic stencil.
                        // we need to modify this if we're too close to the edge
                        if (index == 0) {
                            index = 1;
                        } else if (index >= nr_fine_loc-1) {
                            index = nr_fine_loc-2;
                        }

                        s0macx(i,j,k) = QuadInterp(radius, 
                                            r_cc_loc_p[(index-1)*(max_lev+1)],
                                            r_cc_loc_p[index*(max_lev+1)], 
                                            r_cc_loc_p[(index+1)*(max_lev+1)], 
                                            s0_p[(index-1)*(max_lev+1)],
                                            s0_p[index*(max_lev+1)],
                                            s0_p[(index+1)*(max_lev+1)]);
                    });

                    AMREX_PARALLEL_FOR_3D(ybx, i, j, k, {
                        Real x = prob_lo[0] + (Real(i)+0.5) * dx[0] - center[0];
                        Real y = prob_lo[1] + Real(j) * dx[1] - center[1];
                        Real z = prob_lo[2] + (Real(k)+0.5) * dx[2] - center[2];

                        Real radius = sqrt(x*x + y*y + z*z);
                        int index = round(radius*radius / (dx[1]*dx[1]) - 0.375);
                        // closest radial index to edge-centered point

                        // index refers to the center point in the quadratic stencil.
                        // we need to modify this if we're too close to the edge
                        if (index == 0) {
                            index = 1;
                        } else if (index >= nr_fine_loc-1) {
                            index = nr_fine_loc-2;
                        }

                        s0macy(i,j,k) = QuadInterp(radius, 
                                            r_cc_loc_p[(index-1)*(max_lev+1)],
                                            r_cc_loc_p[index*(max_lev+1)], 
                                            r_cc_loc_p[(index+1)*(max_lev+1)], 
                                            s0_p[(index-1)*(max_lev+1)],
                                            s0_p[index*(max_lev+1)],
                                            s0_p[(index+1)*(max_lev+1)]);
                    });

                    AMREX_PARALLEL_FOR_3D(zbx, i, j, k, {
                        Real x = prob_lo[0] + (Real(i)+0.5) * dx[0] - center[0];
                        Real y = prob_lo[1] + (Real(j)+0.5) * dx[1] - center[1];
                        Real z = prob_lo[2] + Real(k) * dx[2] - center[2];

                        Real radius = sqrt(x*x + y*y + z*z);
                        int index = round(radius*radius / (dx[2]*dx[2]) - 0.375);
                        // closest radial index to edge-centered point

                        // index refers to the center point in the quadratic stencil.
                        // we need to modify this if we're too close to the edge
                        if (index == 0) {
                            index = 1;
                        } else if (index >= nr_fine_loc-1) {
                            index = nr_fine_loc-2;
                        }

                        s0macz(i,j,k) = QuadInterp(radius, 
                                            r_cc_loc_p[(index-1)*(max_lev+1)],
                                            r_cc_loc_p[index*(max_lev+1)], 
                                            r_cc_loc_p[(index+1)*(max_lev+1)], 
                                            s0_p[(index-1)*(max_lev+1)],
                                            s0_p[index*(max_lev+1)],
                                            s0_p[(index+1)*(max_lev+1)]);
                    });
                }

            } else { // use_exact_base_state = 0

                if (s0mac_interp_type == 1) {

                    AMREX_PARALLEL_FOR_3D(xbx, i, j, k, {
                        s0macx(i,j,k) = 0.5 * (s0_cart_arr(i-1,j,k) + s0_cart_arr(i,j,k));
                    });

                    AMREX_PARALLEL_FOR_3D(ybx, i, j, k, {
                        s0macy(i,j,k) = 0.5 * (s0_cart_arr(i,j-1,k) + s0_cart_arr(i,j,k));
                    });

                    AMREX_PARALLEL_FOR_3D(zbx, i, j, k, {
                        s0macz(i,j,k) = 0.5 * (s0_cart_arr(i,j,k-1) + s0_cart_arr(i,j,k));
                    });

                } else if (s0mac_interp_type == 2) {

                    AMREX_PARALLEL_FOR_3D(xbx, i, j, k, {
                        Real x = prob_lo[0] + Real(i) * dx[0] - center[0];
                        Real y = prob_lo[1] + (Real(j)+0.5) * dx[1] - center[1];
                        Real z = prob_lo[2] + (Real(k)+0.5) * dx[2] - center[2];

                        Real radius = sqrt(x*x + y*y + z*z);
                        int index = int(radius / dr);

                        if (radius >= r_cc_loc_p[index*(max_lev+1)]) {
                            if (index >= nr_fine_loc-1) {
                                s0macx(i,j,k) = s0_p[(nr_fine-1)*(max_lev+1)];
                            } else {
                                s0macx(i,j,k) = s0_p[(index+1)*(max_lev+1)] 
                                    * (radius-r_cc_loc_p[index*(max_lev+1)])/dr
                                    + s0_p[index*(max_lev+1)]
                                    * (r_cc_loc_p[(index+1)*(max_lev+1)]-radius)/dr;
                            }
                        } else {
                            if (index == 0) {
                                s0macx(i,j,k) = s0_p[index*(max_lev+1)];
                            } else if (index > nr_fine_loc-1) {
                                s0macx(i,j,k) = s0_p[(nr_fine-1)*(max_lev+1)];
                            } else {
                                s0macx(i,j,k) = s0_p[index*(max_lev+1)] 
                                    * (radius-r_cc_loc_p[(index-1)*(max_lev+1)])/dr
                                    + s0_p[(index-1)*(max_lev+1)]
                                    * (r_cc_loc_p[index*(max_lev+1)]-radius)/dr;
                            }
                        }
                    });

                    AMREX_PARALLEL_FOR_3D(ybx, i, j, k, {
                        Real x = prob_lo[0] + (Real(i)+0.5) * dx[0] - center[0];
                        Real y = prob_lo[1] + Real(j) * dx[1] - center[1];
                        Real z = prob_lo[2] + (Real(k)+0.5) * dx[2] - center[2];

                        Real radius = sqrt(x*x + y*y + z*z);
                        int index = int(radius / dr);

                        if (radius >= r_cc_loc_p[index*(max_lev+1)]) {
                            if (index >= nr_fine_loc-1) {
                                s0macy(i,j,k) = s0_p[(nr_fine-1)*(max_lev+1)];
                            } else {
                                s0macy(i,j,k) = s0_p[(index+1)*(max_lev+1)] 
                                    * (radius-r_cc_loc_p[index*(max_lev+1)])/dr
                                    + s0_p[index*(max_lev+1)]
                                    * (r_cc_loc_p[(index+1)*(max_lev+1)]-radius)/dr;
                            }
                        } else {
                            if (index == 0) {
                                s0macy(i,j,k) = s0_p[index*(max_lev+1)];
                            } else if (index > nr_fine_loc-1) {
                                s0macy(i,j,k) = s0_p[(nr_fine-1)*(max_lev+1)];
                            } else {
                                s0macy(i,j,k) = s0_p[index*(max_lev+1)] 
                                    * (radius-r_cc_loc_p[(index-1)*(max_lev+1)])/dr
                                    + s0_p[(index-1)*(max_lev+1)]
                                    * (r_cc_loc_p[index*(max_lev+1)]-radius)/dr;
                            }
                        }
                    });

                    AMREX_PARALLEL_FOR_3D(zbx, i, j, k, {
                        Real x = prob_lo[0] + (Real(i)+0.5) * dx[0] - center[0];
                        Real y = prob_lo[1] + (Real(j)+0.5) * dx[1] - center[1];
                        Real z = prob_lo[2] + Real(k) * dx[2] - center[2];

                        Real radius = sqrt(x*x + y*y + z*z);
                        int index = int(radius / dr);

                        if (radius >= r_cc_loc_p[index*(max_lev+1)]) {
                            if (index >= nr_fine_loc-1) {
                                s0macz(i,j,k) = s0_p[(nr_fine-1)*(max_lev+1)];
                            } else {
                                s0macz(i,j,k) = s0_p[(index+1)*(max_lev+1)] 
                                    * (radius-r_cc_loc_p[index*(max_lev+1)])/dr
                                    + s0_p[index*(max_lev+1)]
                                    * (r_cc_loc_p[(index+1)*(max_lev+1)]-radius)/dr;
                            }
                        } else {
                            if (index == 0) {
                                s0macz(i,j,k) = s0_p[index*(max_lev+1)];
                            } else if (index > nr_fine_loc-1) {
                                s0macz(i,j,k) = s0_p[(nr_fine-1)*(max_lev+1)];
                            } else {
                                s0macz(i,j,k) = s0_p[index*(max_lev+1)] 
                                    * (radius-r_cc_loc_p[(index-1)*(max_lev+1)])/dr
                                    + s0_p[(index-1)*(max_lev+1)]
                                    * (r_cc_loc_p[index*(max_lev+1)]-radius)/dr;
                            }
                        }
                    });

                } else if (s0mac_interp_type == 3) {

                    AMREX_PARALLEL_FOR_3D(xbx, i, j, k, {
                        Real x = prob_lo[0] + Real(i) * dx[0] - center[0];
                        Real y = prob_lo[1] + (Real(j)+0.5) * dx[1] - center[1];
                        Real z = prob_lo[2] + (Real(k)+0.5) * dx[2] - center[2];

                        Real radius = sqrt(x*x + y*y + z*z);
                        int index = int(radius / dr);

                        if (index == 0) {
                            index = 1;
                        } else if (index >= nr_fine_loc-1) {
                            index = nr_fine_loc-2;
                        }

                        s0macx(i,j,k) = QuadInterp(radius, 
                                            r_cc_loc_p[(index-1)*(max_lev+1)],
                                            r_cc_loc_p[index*(max_lev+1)], 
                                            r_cc_loc_p[(index+1)*(max_lev+1)], 
                                            s0_p[(index-1)*(max_lev+1)],
                                            s0_p[index*(max_lev+1)],
                                            s0_p[(index+1)*(max_lev+1)]);
                    });

                    AMREX_PARALLEL_FOR_3D(ybx, i, j, k, {
                        Real x = prob_lo[0] + (Real(i)+0.5) * dx[0] - center[0];
                        Real y = prob_lo[1] + Real(j) * dx[1] - center[1];
                        Real z = prob_lo[2] + (Real(k)+0.5) * dx[2] - center[2];

                        Real radius = sqrt(x*x + y*y + z*z);
                        int index = int(radius / dr);

                        if (index == 0) {
                            index = 1;
                        } else if (index >= nr_fine_loc-1) {
                            index = nr_fine_loc-2;
                        }

                        s0macy(i,j,k) = QuadInterp(radius, 
                                            r_cc_loc_p[(index-1)*(max_lev+1)],
                                            r_cc_loc_p[index*(max_lev+1)], 
                                            r_cc_loc_p[(index+1)*(max_lev+1)], 
                                            s0_p[(index-1)*(max_lev+1)],
                                            s0_p[index*(max_lev+1)],
                                            s0_p[(index+1)*(max_lev+1)]);
                    });

                    AMREX_PARALLEL_FOR_3D(zbx, i, j, k, {
                        Real x = prob_lo[0] + (Real(i)+0.5) * dx[0] - center[0];
                        Real y = prob_lo[1] + (Real(j)+0.5) * dx[1] - center[1];
                        Real z = prob_lo[2] + Real(k) * dx[2] - center[2];

                        Real radius = sqrt(x*x + y*y + z*z);
                        int index = int(radius / dr);

                        if (index == 0) {
                            index = 1;
                        } else if (index >= nr_fine_loc-1) {
                            index = nr_fine_loc-2;
                        }

                        s0macz(i,j,k) = QuadInterp(radius, 
                                            r_cc_loc_p[(index-1)*(max_lev+1)],
                                            r_cc_loc_p[index*(max_lev+1)], 
                                            r_cc_loc_p[(index+1)*(max_lev+1)], 
                                            s0_p[(index-1)*(max_lev+1)],
                                            s0_p[index*(max_lev+1)],
                                            s0_p[(index+1)*(max_lev+1)]);
                    });
                }
            }
        }
    }
}

void
Maestro::MakeNormal ()
{
    // timer for profiling
    BL_PROFILE_VAR("Maestro::MakeNormal()", MakeNormal);

    // normal is the unit vector in the radial direction (e_r) in spherical
    // coordinates.
    // 
    // in terms of Cartesian coordinates, with unit vectors e_x, e_y, e_z,
    //    e_r = sin(theta)cos(phi) e_x + sin(theta)sin(phi) e_y + cos(theta) e_z
    // or
    //    e_r = (x/R) e_x + (y/R) e_y + (z/R) e_z

    if (spherical == 1) {

        for (int lev=0; lev<=finest_level; ++lev) {

            const auto dx = geom[lev].CellSizeArray();
            const auto prob_lo = geom[lev].ProbLoArray();
            GpuArray<Real,AMREX_SPACEDIM> center;

            for (int n = 0; n < AMREX_SPACEDIM; ++n) {
                center[n] = 0.5 * (geom[lev].ProbLo(n) + geom[lev].ProbHi(n));
            }

            // get references to the MultiFabs at level lev
            MultiFab& normal_mf = normal[lev];

            // loop over boxes (make sure mfi takes a cell-centered multifab as an argument)
    #ifdef _OPENMP
    #pragma omp parallel
    #endif
            for ( MFIter mfi(normal_mf, TilingIfNotGPU()); mfi.isValid(); ++mfi ) {

                const Box& tileBox = mfi.tilebox();
                const Array4<Real> normal_arr = normal[lev].array(mfi);

                AMREX_PARALLEL_FOR_3D(tileBox, i, j, k, {
                    Real x = prob_lo[0] + (Real(i)+0.5) * dx[0] - center[0];
                    Real y = prob_lo[1] + (Real(j)+0.5) * dx[1] - center[1];
                    Real z = prob_lo[2] + (Real(k)+0.5) * dx[2] - center[2];

                    Real inv_radius = 1.0 / (x*x + y*y + z*z);

                    normal_arr(i,j,k,0) = x * inv_radius;
                    normal_arr(i,j,k,1) = y * inv_radius;
                    normal_arr(i,j,k,2) = z * inv_radius;
                });
            }
        }
    }
}


void
Maestro::PutDataOnFaces(const Vector<MultiFab>& s_cc,
                        Vector<std::array< MultiFab, AMREX_SPACEDIM > >& face,
                        const int harmonic_avg) {
    // timer for profiling
    BL_PROFILE_VAR("Maestro::PutDataOnFaces()",PutDataOnFaces);

    for (int lev=0; lev<=finest_level; ++lev) {
        
        // need one cell-centered MF for the MFIter
        const MultiFab& scc_mf = s_cc[lev];

        // loop over boxes (make sure mfi takes a cell-centered multifab as an argument)
#ifdef _OPENMP
#pragma omp parallel
#endif
        for ( MFIter mfi(scc_mf, TilingIfNotGPU()); mfi.isValid(); ++mfi ) {

            // Get the index space of the valid region
            const Box& xbx = mfi.nodaltilebox(0);
            const Box& ybx = mfi.nodaltilebox(1);
#if (AMREX_SPACEDIM == 3)
            const Box& zbx = mfi.nodaltilebox(2);
#endif

            const Array4<const Real> scc = s_cc[lev].array(mfi);
            const Array4<Real> facex = face[lev][0].array(mfi);
            const Array4<Real> facey = face[lev][1].array(mfi);
            const Array4<Real> facez = face[lev][2].array(mfi);

            if (harmonic_avg) {
                AMREX_PARALLEL_FOR_3D(xbx, i, j, k, {
                    Real denom = scc(i,j,k) + scc(i-1,j,k);
                    Real prod  = scc(i,j,k) * scc(i-1,j,k);

                    if (denom != 0.0) {
                        facex(i,j,k) = 2.0 * prod / denom;
                    } else {
                        facex(i,j,k) = 0.5 * denom;
                    }
                });

                AMREX_PARALLEL_FOR_3D(ybx, i, j, k, {
                    Real denom = scc(i,j,k) + scc(i,j-1,k);
                    Real prod  = scc(i,j,k) * scc(i,j-1,k);

                    if (denom != 0.0) {
                        facey(i,j,k) = 2.0 * prod / denom;
                    } else {
                        facey(i,j,k) = 0.5 * denom;
                    }
                });
#if (AMREX_SPACEDIM == 3)
                AMREX_PARALLEL_FOR_3D(zbx, i, j, k, {
                    Real denom = scc(i,j,k) + scc(i,j,k-1);
                    Real prod  = scc(i,j,k) * scc(i-1,j,k);

                    if (denom != 0.0) {
                        facez(i,j,k) = 2.0 * prod / denom;
                    } else {
                        facez(i,j,k) = 0.5 * denom;
                    }
                });
#endif
            } else {
                AMREX_PARALLEL_FOR_3D(xbx, i, j, k, {
                    facex(i,j,k) = 0.5 * (scc(i,j,k) + scc(i-1,j,k));
                });
                AMREX_PARALLEL_FOR_3D(ybx, i, j, k, {
                    facey(i,j,k) = 0.5 * (scc(i,j,k) + scc(i,j-1,k));
                });
#if (AMREX_SPACEDIM == 3)
                AMREX_PARALLEL_FOR_3D(zbx, i, j, k, {
                    facez(i,j,k) = 0.5 * (scc(i,j,k) + scc(i,j,k-1));
                });
#endif
            }
        }
    }

    // Make sure that the fine edges average down onto the coarse edges (edge_restriction)
    AverageDownFaces(face);
}


void
Maestro::MakeCCtoRadii ()
{
    // timer for profiling
    BL_PROFILE_VAR("Maestro::MakeCCtoRadius()",MakeCCtoRadii);

    for (int lev=0; lev<=finest_level; ++lev) {

        // get references to the MultiFabs at level lev
        const Real* dx = geom[lev].CellSize();
        const Real* dx_fine = geom[max_level].CellSize();

        MultiFab& cc_to_r = cell_cc_to_r[lev];

        // loop over boxes (make sure mfi takes a cell-centered multifab as an argument)
#ifdef _OPENMP
#pragma omp parallel
#endif
        for ( MFIter mfi(cc_to_r, TilingIfNotGPU()); mfi.isValid(); ++mfi ) {

            const Box& tilebox = mfi.tilebox();

            // call fortran subroutine
            // use macros in AMReX_ArrayLim.H to pass in each FAB's data,
            // lo/hi coordinates (including ghost cells), and/or the # of components
#pragma gpu box(tilebox)
            init_base_state_map_sphr(AMREX_INT_ANYD(tilebox.loVect()), 
                     AMREX_INT_ANYD(tilebox.hiVect()), 
                     BL_TO_FORTRAN_ANYD(cc_to_r[mfi]),
                                     AMREX_REAL_ANYD(dx_fine),
                                     AMREX_REAL_ANYD(dx));
        }
    }

}<|MERGE_RESOLUTION|>--- conflicted
+++ resolved
@@ -77,7 +77,6 @@
 #endif
     for ( MFIter mfi(s0_cart_mf, TilingIfNotGPU()); mfi.isValid(); ++mfi ) {
 
-<<<<<<< HEAD
     	// Get the index space of the valid region
     	const Box& tileBox = mfi.tilebox();
 
@@ -335,32 +334,6 @@
                 } // is_input_edge_centered
             } // use_exact_base_state
     	}
-=======
-        // Get the index space of the valid region
-        const Box& tileBox = mfi.tilebox();
-        const Real* dx = geom[level].CellSize();
-
-        // call fortran subroutine
-        // use macros in AMReX_ArrayLim.H to pass in each FAB's data,
-        // lo/hi coordinates (including ghost cells), and/or the # of components
-        // We will also pass "validBox", which specifies the "valid" region.
-        if (spherical == 0) {
-#pragma gpu box(tileBox)
-            put_1d_array_on_cart(AMREX_INT_ANYD(tileBox.loVect()),
-                     AMREX_INT_ANYD(tileBox.hiVect()),level,
-                                 BL_TO_FORTRAN_ANYD(s0_cart_mf[mfi]), s0_cart_mf.nComp(),
-                                 s0.dataPtr(), is_input_edge_centered, is_output_a_vector);
-        } else {
-#pragma gpu box(tileBox)
-            put_1d_array_on_cart_sphr(AMREX_INT_ANYD(tileBox.loVect()),
-                          AMREX_INT_ANYD(tileBox.hiVect()),
-                                      BL_TO_FORTRAN_ANYD(s0_cart_mf[mfi]), s0_cart_mf.nComp(),
-                                      s0.dataPtr(), AMREX_REAL_ANYD(dx),
-                                      is_input_edge_centered, is_output_a_vector,
-                                      r_cc_loc.dataPtr(), r_edge_loc.dataPtr(),
-                                      BL_TO_FORTRAN_ANYD(cc_to_r[mfi]));
-        }
->>>>>>> 49f85fc0
     }
 }
 
