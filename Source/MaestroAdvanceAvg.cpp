
#include <Maestro.H>
#include <Maestro_F.H>

using namespace amrex;

// advance a single level for a single time step, updates flux registers
void
Maestro::AdvanceTimeStepAverage (bool is_initIter) {

    // timer for profiling
    BL_PROFILE_VAR("Maestro::AdvanceTimeStepAverage()",AdvanceTimeStepAverage);

    // cell-centered MultiFabs needed within the AdvanceTimeStep routine
    Vector<MultiFab>      rhohalf(finest_level+1);
    Vector<MultiFab>       macrhs(finest_level+1);
    Vector<MultiFab>       macphi(finest_level+1);
    Vector<MultiFab>     S_cc_nph(finest_level+1);
    Vector<MultiFab> rho_omegadot(finest_level+1);
    Vector<MultiFab>     thermal1(finest_level+1);
    Vector<MultiFab>     thermal2(finest_level+1);
    Vector<MultiFab>     rho_Hnuc(finest_level+1);
    Vector<MultiFab>     rho_Hext(finest_level+1);
    Vector<MultiFab>           s1(finest_level+1);
    Vector<MultiFab>           s2(finest_level+1);
    Vector<MultiFab>       s2star(finest_level+1);
    Vector<MultiFab> delta_gamma1_term(finest_level+1);
    Vector<MultiFab> delta_gamma1(finest_level+1);
    Vector<MultiFab> peosbar_cart(finest_level+1);
    Vector<MultiFab>      p0_cart(finest_level+1);
    Vector<MultiFab> delta_p_term(finest_level+1);
    Vector<MultiFab>       Tcoeff(finest_level+1);
    Vector<MultiFab>      hcoeff1(finest_level+1);
    Vector<MultiFab>     Xkcoeff1(finest_level+1);
    Vector<MultiFab>      pcoeff1(finest_level+1);
    Vector<MultiFab>      hcoeff2(finest_level+1);
    Vector<MultiFab>     Xkcoeff2(finest_level+1);
    Vector<MultiFab>      pcoeff2(finest_level+1);
    Vector<MultiFab>   scal_force(finest_level+1);
    Vector<MultiFab>    delta_chi(finest_level+1);
    Vector<MultiFab>       sponge(finest_level+1);

    // face-centered in the dm-direction (planar only)
    Vector<MultiFab> etarhoflux_dummy(finest_level+1);

    // face-centered
    Vector<std::array< MultiFab, AMREX_SPACEDIM > >  umac(finest_level+1);
    Vector<std::array< MultiFab, AMREX_SPACEDIM > > sedge(finest_level+1);
    Vector<std::array< MultiFab, AMREX_SPACEDIM > > sflux(finest_level+1);

    ////////////////////////
    // needed for spherical routines only

    // cell-centered
    Vector<MultiFab> w0_force_cart_dummy(finest_level+1);

    // face-centered
    Vector<std::array< MultiFab, AMREX_SPACEDIM > > w0mac(finest_level+1);
    Vector<std::array< MultiFab, AMREX_SPACEDIM > > w0mac_dummy(finest_level+1);

    // end spherical-only MultiFabs
    ////////////////////////

    // vectors store the multilevel 1D states as one very long array
    // these are cell-centered
<<<<<<< HEAD
    BaseState<Real> grav_cell_nph   (max_radial_level+1, nr_fine);
    RealVector   rho0_nph        ( (max_radial_level+1)*nr_fine );
    BaseState<Real> p0_nph          (max_radial_level+1, nr_fine);
    BaseState<Real> p0_minus_peosbar (max_radial_level+1, nr_fine);
    BaseState<Real> peosbar (max_radial_level+1, nr_fine);
    RealVector   w0_force_dummy  ( (max_radial_level+1)*nr_fine );
    RealVector   Sbar            ( (max_radial_level+1)*nr_fine );
    BaseState<Real>   beta0_nph  (max_radial_level+1, nr_fine);
    BaseState<Real>   gamma1bar_nph   (max_radial_level+1, nr_fine);
    RealVector   delta_gamma1_termbar ( (max_radial_level+1)*nr_fine );
    RealVector delta_chi_w0_dummy   ( (max_radial_level+1)*nr_fine );
=======
    RealVector grav_cell_nph   ( (base_geom.max_radial_level+1)*base_geom.nr_fine );
    RealVector   rho0_nph        ( (base_geom.max_radial_level+1)*base_geom.nr_fine );
    RealVector p0_nph          ( (base_geom.max_radial_level+1)*base_geom.nr_fine );
    RealVector p0_minus_peosbar( (base_geom.max_radial_level+1)*base_geom.nr_fine );
    RealVector   peosbar         ( (base_geom.max_radial_level+1)*base_geom.nr_fine );
    RealVector   w0_force_dummy  ( (base_geom.max_radial_level+1)*base_geom.nr_fine );
    RealVector   Sbar            ( (base_geom.max_radial_level+1)*base_geom.nr_fine );
    BaseState<Real> beta0_nph (base_geom.max_radial_level+1, base_geom.nr_fine);
    RealVector   gamma1bar_nph   ( (base_geom.max_radial_level+1)*base_geom.nr_fine );
    RealVector   delta_gamma1_termbar ( (base_geom.max_radial_level+1)*base_geom.nr_fine );
    RealVector delta_chi_w0_dummy   ( (base_geom.max_radial_level+1)*base_geom.nr_fine );
>>>>>>> c73d84c7

    // vectors store the multilevel 1D states as one very long array
    // these are edge-centered
    RealVector   w0_old             ( (base_geom.max_radial_level+1)*(base_geom.nr_fine+1) );
    BaseState<Real> rho0_pred_edge_dummy(base_geom.max_radial_level+1, base_geom.nr_fine+1);

    // make sure C++ is as efficient as possible with memory usage
    rho0_nph.shrink_to_fit();
    w0_force_dummy.shrink_to_fit();
    Sbar.shrink_to_fit();
    delta_gamma1_termbar.shrink_to_fit();
    w0_old.shrink_to_fit();
    delta_chi_w0_dummy.shrink_to_fit();

    int is_predictor;

    bool split_projection = true;

    Print() << "\nTimestep " << istep << " starts with TIME = " << t_old
            << " DT = " << dt << std::endl << std::endl;

    if (maestro_verbose > 0) {
        Print() << "Cell Count:" << std::endl;
        for (int lev=0; lev<=finest_level; ++lev) {
            Print() << "Level " << lev << ", " << CountCells(lev) << " cells" << std::endl;
        }
    }

    for (int lev=0; lev<=finest_level; ++lev) {
        // cell-centered MultiFabs
        rhohalf     [lev].define(grids[lev], dmap[lev],       1,    1);
        macrhs      [lev].define(grids[lev], dmap[lev],       1,    0);
        macphi      [lev].define(grids[lev], dmap[lev],       1,    1);
        S_cc_nph    [lev].define(grids[lev], dmap[lev],       1,    0);
        rho_omegadot[lev].define(grids[lev], dmap[lev], NumSpec,    0);
        thermal1    [lev].define(grids[lev], dmap[lev],       1,    0);
        thermal2    [lev].define(grids[lev], dmap[lev],       1,    0);
        rho_Hnuc    [lev].define(grids[lev], dmap[lev],       1,    0);
        rho_Hext    [lev].define(grids[lev], dmap[lev],       1,    0);
        s1          [lev].define(grids[lev], dmap[lev],   Nscal, ng_s);
        s2          [lev].define(grids[lev], dmap[lev],   Nscal, ng_s);
        s2star      [lev].define(grids[lev], dmap[lev],   Nscal, ng_s);
        delta_gamma1_term[lev].define(grids[lev], dmap[lev],  1,    0);
        delta_gamma1[lev].define(grids[lev], dmap[lev],       1,    0);
        p0_cart     [lev].define(grids[lev], dmap[lev],       1,    0);
        peosbar_cart[lev].define(grids[lev], dmap[lev],       1,    0);
        delta_p_term[lev].define(grids[lev], dmap[lev],       1,    0);
        Tcoeff      [lev].define(grids[lev], dmap[lev],       1,    1);
        hcoeff1     [lev].define(grids[lev], dmap[lev],       1,    1);
        Xkcoeff1    [lev].define(grids[lev], dmap[lev], NumSpec,    1);
        pcoeff1     [lev].define(grids[lev], dmap[lev],       1,    1);
        hcoeff2     [lev].define(grids[lev], dmap[lev],       1,    1);
        Xkcoeff2    [lev].define(grids[lev], dmap[lev], NumSpec,    1);
        pcoeff2     [lev].define(grids[lev], dmap[lev],       1,    1);
        if (ppm_trace_forces == 0) {
            scal_force  [lev].define(grids[lev], dmap[lev],   Nscal,    1);
        } else {
            // we need more ghostcells if we are tracing the forces
            scal_force  [lev].define(grids[lev], dmap[lev],   Nscal, ng_s);
        }
        delta_chi   [lev].define(grids[lev], dmap[lev],       1,    0);
        sponge      [lev].define(grids[lev], dmap[lev],       1,    0);

        // face-centered in the dm-direction (planar only)
        AMREX_D_TERM(etarhoflux_dummy[lev].define(convert(grids[lev],nodal_flag_x), dmap[lev], 1, 1); ,
                     etarhoflux_dummy[lev].define(convert(grids[lev],nodal_flag_y), dmap[lev], 1, 1); ,
                     etarhoflux_dummy[lev].define(convert(grids[lev],nodal_flag_z), dmap[lev], 1, 1); );

        // face-centered arrays of MultiFabs
        AMREX_D_TERM(umac [lev][0].define(convert(grids[lev],nodal_flag_x), dmap[lev], 1,     1); ,
                     umac [lev][1].define(convert(grids[lev],nodal_flag_y), dmap[lev], 1,     1); ,
                     umac [lev][2].define(convert(grids[lev],nodal_flag_z), dmap[lev], 1,     1); );
        AMREX_D_TERM(sedge[lev][0].define(convert(grids[lev],nodal_flag_x), dmap[lev], Nscal, 0); ,
                     sedge[lev][1].define(convert(grids[lev],nodal_flag_y), dmap[lev], Nscal, 0); ,
                     sedge[lev][2].define(convert(grids[lev],nodal_flag_z), dmap[lev], Nscal, 0); );
        AMREX_D_TERM(sflux[lev][0].define(convert(grids[lev],nodal_flag_x), dmap[lev], Nscal, 0); ,
                     sflux[lev][1].define(convert(grids[lev],nodal_flag_y), dmap[lev], Nscal, 0); ,
                     sflux[lev][2].define(convert(grids[lev],nodal_flag_z), dmap[lev], Nscal, 0); );

        // initialize umac
        for (int d=0; d < AMREX_SPACEDIM; ++d)
            umac[lev][d].setVal(0.);
    }

#if (AMREX_SPACEDIM == 3)
    for (int lev=0; lev<=finest_level; ++lev) {
        w0mac[lev][0].define(convert(grids[lev],nodal_flag_x), dmap[lev], 1, 1);
        w0mac[lev][1].define(convert(grids[lev],nodal_flag_y), dmap[lev], 1, 1);
        w0mac[lev][2].define(convert(grids[lev],nodal_flag_z), dmap[lev], 1, 1);
        w0mac_dummy[lev][0].define(convert(grids[lev],nodal_flag_x), dmap[lev], 1, 1);
        w0mac_dummy[lev][1].define(convert(grids[lev],nodal_flag_y), dmap[lev], 1, 1);
        w0mac_dummy[lev][2].define(convert(grids[lev],nodal_flag_z), dmap[lev], 1, 1);
    }
#endif
    
    for (int lev=0; lev<=finest_level; ++lev) {
        w0_force_cart_dummy[lev].define(grids[lev], dmap[lev], AMREX_SPACEDIM, 1);
        w0_force_cart_dummy[lev].setVal(0.);
    }

    // set etarhoflux_dummy to zero
    for (int lev=0; lev<=finest_level; ++lev) {
        etarhoflux_dummy[lev].setVal(0.);
    }

#if (AMREX_SPACEDIM == 3)
    // initialize MultiFabs and Vectors to ZERO
    for (int lev=0; lev<=finest_level; ++lev) {
        for (int d=0; d<AMREX_SPACEDIM; ++d) {
            w0mac[lev][d].setVal(0.);
            w0mac_dummy[lev][d].setVal(0.);
        }
    }
#endif
    
    // initialize to zero
    std::fill(Sbar.begin(), Sbar.end(), 0.);
    std::fill(w0.begin()  , w0.end()  , 0.);

    // set dummy variables to zero
    std::fill(w0_force_dummy.begin()      , w0_force_dummy.end()      , 0.);
    rho0_pred_edge_dummy.setVal(0.0);

    // make the sponge for all levels
    if (do_sponge) {
        SpongeInit(rho0_old);
        MakeSponge(sponge);
    }

    //////////////////////////////////////////////////////////////////////////////
    // STEP 1 -- react the full state and then base state through dt/2
    //////////////////////////////////////////////////////////////////////////////

    if (maestro_verbose >= 1) {
        Print() << "<<< STEP 1 : react state >>>" << std::endl;
    }

    // wallclock time
    Real start_total_react = ParallelDescriptor::second();

    React(sold,s1,rho_Hext,rho_omegadot,rho_Hnuc,p0_old,0.5*dt,t_old);

    // wallclock time
    Real end_total_react = ParallelDescriptor::second() - start_total_react;
    ParallelDescriptor::ReduceRealMax(end_total_react,ParallelDescriptor::IOProcessorNumber());

    //////////////////////////////////////////////////////////////////////////////
    // STEP 2 -- define average expansion at time n+1/2
    //////////////////////////////////////////////////////////////////////////////

    if (maestro_verbose >= 1) {
        Print() << "<<< STEP 2 : compute provisional S >>>" << std::endl;
    }

    if (t_old == 0.) {
        // this is either a pressure iteration or the first time step
        // set S_cc_nph = (1/2) (S_cc_old + S_cc_new)
        for (int lev=0; lev<=finest_level; ++lev) {
            MultiFab::LinComb(S_cc_nph[lev],0.5,S_cc_old[lev],0,0.5,S_cc_new[lev],0,0,1,0);
        }
    }
    else {
        // set S_cc_nph = S_cc_old + (dt/2) * dSdt
        for (int lev=0; lev<=finest_level; ++lev) {
            MultiFab::LinComb(S_cc_nph[lev],1.0,S_cc_old[lev],0,0.5*dt,dSdt[lev],0,0,1,0);
        }
    }
    // no ghost cells for S_cc_nph
    AverageDown(S_cc_nph, 0, 1);

    // compute p0_minus_peosbar = p0_old - peosbar (for making w0) and
    // compute delta_p_term = peos_old - p0_old (for RHS of projections)
    if (dpdt_factor > 0.0) {
        // peos_old (delta_p_term) now holds the thermodynamic p computed from sold(rho,h,X)
        PfromRhoH(sold,sold,delta_p_term);

        // compute peosbar = Avg(peos_old)
        Average(delta_p_term, peosbar, 0);

        // compute p0_minus_peosbar = p0_old - peosbar
        p0_minus_peosbar.copy(p0_old - peosbar);

        // compute peosbar_cart from peosbar
        Put1dArrayOnCart(peosbar, peosbar_cart, 0, 0, bcs_f, 0);

        // compute delta_p_term = peos_old - peosbar_cart
        for (int lev=0; lev<=finest_level; ++lev) {
            MultiFab::Subtract(delta_p_term[lev],peosbar_cart[lev],0,0,1,0);
        }
    } else {
        // these should have no effect if dpdt_factor <= 0
        p0_minus_peosbar.setVal(0.0);
        for (int lev=0; lev<=finest_level; ++lev) {
            delta_p_term[lev].setVal(0.);
        }
    }

    if (evolve_base_state) {

        if (split_projection) {

            // compute Sbar = average(S_cc_nph)
            Average(S_cc_nph, Sbar, 0);

            // save old-time value
            w0_old = w0;

            // compute w0, w0_force, and delta_chi_w0
            is_predictor = 1;
            Makew0(w0_old, w0_force_dummy, Sbar, rho0_old, rho0_old, 
                   p0_old, p0_old, gamma1bar_old, gamma1bar_old, 
                   p0_minus_peosbar, delta_chi_w0_dummy, dt, dtold, 
                   is_predictor);

            Put1dArrayOnCart(w0, w0_cart, 1, 1, bcs_u, 0, 1);
        
            if (spherical == 1) {
                // put w0 on Cartesian edges
                MakeW0mac(w0mac);
            }
        }
    }

    //////////////////////////////////////////////////////////////////////////////
    // STEP 3 -- construct the advective velocity
    //////////////////////////////////////////////////////////////////////////////

    if (maestro_verbose >= 1) {
        Print() << "<<< STEP 3 : create MAC velocities >>>" << std::endl;
    }

    // compute unprojected MAC velocities
    is_predictor = 1;
    AdvancePremac(umac,w0mac_dummy,w0_force_dummy,w0_force_cart_dummy);

    for (int lev=0; lev<=finest_level; ++lev) {
        delta_chi[lev].setVal(0.);
        macphi   [lev].setVal(0.);
        delta_gamma1_term[lev].setVal(0.);
    }

    if (evolve_base_state && !split_projection) {
        for (auto l = 0; l <= max_radial_level; ++l) {
            for (int r=0; r < nr_fine; ++r) {
                Sbar[l+(max_radial_level+1)*r] = 1.0/(gamma1bar_old(l,r)*p0_old(l,r)) * (p0_old(l,r) - p0_nm1(l,r))/dtold;
            }
        }
    }

    // compute RHS for MAC projection, beta0*(S_cc-Sbar) + beta0*delta_chi
    MakeRHCCforMacProj(macrhs,rho0_old,S_cc_nph,Sbar,beta0_old,delta_gamma1_term,
                       gamma1bar_old,p0_old,delta_p_term,delta_chi,is_predictor);

    if (spherical == 1 && evolve_base_state && split_projection) {
        // subtract w0mac from umac
        Addw0(umac,w0mac,-1.);
    }

    // wallclock time
    Real start_total_macproj = ParallelDescriptor::second();

    // MAC projection
    // includes spherical option in C++ function
    MacProj(umac,macphi,macrhs,beta0_old,is_predictor);

    // wallclock time
    Real end_total_macproj = ParallelDescriptor::second() - start_total_macproj;
    ParallelDescriptor::ReduceRealMax(end_total_macproj,ParallelDescriptor::IOProcessorNumber());

    if (spherical == 1 && evolve_base_state && split_projection) {
        // add w0mac back to umac
        Addw0(umac,w0mac,1.);
    }

    //////////////////////////////////////////////////////////////////////////////
    // STEP 4 -- advect the full state through dt
    //////////////////////////////////////////////////////////////////////////////

    if (maestro_verbose >= 1) {
        Print() << "<<< STEP 4 : advect base >>>" << std::endl;
    }

    // no need to advect the base state density
    rho0_new = rho0_old;

    // thermal is the forcing for rhoh or temperature
    if (use_thermal_diffusion) {
        MakeThermalCoeffs(s1,Tcoeff,hcoeff1,Xkcoeff1,pcoeff1);

        MakeExplicitThermal(thermal1,s1,Tcoeff,hcoeff1,Xkcoeff1,pcoeff1,p0_old,
                            temp_diffusion_formulation);
    }
    else {
        for (int lev=0; lev<=finest_level; ++lev) {
            thermal1[lev].setVal(0.);
        }
    }

    // copy temperature from s1 into s2 for seeding eos calls
    // temperature will be overwritten later after enthalpy advance
    for (int lev=0; lev<=finest_level; ++lev) {
        s2[lev].setVal(0.);
        MultiFab::Copy(s2[lev],s1[lev],Temp,Temp,1,ng_s);
    }

    if (maestro_verbose >= 1) {
        Print() << "            :  density_advance >>>" << std::endl;
        Print() << "            :   tracer_advance >>>" << std::endl;
    }

    // set sedge and sflux to zero
    for (int lev=0; lev<=finest_level; ++lev) {
        for (int idim=0; idim<AMREX_SPACEDIM; ++idim) {
            sedge[lev][idim].setVal(0.);
            sflux[lev][idim].setVal(0.);
        }
    }

    // advect rhoX, rho, and tracers
    DensityAdvance(1,s1,s2,sedge,sflux,scal_force,etarhoflux_dummy,umac,w0mac,rho0_pred_edge_dummy);

    // correct the base state density by "averaging"
    if (evolve_base_state) {
        Average(s2, rho0_new, Rho);
        compute_cutoff_coords(rho0_new.dataPtr());
        ComputeCutoffCoords(rho0_new);
    }

    // update grav_cell_new
    if (evolve_base_state) {
        MakeGravCell(grav_cell_new, rho0_new);
    } else {
        grav_cell_new.copy(grav_cell_old);
    }

    // base state pressure update
    if (evolve_base_state) {

        // set new p0 through HSE
        p0_new.copy(p0_old);

        EnforceHSE(rho0_new, p0_new, grav_cell_new);

        // compute p0_nph
        p0_nph.copy(0.5*(p0_old + p0_new));

        // hold dp0/dt in psi for enthalpy advance
<<<<<<< HEAD
        for (auto l = 0; l <= max_radial_level; ++l) {
            for (auto r = 0; r < nr_fine; ++r) {
                psi(l,r) = (p0_new(l,r) - p0_old(l,r))/dt;
            }
        }
    } else {
        p0_new.copy(p0_old);
=======
        auto psi_arr = psi.array();
        for (auto l = 0; l <= base_geom.max_radial_level; ++l) {
            for (auto r = 0; r < base_geom.nr_fine; ++r) {
                psi_arr(l,r) = (p0_new[l+(base_geom.max_radial_level+1)*r] - p0_old[l+(base_geom.max_radial_level+1)*r])/dt;
            }
        }
    } else {
        p0_new = p0_old;
>>>>>>> c73d84c7
    }

    // base state enthalpy update
    if (evolve_base_state) {
        // compute rhoh0_old by "averaging"
        Average(s1, rhoh0_old, RhoH);
        Average(s2, rhoh0_new, RhoH); // -> rhoh0_new = rhoh0_old (bad?)
    } else {
        rhoh0_new.copy(rhoh0_old);
    }

    if (maestro_verbose >= 1) {
        Print() << "            : enthalpy_advance >>>" << std::endl;
    }

    EnthalpyAdvance(1,s1,s2,sedge,sflux,scal_force,umac,w0mac,thermal1);

    if (evolve_base_state && use_etarho) {
        // compute the new etarho
        if (!spherical) {
            MakeEtarho(etarhoflux_dummy);
        } else {
            MakeEtarhoSphr(s1,s2,umac,w0mac_dummy);
        }
    }

    //////////////////////////////////////////////////////////////////////////////
    // STEP 4a (Option I) -- Add thermal conduction (only enthalpy terms)
    //////////////////////////////////////////////////////////////////////////////

    if (maestro_verbose >= 1) {
        Print() << "<<< STEP 4a: thermal conduct >>>" << std::endl;
    }

    if (use_thermal_diffusion) {
        ThermalConduct(s1,s2,hcoeff1,Xkcoeff1,pcoeff1,hcoeff1,Xkcoeff1,pcoeff1);
    }

    // pass temperature through for seeding the temperature update eos call
    // pi goes along for the ride
    for (int lev=0; lev<=finest_level; ++lev) {
        MultiFab::Copy(s2[lev],s1[lev],Temp,Temp,1,ng_s);
        MultiFab::Copy(s2[lev],s1[lev],  Pi,  Pi,1,ng_s);
    }

    // now update temperature
    if (use_tfromp) {
        TfromRhoP(s2, p0_new);
    } else {
        TfromRhoH(s2, p0_new);
    }

    if (use_thermal_diffusion) {
        // make a copy of s2star since these are needed to compute
        // coefficients in the call to thermal_conduct_full_alg
        for (int lev=0; lev<=finest_level; ++lev) {
            MultiFab::Copy(s2star[lev],s2[lev],0,0,Nscal,ng_s);
        }
    }

    //////////////////////////////////////////////////////////////////////////////
    // STEP 5 -- react the full state and then base state through dt/2
    //////////////////////////////////////////////////////////////////////////////

    if (maestro_verbose >= 1) {
        Print() << "<<< STEP 5 : react state >>>" << std::endl;
    }

    // wallclock time
    start_total_react = ParallelDescriptor::second();

    React(s2,snew,rho_Hext,rho_omegadot,rho_Hnuc,p0_new,0.5*dt,t_old+0.5*dt);

    // wallclock time
    end_total_react += ParallelDescriptor::second() - start_total_react;
    ParallelDescriptor::ReduceRealMax(end_total_react,ParallelDescriptor::IOProcessorNumber());

    if (evolve_base_state) {
        // compute beta0 and gamma1bar
        MakeGamma1bar(snew,gamma1bar_new,p0_new);        
        MakeBeta0(beta0_new, rho0_new, p0_new, gamma1bar_new, 
                  grav_cell_new);
    }
    else {
        // Just pass beta0 and gamma1bar through if not evolving base state
        beta0_new.copy(beta0_old);
        gamma1bar_new.copy(gamma1bar_old);
    }

    gamma1bar_nph.copy(0.5*(gamma1bar_old + gamma1bar_new));
    beta0_nph.copy(0.5*(beta0_old+beta0_new));

    //////////////////////////////////////////////////////////////////////////////
    // STEP 6 -- define a new average expansion rate at n+1/2
    //////////////////////////////////////////////////////////////////////////////

    if (maestro_verbose >= 1) {
        Print() << "<<< STEP 6 : make new S >>>" << std::endl;
    }

    if (evolve_base_state) {
        // reset cutoff coordinates to old time value
        compute_cutoff_coords(rho0_old.dataPtr());
        ComputeCutoffCoords(rho0_old);
    }

    if (use_thermal_diffusion) {
        MakeThermalCoeffs(snew,Tcoeff,hcoeff2,Xkcoeff2,pcoeff2);

        MakeExplicitThermal(thermal2,snew,Tcoeff,hcoeff2,Xkcoeff2,pcoeff2,p0_new,
                            temp_diffusion_formulation);
    } else {
        for (int lev=0; lev<=finest_level; ++lev) {
            thermal2[lev].setVal(0.);
        }
    }

    // compute S at cell-centers
    Make_S_cc(S_cc_new,delta_gamma1_term,delta_gamma1,snew,uold,rho_omegadot,rho_Hnuc,
              rho_Hext,thermal2,p0_new,gamma1bar_new,delta_gamma1_termbar);

    // set S_cc_nph = (1/2) (S_cc_old + S_cc_new)
    for (int lev=0; lev<=finest_level; ++lev) {
        MultiFab::LinComb(S_cc_nph[lev],0.5,S_cc_old[lev],0,0.5,S_cc_new[lev],0,0,1,0);
    }
    AverageDown(S_cc_nph, 0, 1);

    // and delta_p_term = peos_new - p0_new (for RHS of projection)
    if (dpdt_factor > 0.) {
        // peos_new now holds the thermodynamic p computed from snew(rho,h,X)
        PfromRhoH(snew, snew, delta_p_term);

        // compute peosbar = Avg(peos_new)
        Average(delta_p_term, peosbar, 0);

        // compute p0_minus_peosbar = p0_new - peosbar
        p0_minus_peosbar.copy(p0_new - peosbar);

        // compute peosbar_cart from peosbar
        Put1dArrayOnCart(peosbar, peosbar_cart, 0, 0, bcs_f, 0);

        // compute delta_p_term = peos_new - peosbar_cart
        for (int lev=0; lev<=finest_level; ++lev) {
            MultiFab::Subtract(delta_p_term[lev],peosbar_cart[lev],0,0,1,0);
        }
    } else {
        // these should have no effect if dpdt_factor <= 0
        p0_minus_peosbar.setVal(0.);
        for (int lev=0; lev<=finest_level; ++lev) {
            delta_p_term[lev].setVal(0.);
        }
    }

    if (evolve_base_state) {

        if (split_projection) {

            // compute Sbar = average(S_cc_nph)
            Average(S_cc_nph, Sbar, 0);

            // compute Sbar = Sbar + delta_gamma1_termbar
            if (use_delta_gamma1_term) {
                for(int i=0; i<Sbar.size(); ++i) {
                    Sbar[i] += delta_gamma1_termbar[i];
                }
            }

            // compute w0, w0_force, and delta_chi_w0
            is_predictor = 0;
            Makew0(w0_old, w0_force_dummy, Sbar, rho0_old, rho0_old, 
                   p0_old, p0_old, gamma1bar_old, gamma1bar_old, 
                   p0_minus_peosbar, delta_chi_w0_dummy, dt, dtold, 
                   is_predictor);

            Put1dArrayOnCart(w0, w0_cart, 1, 1, bcs_u, 0, 1);
            
            if (spherical == 1) {
                // put w0 on Cartesian edges
                MakeW0mac(w0mac);
            }
        }
    }

    //////////////////////////////////////////////////////////////////////////////
    // STEP 7 -- redo the construction of the advective velocity
    //////////////////////////////////////////////////////////////////////////////

    if (maestro_verbose >= 1) {
        Print() << "<<< STEP 7 : create MAC velocities >>>" << std::endl;
    }

    // compute unprojected MAC velocities
    is_predictor = 0;
    AdvancePremac(umac,w0mac_dummy,w0_force_dummy,w0_force_cart_dummy);

    if (evolve_base_state && !split_projection) {
        for (auto l = 0; l <= max_radial_level; ++l) {
            for (int r=0; r < nr_fine; ++r) {
                Sbar[l+(max_radial_level+1)*r] = (1.0/(gamma1bar_nph(l,r)*p0_nph(l,r)))*(p0_new(l,r) - p0_old(l,r))/dt;
            }
        }
    }

    // compute RHS for MAC projection, beta0*(S_cc-Sbar) + beta0*delta_chi
    MakeRHCCforMacProj(macrhs,rho0_new,S_cc_nph,Sbar,beta0_nph,delta_gamma1_term,
                       gamma1bar_new,p0_new,delta_p_term,delta_chi,is_predictor);

    if (spherical == 1 && evolve_base_state && split_projection) {
        // subtract w0mac from umac
        Addw0(umac,w0mac,-1.);
    }

    // wallclock time
    start_total_macproj = ParallelDescriptor::second();

    // MAC projection
    // includes spherical option in C++ function
    MacProj(umac,macphi,macrhs,beta0_nph,is_predictor);

    // wallclock time
    end_total_macproj += ParallelDescriptor::second() - start_total_macproj;
    ParallelDescriptor::ReduceRealMax(end_total_macproj,ParallelDescriptor::IOProcessorNumber());

    if (spherical == 1 && evolve_base_state && split_projection) {
        // add w0mac back to umac
        Addw0(umac,w0mac,1.);
    }

    //////////////////////////////////////////////////////////////////////////////
    // STEP 8 -- advect the full state through dt
    //////////////////////////////////////////////////////////////////////////////

    if (maestro_verbose >= 1) {
        Print() << "<<< STEP 8 : advect base >>>" << std::endl;
    }

    // no need to advect the base state density
    rho0_new = rho0_old;

    // copy temperature from s1 into s2 for seeding eos calls
    // temperature will be overwritten later after enthalpy advance
    for (int lev=0; lev<=finest_level; ++lev) {
        MultiFab::Copy(s2[lev],s1[lev],Temp,Temp,1,ng_s);
    }

    if (maestro_verbose >= 1) {
        Print() << "            :  density_advance >>>" << std::endl;
        Print() << "            :   tracer_advance >>>" << std::endl;
    }

    // advect rhoX, rho, and tracers
    DensityAdvance(2,s1,s2,sedge,sflux,scal_force,etarhoflux_dummy,umac,w0mac,rho0_pred_edge_dummy);

    // correct the base state density by "averaging"
    if (evolve_base_state) {
        Average(s2, rho0_new, Rho);
        compute_cutoff_coords(rho0_new.dataPtr());
        ComputeCutoffCoords(rho0_new);
    }

    // update grav_cell_new, rho0_nph, grav_cell_nph
    if (evolve_base_state) {
        
        MakeGravCell(grav_cell_new, rho0_new);

        for(int i=0; i<rho0_nph.size(); ++i) {
            rho0_nph[i] = 0.5*(rho0_old[i]+rho0_new[i]);
        }
        
        MakeGravCell(grav_cell_nph, rho0_nph);
    } else {
        rho0_nph = rho0_old;
        grav_cell_nph.copy(grav_cell_old);
    }

    // base state pressure update
    if (evolve_base_state) {

        // set new p0 through HSE
        p0_new.copy(p0_old);

        EnforceHSE(rho0_new, p0_new, grav_cell_new);

        p0_nph.copy(0.5*(p0_old + p0_new));

        // hold dp0/dt in psi for enthalpy advance
<<<<<<< HEAD
        for (auto l = 0; l <= max_radial_level; ++l) {
            for (auto r = 0; r < nr_fine; ++r) {
                psi(l,r) = (p0_new(l,r) - p0_old(l,r))/dt;
=======
        auto psi_arr = psi.array();
        for (auto l = 0; l <= base_geom.max_radial_level; ++l) {
            for (auto r = 0; r < base_geom.nr_fine; ++r) {
                psi_arr(l,r) = (p0_new[l+(base_geom.max_radial_level+1)*r] - p0_old[l+(base_geom.max_radial_level+1)*r])/dt;
>>>>>>> c73d84c7
            }
        }
    }

    // base state enthalpy averaging
    if (evolve_base_state) {
        Average(s2, rhoh0_new, RhoH);
    }

    // base state enthalpy update
    if (maestro_verbose >= 1) {
        Print() << "            : enthalpy_advance >>>" << std::endl;
    }

    EnthalpyAdvance(2,s1,s2,sedge,sflux,scal_force,umac,w0mac,thermal1);

    if (evolve_base_state && use_etarho) {
        // compute the new etarho
        if (!spherical) {
            MakeEtarho(etarhoflux_dummy);
        } else {
            MakeEtarhoSphr(s1,s2,umac,w0mac_dummy);
        }
    }

    //////////////////////////////////////////////////////////////////////////////
    // STEP 8a (Option I) -- Add thermal conduction (only enthalpy terms)
    //////////////////////////////////////////////////////////////////////////////

    if (maestro_verbose >= 1) {
        Print() << "<<< STEP 8a: thermal conduct >>>" << std::endl;
    }

    if (use_thermal_diffusion) {
        MakeThermalCoeffs(s2star,Tcoeff,hcoeff2,Xkcoeff2,pcoeff2);

        ThermalConduct(s1,s2,hcoeff1,Xkcoeff1,pcoeff1,hcoeff2,Xkcoeff2,pcoeff2);
    }

    // pass temperature through for seeding the temperature update eos call
    // pi goes along for the ride
    for (int lev=0; lev<=finest_level; ++lev) {
        MultiFab::Copy(s2[lev],s1[lev],Temp,Temp,1,ng_s);
        MultiFab::Copy(s2[lev],s1[lev],  Pi,  Pi,1,ng_s);
    }

    // now update temperature
    if (use_tfromp) {
        TfromRhoP(s2, p0_new);
    } else {
        TfromRhoH(s2, p0_new);
    }

    //////////////////////////////////////////////////////////////////////////////
    // STEP 9 -- react the full state and then base state through dt/2
    //////////////////////////////////////////////////////////////////////////////

    if (maestro_verbose >= 1) {
        Print() << "<<< STEP 9 : react state >>>" << std::endl;
    }

    // wallclock time
    start_total_react = ParallelDescriptor::second();

    React(s2,snew,rho_Hext,rho_omegadot,rho_Hnuc,p0_new,0.5*dt,t_old+0.5*dt);

    // wallclock time
    end_total_react += ParallelDescriptor::second() - start_total_react;
    ParallelDescriptor::ReduceRealMax(end_total_react,ParallelDescriptor::IOProcessorNumber());

    if (evolve_base_state) {
        //compute beta0 and gamma1bar
        MakeGamma1bar(snew,gamma1bar_new,p0_new);        
        MakeBeta0(beta0_new, rho0_new, p0_new, gamma1bar_new, 
                  grav_cell_new);
    }

    beta0_nph.copy(0.5*(beta0_old + beta0_new));

    //////////////////////////////////////////////////////////////////////////////
    // STEP 10 -- compute S^{n+1} for the final projection
    //////////////////////////////////////////////////////////////////////////////

    if (maestro_verbose >= 1) {
        Print() << "<<< STEP 10: make new S >>>" << std::endl;
    }

    if (use_thermal_diffusion) {
        MakeThermalCoeffs(snew,Tcoeff,hcoeff2,Xkcoeff2,pcoeff2);

        MakeExplicitThermal(thermal2,snew,Tcoeff,hcoeff2,Xkcoeff2,pcoeff2,p0_new,
                            temp_diffusion_formulation);
    }

    Make_S_cc(S_cc_new,delta_gamma1_term,delta_gamma1,snew,uold,rho_omegadot,rho_Hnuc,
              rho_Hext,thermal2,p0_new,gamma1bar_new,delta_gamma1_termbar);

    // define dSdt = (S_cc_new - S_cc_old) / dt
    for (int lev=0; lev<=finest_level; ++lev) {
        MultiFab::LinComb(dSdt[lev],-1./dt,S_cc_old[lev],0,1./dt,S_cc_new[lev],0,0,1,0);
    }

    if (evolve_base_state) {

        if (split_projection) {

            // compute Sbar = average(S_cc_new)
            Average(S_cc_new, Sbar, 0);

            // compute Sbar = Sbar + delta_gamma1_termbar
            if (use_delta_gamma1_term) {
                for(int i=0; i<Sbar.size(); ++i) {
                    Sbar[i] += delta_gamma1_termbar[i];
                }
            }

            // compute w0, w0_force, and delta_chi_w0
            is_predictor = 0;
            Makew0(w0_old, w0_force_dummy, Sbar, rho0_new, rho0_new, 
                    p0_new, p0_new, gamma1bar_new, gamma1bar_new, 
                    p0_minus_peosbar, delta_chi_w0_dummy, dt, dtold, 
                    is_predictor);

            Put1dArrayOnCart(w0, w0_cart, 1, 1, bcs_u, 0, 1);
        
        }
    }

    //////////////////////////////////////////////////////////////////////////////
    // STEP 11 -- update the velocity
    //////////////////////////////////////////////////////////////////////////////

    if (maestro_verbose >= 1) {
        Print() << "<<< STEP 11: update and project new velocity >>>" << std::endl;
    }

    // Define rho at half time using the new rho from Step 8
    FillPatch(0.5*(t_old+t_new), rhohalf, sold, snew, Rho, 0, 1, Rho, bcs_s);

    VelocityAdvance(rhohalf,umac,w0mac_dummy,w0_force_dummy,w0_force_cart_dummy,
                    rho0_nph,grav_cell_nph,sponge);

    if (evolve_base_state && is_initIter) {
        // throw away w0 by setting w0 = w0_old
        w0 = w0_old;
    }

    if (spherical == 1 && evolve_base_state && split_projection) {
        // subtract w0 from uold and unew for nodal projection
        for (int lev = 0; lev <= finest_level; ++lev) {
            MultiFab::Subtract(uold[lev],w0_cart[lev],0,0,AMREX_SPACEDIM,0);
            MultiFab::Subtract(unew[lev],w0_cart[lev],0,0,AMREX_SPACEDIM,0);
        }
    }
    if (evolve_base_state && !split_projection) {
        for (auto l = 0; l <= max_radial_level; ++l) {
            for (int r=0; r < nr_fine; ++r) {
                Sbar[l+(max_radial_level+1)*r] = (p0_new(l,r) - p0_old(l,r))/(dt*gamma1bar_new(l,r)*p0_new(l,r));
            }
        }
    }

    int proj_type;

    // Project the new velocity field
    if (is_initIter) {

        proj_type = pressure_iters_comp;

        // rhcc_for_nodalproj needs to contain
        // (beta0^nph S^1 - beta0^n S^0 ) / dt

        Vector<MultiFab> rhcc_for_nodalproj_old(finest_level+1);
        for (int lev=0; lev<=finest_level; ++lev) {
            rhcc_for_nodalproj_old[lev].define(grids[lev], dmap[lev], 1, 1);
            MultiFab::Copy(rhcc_for_nodalproj_old[lev], rhcc_for_nodalproj[lev], 0, 0, 1, 1);
        }

        MakeRHCCforNodalProj(rhcc_for_nodalproj,S_cc_new,Sbar,beta0_nph,delta_gamma1_term);

        for (int lev=0; lev<=finest_level; ++lev) {
            MultiFab::Subtract(rhcc_for_nodalproj[lev], rhcc_for_nodalproj_old[lev], 0, 0, 1, 1);
            rhcc_for_nodalproj[lev].mult(1./dt,0,1,1);
        }

    }
    else {

        proj_type = regular_timestep_comp;

        MakeRHCCforNodalProj(rhcc_for_nodalproj,S_cc_new,Sbar,beta0_nph,delta_gamma1_term);

        // compute delta_p_term = peos_new - p0_new (for RHS of projection)
        if (dpdt_factor > 0.) {
            // peos_new now holds the thermodynamic p computed from snew(rho h X)
            PfromRhoH(snew,snew,delta_p_term);

            // compute peosbar = Avg(peos_new)
            Average(delta_p_term, peosbar, 0);

            // no need to compute p0_minus_peosbar since make_w0 is not called after here

            // compute peosbar_cart from peosbar
            Put1dArrayOnCart(peosbar, peosbar_cart, 0, 0, bcs_f, 0);

            // compute delta_p_term = peos_new - peosbar_cart
            for (int lev=0; lev<=finest_level; ++lev) {
                MultiFab::Subtract(delta_p_term[lev],peosbar_cart[lev],0,0,1,0);
            }

            CorrectRHCCforNodalProj(rhcc_for_nodalproj,rho0_new,beta0_nph,gamma1bar_new,
                                    p0_new,delta_p_term);
        }
    }

    // wallclock time
    const Real start_total_nodalproj = ParallelDescriptor::second();

    // call nodal projection
    NodalProj(proj_type,rhcc_for_nodalproj);

    // wallclock time
    Real end_total_nodalproj = ParallelDescriptor::second() - start_total_nodalproj;
    ParallelDescriptor::ReduceRealMax(end_total_nodalproj,ParallelDescriptor::IOProcessorNumber());

    if (spherical == 1 && evolve_base_state && split_projection) {
        // add w0 back to unew
        for (int lev = 0; lev <= finest_level; ++lev) {
            MultiFab::Add(unew[lev],w0_cart[lev],0,0,AMREX_SPACEDIM,0);
        }
        AverageDown(unew,0,AMREX_SPACEDIM);
        FillPatch(t_new, unew, unew, unew, 0, 0, AMREX_SPACEDIM, 0, bcs_u, 1);
    }

    beta0_nm1.copy(0.5*(beta0_old + beta0_new));

    if (!is_initIter) {
        if (!fix_base_state) {
            // compute tempbar by "averaging"
            Average(snew, tempbar, Temp);
        }
    }

    Print() << "\nTimestep " << istep << " ends with TIME = " << t_new
            << " DT = " << dt << std::endl;

    // print wallclock time
    if (maestro_verbose > 0) {
        Print() << "Time to solve mac proj   : " << end_total_macproj << '\n';
        Print() << "Time to solve nodal proj : " << end_total_nodalproj << '\n';
        Print() << "Time to solve reactions  : " << end_total_react << '\n';
    }

}<|MERGE_RESOLUTION|>--- conflicted
+++ resolved
@@ -63,31 +63,17 @@
 
     // vectors store the multilevel 1D states as one very long array
     // these are cell-centered
-<<<<<<< HEAD
-    BaseState<Real> grav_cell_nph   (max_radial_level+1, nr_fine);
-    RealVector   rho0_nph        ( (max_radial_level+1)*nr_fine );
-    BaseState<Real> p0_nph          (max_radial_level+1, nr_fine);
-    BaseState<Real> p0_minus_peosbar (max_radial_level+1, nr_fine);
-    BaseState<Real> peosbar (max_radial_level+1, nr_fine);
-    RealVector   w0_force_dummy  ( (max_radial_level+1)*nr_fine );
-    RealVector   Sbar            ( (max_radial_level+1)*nr_fine );
-    BaseState<Real>   beta0_nph  (max_radial_level+1, nr_fine);
-    BaseState<Real>   gamma1bar_nph   (max_radial_level+1, nr_fine);
-    RealVector   delta_gamma1_termbar ( (max_radial_level+1)*nr_fine );
-    RealVector delta_chi_w0_dummy   ( (max_radial_level+1)*nr_fine );
-=======
-    RealVector grav_cell_nph   ( (base_geom.max_radial_level+1)*base_geom.nr_fine );
-    RealVector   rho0_nph        ( (base_geom.max_radial_level+1)*base_geom.nr_fine );
-    RealVector p0_nph          ( (base_geom.max_radial_level+1)*base_geom.nr_fine );
-    RealVector p0_minus_peosbar( (base_geom.max_radial_level+1)*base_geom.nr_fine );
-    RealVector   peosbar         ( (base_geom.max_radial_level+1)*base_geom.nr_fine );
-    RealVector   w0_force_dummy  ( (base_geom.max_radial_level+1)*base_geom.nr_fine );
-    RealVector   Sbar            ( (base_geom.max_radial_level+1)*base_geom.nr_fine );
+    BaseState<Real> grav_cell_nph (base_geom.max_radial_level+1, base_geom.nr_fine);
+    RealVector rho0_nph        ( (base_geom.max_radial_level+1)*base_geom.nr_fine );
+    BaseState<Real> p0_nph (base_geom.max_radial_level+1, base_geom.nr_fine);
+    BaseState<Real> p0_minus_peosbar(base_geom.max_radial_level+1, base_geom.nr_fine);
+    BaseState<Real> peosbar (base_geom.max_radial_level+1, base_geom.nr_fine);
+    RealVector w0_force_dummy( (base_geom.max_radial_level+1)*base_geom.nr_fine );
+    RealVector Sbar            ( (base_geom.max_radial_level+1)*base_geom.nr_fine );
     BaseState<Real> beta0_nph (base_geom.max_radial_level+1, base_geom.nr_fine);
-    RealVector   gamma1bar_nph   ( (base_geom.max_radial_level+1)*base_geom.nr_fine );
-    RealVector   delta_gamma1_termbar ( (base_geom.max_radial_level+1)*base_geom.nr_fine );
-    RealVector delta_chi_w0_dummy   ( (base_geom.max_radial_level+1)*base_geom.nr_fine );
->>>>>>> c73d84c7
+    BaseState<Real> gamma1bar_nph (base_geom.max_radial_level+1, base_geom.nr_fine);
+    RealVector delta_gamma1_termbar ((base_geom.max_radial_level+1)*base_geom.nr_fine);
+    RealVector delta_chi_w0_dummy   ((base_geom.max_radial_level+1)*base_geom.nr_fine);
 
     // vectors store the multilevel 1D states as one very long array
     // these are edge-centered
@@ -330,9 +316,12 @@
     }
 
     if (evolve_base_state && !split_projection) {
-        for (auto l = 0; l <= max_radial_level; ++l) {
-            for (int r=0; r < nr_fine; ++r) {
-                Sbar[l+(max_radial_level+1)*r] = 1.0/(gamma1bar_old(l,r)*p0_old(l,r)) * (p0_old(l,r) - p0_nm1(l,r))/dtold;
+        const auto gamma1bar_old_arr = gamma1bar_old.const_array();
+        const auto p0_old_arr = p0_old.const_array();
+        const auto p0_nm1_arr = p0_nm1.const_array();
+        for (auto l = 0; l <= base_geom.max_radial_level; ++l) {
+            for (int r=0; r < base_geom.nr_fine; ++r) {
+                Sbar[l+(base_geom.max_radial_level+1)*r] = 1.0/(gamma1bar_old_arr(l,r)*p0_old_arr(l,r)) * (p0_old_arr(l,r) - p0_nm1_arr(l,r))/dtold;
             }
         }
     }
@@ -435,24 +424,9 @@
         p0_nph.copy(0.5*(p0_old + p0_new));
 
         // hold dp0/dt in psi for enthalpy advance
-<<<<<<< HEAD
-        for (auto l = 0; l <= max_radial_level; ++l) {
-            for (auto r = 0; r < nr_fine; ++r) {
-                psi(l,r) = (p0_new(l,r) - p0_old(l,r))/dt;
-            }
-        }
+        psi.copy((p0_new - p0_old)/dt);
     } else {
         p0_new.copy(p0_old);
-=======
-        auto psi_arr = psi.array();
-        for (auto l = 0; l <= base_geom.max_radial_level; ++l) {
-            for (auto r = 0; r < base_geom.nr_fine; ++r) {
-                psi_arr(l,r) = (p0_new[l+(base_geom.max_radial_level+1)*r] - p0_old[l+(base_geom.max_radial_level+1)*r])/dt;
-            }
-        }
-    } else {
-        p0_new = p0_old;
->>>>>>> c73d84c7
     }
 
     // base state enthalpy update
@@ -649,9 +623,13 @@
     AdvancePremac(umac,w0mac_dummy,w0_force_dummy,w0_force_cart_dummy);
 
     if (evolve_base_state && !split_projection) {
-        for (auto l = 0; l <= max_radial_level; ++l) {
-            for (int r=0; r < nr_fine; ++r) {
-                Sbar[l+(max_radial_level+1)*r] = (1.0/(gamma1bar_nph(l,r)*p0_nph(l,r)))*(p0_new(l,r) - p0_old(l,r))/dt;
+        const auto gamma1bar_nph_arr = gamma1bar_nph.const_array();
+        const auto p0_old_arr = p0_old.const_array();
+        const auto p0_nph_arr = p0_nph.const_array();
+        const auto p0_new_arr = p0_new.const_array();
+        for (auto l = 0; l <= base_geom.max_radial_level; ++l) {
+            for (int r=0; r < base_geom.nr_fine; ++r) {
+                Sbar[l+(base_geom.max_radial_level+1)*r] = (1.0/(gamma1bar_nph_arr(l,r)*p0_nph_arr(l,r)))*(p0_new_arr(l,r) - p0_old_arr(l,r))/dt;
             }
         }
     }
@@ -739,18 +717,7 @@
         p0_nph.copy(0.5*(p0_old + p0_new));
 
         // hold dp0/dt in psi for enthalpy advance
-<<<<<<< HEAD
-        for (auto l = 0; l <= max_radial_level; ++l) {
-            for (auto r = 0; r < nr_fine; ++r) {
-                psi(l,r) = (p0_new(l,r) - p0_old(l,r))/dt;
-=======
-        auto psi_arr = psi.array();
-        for (auto l = 0; l <= base_geom.max_radial_level; ++l) {
-            for (auto r = 0; r < base_geom.nr_fine; ++r) {
-                psi_arr(l,r) = (p0_new[l+(base_geom.max_radial_level+1)*r] - p0_old[l+(base_geom.max_radial_level+1)*r])/dt;
->>>>>>> c73d84c7
-            }
-        }
+        psi.copy((p0_new - p0_old)/dt);
     }
 
     // base state enthalpy averaging
@@ -904,9 +871,12 @@
         }
     }
     if (evolve_base_state && !split_projection) {
-        for (auto l = 0; l <= max_radial_level; ++l) {
-            for (int r=0; r < nr_fine; ++r) {
-                Sbar[l+(max_radial_level+1)*r] = (p0_new(l,r) - p0_old(l,r))/(dt*gamma1bar_new(l,r)*p0_new(l,r));
+        const auto gamma1bar_new_arr = gamma1bar_new.const_array();
+        const auto p0_old_arr = p0_old.const_array();
+        const auto p0_new_arr = p0_new.const_array();
+        for (auto l = 0; l <= base_geom.max_radial_level; ++l) {
+            for (int r=0; r < base_geom.nr_fine; ++r) {
+                Sbar[l+(base_geom.max_radial_level+1)*r] = (p0_new_arr(l,r) - p0_old_arr(l,r))/(dt*gamma1bar_new_arr(l,r)*p0_new_arr(l,r));
             }
         }
     }
